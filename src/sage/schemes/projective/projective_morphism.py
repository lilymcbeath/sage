r"""
Morphisms on projective varieties

A morphism of schemes determined by rational functions that define
what the morphism does on points in the ambient projective space.


AUTHORS:

- David Kohel, William Stein

- William Stein (2006-02-11): fixed bug where P(0,0,0) was allowed as
  a projective point.

- Volker Braun (2011-08-08): Renamed classes, more documentation, misc
  cleanups.

- Ben Hutz (2013-03) iteration functionality and new directory structure
  for affine/projective, height functionality

- Brian Stout, Ben Hutz (Nov 2013) - added minimal model functionality

"""

# Historical note: in trac #11599, V.B. renamed
# * _point_morphism_class -> _morphism
# * _homset_class -> _point_homset

#*****************************************************************************
#       Copyright (C) 2011 Volker Braun <vbraun.name@gmail.com>
#       Copyright (C) 2006 David Kohel <kohel@maths.usyd.edu.au>
#       Copyright (C) 2006 William Stein <wstein@gmail.com>
#
#  Distributed under the terms of the GNU General Public License (GPL)
#  as published by the Free Software Foundation; either version 2 of
#  the License, or (at your option) any later version.
#                  http://www.gnu.org/licenses/
#*****************************************************************************

from sage.categories.homset        import Hom
from sage.functions.all            import sqrt
from sage.matrix.constructor       import matrix, identity_matrix
from sage.misc.cachefunc           import cached_method
from sage.misc.misc                import subsets
from sage.misc.mrange              import xmrange
from sage.modules.free_module_element import vector
from sage.rings.all                import Integer, moebius
from sage.rings.arith              import gcd, lcm, next_prime, binomial, primes
from sage.rings.complex_field      import ComplexField
from sage.rings.finite_rings.constructor import GF, is_PrimeFiniteField
from sage.rings.finite_rings.integer_mod_ring import Zmod
from sage.rings.fraction_field     import FractionField
from sage.rings.integer_ring       import ZZ
from sage.rings.polynomial.polynomial_ring_constructor import PolynomialRing
from sage.rings.quotient_ring      import QuotientRing_generic
from sage.rings.rational_field     import QQ
from sage.rings.real_mpfr          import RealField
from sage.schemes.generic.morphism import SchemeMorphism_polynomial
from sage.symbolic.constants       import e
from copy import copy
from sage.parallel.multiprocessing_sage import parallel_iter
from sage.ext.fast_callable        import fast_callable

class SchemeMorphism_polynomial_projective_space(SchemeMorphism_polynomial):
    """
    A morphism of schemes determined by rational functions that define
    what the morphism does on points in the ambient projective space.

    EXAMPLES::

        sage: R.<x,y> = QQ[]
        sage: P1 = ProjectiveSpace(R)
        sage: H = P1.Hom(P1)
        sage: H([y,2*x])
        Scheme endomorphism of Projective Space of dimension 1 over Rational Field
          Defn: Defined on coordinates by sending (x : y) to
                (y : 2*x)

    An example of a morphism between projective plane curves (see :trac:`10297`)::

        sage: P2.<x,y,z> = ProjectiveSpace(QQ,2)
        sage: f = x^3+y^3+60*z^3
        sage: g = y^2*z-( x^3 - 6400*z^3/3)
        sage: C = Curve(f)
        sage: E = Curve(g)
        sage: xbar,ybar,zbar = C.coordinate_ring().gens()
        sage: H = C.Hom(E)
        sage: H([zbar,xbar-ybar,-(xbar+ybar)/80])
        Scheme morphism:
          From: Projective Curve over Rational Field defined by x^3 + y^3 + 60*z^3
          To:   Projective Curve over Rational Field defined by -x^3 + y^2*z + 6400/3*z^3
          Defn: Defined on coordinates by sending (x : y : z) to
                (z : x - y : -1/80*x - 1/80*y)

    A more complicated example::

        sage: P2.<x,y,z> = ProjectiveSpace(2,QQ)
        sage: P1 = P2.subscheme(x-y)
        sage: H12 = P1.Hom(P2)
        sage: H12([x^2,x*z, z^2])
        Scheme morphism:
          From: Closed subscheme of Projective Space of dimension 2 over Rational Field defined by:
          x - y
          To:   Projective Space of dimension 2 over Rational Field
          Defn: Defined on coordinates by sending (x : y : z) to
              (y^2 : y*z : z^2)

    We illustrate some error checking::

        sage: R.<x,y> = QQ[]
        sage: P1 = ProjectiveSpace(R)
        sage: H = P1.Hom(P1)
        sage: f = H([x-y, x*y])
        Traceback (most recent call last):
        ...
        ValueError: polys (=[x - y, x*y]) must be of the same degree

        sage: H([x-1, x*y+x])
        Traceback (most recent call last):
        ...
        ValueError: polys (=[x - 1, x*y + x]) must be homogeneous

        sage: H([exp(x),exp(y)])
        Traceback (most recent call last):
        ...
        TypeError: polys (=[e^x, e^y]) must be elements of
        Multivariate Polynomial Ring in x, y over Rational Field
    """

    def __init__(self, parent, polys, check=True):
        """
        The Python constructor.

        See :class:`SchemeMorphism_polynomial` for details.

        EXAMPLES::

            sage: P1.<x,y> = ProjectiveSpace(QQ,1)
            sage: H = P1.Hom(P1)
            sage: H([y,2*x])
            Scheme endomorphism of Projective Space of dimension 1 over Rational Field
              Defn: Defined on coordinates by sending (x : y) to
                    (y : 2*x)
        """
        SchemeMorphism_polynomial.__init__(self, parent, polys, check)

        if check:
            # morphisms from projective space are always given by
            # homogeneous polynomials of the same degree
            try:
                d = polys[0].degree()
            except AttributeError:
                polys = [f.lift() for f in polys]
            if not all([f.is_homogeneous() for f in polys]):
                raise  ValueError("polys (=%s) must be homogeneous" % polys)
            degs = [f.degree() for f in polys]
            if not all([d == degs[0] for d in degs[1:]]):
                raise ValueError("polys (=%s) must be of the same degree" % polys)

    def __call__(self, x, check=True):
        """
        Evaluate projective morphism at point described by ``x``.

        EXAMPLES::

            sage: P.<x,y,z>=ProjectiveSpace(QQ,2)
            sage: H=Hom(P,P)
            sage: f=H([x^2+y^2,y^2,z^2 + y*z])
            sage: f(P([1,1,1]))
            (1 : 1/2 : 1)

        """
        from sage.schemes.projective.projective_point import SchemeMorphism_point_projective_ring
        if check:
            if not isinstance(x, SchemeMorphism_point_projective_ring):
                try:
                    x = self.domain()(x)
                except (TypeError, NotImplementedError):
                    raise TypeError, "%s fails to convert into the map's domain %s, but a `pushforward` method is not properly implemented"%(x, self.domain())
            elif self.domain()!=x.codomain():
                raise TypeError, "%s fails to convert into the map's domain %s, but a `pushforward` method is not properly implemented"%(x, self.domain())

        # Passes the array of args to _fast_eval
        P = self._fast_eval(x._coords, check)
        return self.codomain().point(P, check)

    @lazy_attribute
    def _fastpolys(self):
        polys = self._polys
        self._is_prime_finite_field = is_PrimeFiniteField(polys[0].base_ring())
        prime = polys[0].base_ring().characteristic()
        degree = polys[0].degree()

        fastpolys = []
        for poly in polys:
            # These tests are in place because the float and integer domain evaluate
            # faster than using the base_ring
            if self._is_prime_finite_field:
                coefficients = poly.coefficients()
                height = max(coefficients).lift()
                num_terms = len(coefficients)
                largest_value = num_terms * height * (prime - 1) ** degree
                # If the calculations will not overflow the float data type use domain float
                # Else use domain integer
                if largest_value < (2 ** 27):
                    fastpolys.append(fast_callable(poly, domain=float))
                else:
                    fastpolys.append(fast_callable(poly, domain=ZZ))
            else:
                fastpolys.append(fast_callable(poly, domain=poly.base_ring()))
        return fastpolys

    def _fast_eval(self, x, check=True):
        """
        Evaluate projective morphism at point described by ``x``.

        EXAMPLES::

            sage: P.<x,y,z>=ProjectiveSpace(QQ,2)
            sage: H=Hom(P,P)
            sage: f=H([x^2+y^2,y^2,z^2 + y*z])
            sage: f._fast_eval([1,1,1])
            [2, 1, 2]

        """
        P = [f(*x) for f in self._fastpolys]
        return P

    def __eq__(self, right):
        """
        Tests the equality of two projective spaces.

        INPUT:

        - ``right`` - a map on projective space

        OUTPUT:

        - Boolean - True if ``self`` and ``right`` define the same projective map. False otherwise.

        EXAMPLES::

            sage: P1.<x,y> = ProjectiveSpace(RR,1)
            sage: P2.<x,y> = ProjectiveSpace(QQ,1)
            sage: P1==P2
            False

            ::

            sage: R.<x,y> = QQ[]
            sage: P1 = ProjectiveSpace(R)
            sage: P2.<x,y> = ProjectiveSpace(QQ,1)
            sage: P1==P2
            True
        """
        if not isinstance(right, SchemeMorphism_polynomial):
            return False
        else:
            n = len(self._polys)
            for i in range(0, n):
                for j in range(i + 1, n):
                    if self._polys[i] * right._polys[j] != self._polys[j] * right._polys[i]:
                        return False
        return True

    def __ne__(self, right):
        """
        Tests the inequality of two projective spaces.

        INPUT:

        - ``right`` -- a map on projective space

        OUTPUT:

        - Boolean -- True if ``self`` and ``right`` define different projective maps. False otherwise.

        EXAMPLES::

            sage: P1.<x,y> = ProjectiveSpace(RR,1)
            sage: P2.<x,y> = ProjectiveSpace(QQ,1)
            sage: P1!=P2
            True

            ::

            sage: R.<x,y> = QQ[]
            sage: P1 = ProjectiveSpace(R)
            sage: P2.<x,y> = ProjectiveSpace(QQ,1)
            sage: P1!=P2
            False
        """
        if not isinstance(right, SchemeMorphism_polynomial):
            return True
        else:
            n = len(self._polys)
            for i in range(0, n):
                for j in range(i + 1, n):
                    if self._polys[i] * right._polys[j] != self._polys[j] * right._polys[i]:
                        return True
        return False

    def scale_by(self, t):
        """
        Scales each coordinates by a factor of `t`.

        A ``TypeError`` occurs if the point is not in the coordinate_ring
        of the parent after scaling.

        INPUT:

        - ``t`` -- a ring element

        OUTPUT:

        - None.

        EXAMPLES::

            sage: A.<x,y> = ProjectiveSpace(QQ,1)
            sage: H = Hom(A,A)
            sage: f = H([x^3-2*x*y^2,x^2*y])
            sage: f.scale_by(1/x)
            sage: f
            Scheme endomorphism of Projective Space of dimension 1 over Rational
            Field
              Defn: Defined on coordinates by sending (x : y) to
                    (x^2 - 2*y^2 : x*y)

        ::

            sage: R.<t> = PolynomialRing(QQ)
            sage: P.<x,y> = ProjectiveSpace(R,1)
            sage: H = Hom(P,P)
            sage: f = H([3/5*x^2,6*y^2])
            sage: f.scale_by(5/3*t); f
            Scheme endomorphism of Projective Space of dimension 1 over Univariate
            Polynomial Ring in t over Rational Field
              Defn: Defined on coordinates by sending (x : y) to
                    (t*x^2 : 10*t*y^2)

        ::

            sage: P.<x,y,z> = ProjectiveSpace(GF(7),2)
            sage: X = P.subscheme(x^2-y^2)
            sage: H = Hom(X,X)
            sage: f = H([x^2,y^2,z^2])
            sage: f.scale_by(x-y);f
            Scheme endomorphism of Closed subscheme of Projective Space of dimension
            2 over Finite Field of size 7 defined by:
              x^2 - y^2
              Defn: Defined on coordinates by sending (x : y : z) to
                    (x*y^2 - y^3 : x*y^2 - y^3 : x*z^2 - y*z^2)
        """
        if t == 0:
            raise ValueError("Cannot scale by 0")
        R = self.domain().coordinate_ring()
        if isinstance(R, QuotientRing_generic):
            phi = R._internal_coerce_map_from(self.domain().ambient_space().coordinate_ring())
            for i in range(self.codomain().ambient_space().dimension_relative() + 1):
                self._polys[i] = phi(self._polys[i] * t).lift()
        else:
            for i in range(self.codomain().ambient_space().dimension_relative() + 1):
                self._polys[i] = R(self._polys[i] * t)

    def normalize_coordinates(self):
        """
        Scales by 1/gcd of the coordinate functions. Also, scales to clear any denominators from the coefficients.
        This is done in place.

        OUTPUT:

        - None.

        EXAMPLES::

            sage: P.<x,y> = ProjectiveSpace(QQ,1)
            sage: H = Hom(P,P)
            sage: f = H([5/4*x^3,5*x*y^2])
            sage: f.normalize_coordinates(); f
            Scheme endomorphism of Projective Space of dimension 1 over Rational
            Field
              Defn: Defined on coordinates by sending (x : y) to
                    (x^2 : 4*y^2)

        ::

            sage: P.<x,y,z> = ProjectiveSpace(GF(7),2)
            sage: X = P.subscheme(x^2-y^2)
            sage: H = Hom(X,X)
            sage: f = H([x^3+x*y^2,x*y^2,x*z^2])
            sage: f.normalize_coordinates(); f
            Scheme endomorphism of Closed subscheme of Projective Space of dimension
            2 over Finite Field of size 7 defined by:
              x^2 - y^2
              Defn: Defined on coordinates by sending (x : y : z) to
                    (2*y^2 : y^2 : z^2)

        .. NOTE:: gcd raises an error if the base_ring does not support gcds.
        """
        GCD = gcd(self[0], self[1])
        index = 2
        if self[0].lc() > 0 or self[1].lc() > 0:
            neg = 0
        else:
            neg = 1
        N = self.codomain().ambient_space().dimension_relative() + 1
        while GCD != 1 and index < N:
            if self[index].lc() > 0:
                neg = 0
            GCD = gcd(GCD, self[index])
            index += +1

        if GCD != 1:
            R = self.domain().base_ring()
            if neg == 1:
                self.scale_by(R(-1) / GCD)
            else:
                self.scale_by(R(1) / GCD)
        else:
            if neg == 1:
                self.scale_by(-1)

        #clears any denominators from the coefficients
        LCM = lcm([self[i].denominator() for i in range(N)])
        self.scale_by(LCM)

        #scales by 1/gcd of the coefficients.
        GCD = gcd([self[i].content() for i in range(N)])
        if GCD != 1:
            self.scale_by(1 / GCD)

    def dynatomic_polynomial(self, period):
        r"""
        For a map `f:\mathbb{P}^1 \to \mathbb{P}^1` this function computes the dynatomic polynomial.

        The dynatomic polynomial is the analog of the cyclotomic
        polynomial and its roots are the points of formal period `period`.

        ALGORITHM:

        For a positive integer `n`, let `[F_n,G_n]` be the coordinates of the `nth` iterate of `f`.
        Then construct

        .. MATH::

            \Phi^{\ast}_n(f)(x,y) = \sum_{d \mid n} (yF_d(x,y) - xG_d(x,y))^{\mu(n/d)}

        where `\mu` is the Moebius function.

        For a pair `[m,n]`, let `f^m = [F_m,G_m]`. Compute

        .. MATH::

            \Phi^{\ast}_{m,n}(f)(x,y) = \Phi^{\ast}_n(f)(F_m,G_m)/\Phi^{\ast}_n(f)(F_{m-1},G_{m-1})

        REFERENCES:

        .. [Hutz] B. Hutz. Efficient determination of rational preperiodic
           points for endomorphisms of projective space.
           :arxiv:`1210.6246`, 2012.

        .. [MoPa] P. Morton and P. Patel. The Galois theory of periodic points
           of polynomial maps. Proc. London Math. Soc., 68 (1994), 225-263.

        INPUT:

        - ``period`` -- a positive integer or a list/tuple `[m,n]` where `m` is the preperiod and `n` is the period

        OUTPUT:

        - If possible, a two variable polynomial in the coordinate ring of ``self``.
          Otherwise a fraction field element of the coordinate ring of ``self``

        .. TODO::

            Do the division when the base ring is p-adic or a function field
            so that the output is a polynomial.

        EXAMPLES::

            sage: P.<x,y> = ProjectiveSpace(QQ,1)
            sage: H = Hom(P,P)
            sage: f = H([x^2+y^2,y^2])
            sage: f.dynatomic_polynomial(2)
            x^2 + x*y + 2*y^2

        ::

            sage: P.<x,y> = ProjectiveSpace(ZZ,1)
            sage: H = Hom(P,P)
            sage: f = H([x^2+y^2,x*y])
            sage: f.dynatomic_polynomial(4)
            2*x^12 + 18*x^10*y^2 + 57*x^8*y^4 + 79*x^6*y^6 + 48*x^4*y^8 + 12*x^2*y^10 + y^12

        ::

            sage: P.<x,y> = ProjectiveSpace(CC,1)
            sage: H = Hom(P,P)
            sage: f = H([x^2+y^2,3*x*y])
            sage: f.dynatomic_polynomial(3)
            13.0000000000000*x^6 + 117.000000000000*x^4*y^2 +
            78.0000000000000*x^2*y^4 + y^6

        ::

            sage: P.<x,y> = ProjectiveSpace(QQ,1)
            sage: H = Hom(P,P)
            sage: f = H([x^2-10/9*y^2,y^2])
            sage: f.dynatomic_polynomial([2,1])
            x^4*y^2 - 11/9*x^2*y^4 - 80/81*y^6

        ::

            sage: P.<x,y> = ProjectiveSpace(QQ,1)
            sage: H = Hom(P,P)
            sage: f = H([x^2-29/16*y^2,y^2])
            sage: f.dynatomic_polynomial([2,3])
            x^12 - 95/8*x^10*y^2 + 13799/256*x^8*y^4 - 119953/1024*x^6*y^6 +
            8198847/65536*x^4*y^8 - 31492431/524288*x^2*y^10 +
            172692729/16777216*y^12

        ::

            sage: P.<x,y> = ProjectiveSpace(ZZ,1)
            sage: H = Hom(P,P)
            sage: f = H([x^2-y^2,y^2])
            sage: f.dynatomic_polynomial([1,2])
            x^2 - x*y

        ::

            sage: P.<x,y> = ProjectiveSpace(QQ,1)
            sage: H = Hom(P,P)
            sage: f = H([x^3-y^3,3*x*y^2])
            sage: f.dynatomic_polynomial([0,4])==f.dynatomic_polynomial(4)
            True

        ::

            sage: P.<x,y,z> = ProjectiveSpace(QQ,2)
            sage: H = Hom(P,P)
            sage: f = H([x^2+y^2,x*y,z^2])
            sage: f.dynatomic_polynomial(2)
            Traceback (most recent call last):
            ...
            TypeError: Does not make sense in dimension >1

        ::

            sage: P.<x,y> = ProjectiveSpace(Qp(5),1)
            sage: H = Hom(P,P)
            sage: f = H([x^2+y^2,y^2])
            sage: f.dynatomic_polynomial(2)
            (x^4*y + (2 + O(5^20))*x^2*y^3 - x*y^4 + (2 + O(5^20))*y^5)/(x^2*y -
            x*y^2 + y^3)

        .. TODO:: It would be nice to get this to actually be a polynomial.

        ::

            sage: L.<t> = PolynomialRing(QQ)
            sage: P.<x,y> = ProjectiveSpace(L,1)
            sage: H = Hom(P,P)
            sage: f = H([x^2+t*y^2,y^2])
            sage: f.dynatomic_polynomial(2)
            x^2 + x*y + (t + 1)*y^2

        ::

            sage: K.<c> = PolynomialRing(ZZ)
            sage: P.<x,y> = ProjectiveSpace(K,1)
            sage: H = Hom(P,P)
            sage: f = H([x^2+ c*y^2,y^2])
            sage: f.dynatomic_polynomial([1,2])
            x^2 - x*y + (c + 1)*y^2

        ::

            sage: P.<x,y> = ProjectiveSpace(QQ,1)
            sage: H = Hom(P,P)
            sage: f = H([x^2+y^2,y^2])
            sage: f.dynatomic_polynomial(2)
            x^2 + x*y + 2*y^2
            sage: R.<X> = PolynomialRing(QQ)
            sage: K.<c> = NumberField(X^2 + X + 2)
            sage: PP = P.change_ring(K)
            sage: ff = f.change_ring(K)
            sage: p = PP((c,1))
            sage: ff(ff(p)) == p
            True

        ::

            sage: P.<x,y> = ProjectiveSpace(QQ,1)
            sage: H = Hom(P,P)
            sage: f = H([x^2+y^2,x*y])
            sage: f.dynatomic_polynomial([2,2])
            x^4 + 4*x^2*y^2 + y^4
            sage: R.<X> = PolynomialRing(QQ)
            sage: K.<c> = NumberField(X^4 + 4*X^2 + 1)
            sage: PP = P.change_ring(K)
            sage: ff = f.change_ring(K)
            sage: p = PP((c,1))
            sage: ff.nth_iterate(p,4) == ff.nth_iterate(p,2)
            True
       """
        if self.domain() != self.codomain():
            raise TypeError("Must have same domain and codomain to iterate")
        from sage.schemes.projective.projective_space import is_ProjectiveSpace
        if is_ProjectiveSpace(self.domain()) is False:
            raise NotImplementedError("Not implemented for subschemes")
        if self.domain().dimension_relative() > 1:
            raise TypeError("Does not make sense in dimension >1")

        if (isinstance(period, (list, tuple)) is False):
            period = [0, period]
        try:
            period[0] = ZZ(period[0])
            period[1] = ZZ(period[1])
        except TypeError:
            raise TypeError("Period and preperiod must be integers")
        if period[1] <= 0:
                raise AttributeError("Period must be at least 1")

        if period[0] != 0:
            m = period[0]
            fm = self.nth_iterate_map(m)
            fm1 = self.nth_iterate_map(m - 1)
            n = period[1]
            PHI = 1;
            x = self.domain().gen(0)
            y = self.domain().gen(1)
            F = self._polys
            f = F
            for d in range(1, n + 1):
                if n % d == 0:
                    PHI = PHI * ((y * F[0] - x * F[1]) ** moebius(n / d))
                if d != n: #avoid extra iteration
                    F = [f[0](F[0], F[1]), f[1](F[0], F[1])]
            if m != 0:
                PHI = PHI(fm._polys) / PHI(fm1._polys)
        else:
            PHI = 1;
            x = self.domain().gen(0)
            y = self.domain().gen(1)
            F = self._polys
            f = F
            for d in range(1, period[1] + 1):
                if period[1] % d == 0:
                    PHI = PHI * ((y * F[0] - x * F[1]) ** moebius(period[1] / d))
                if d != period[1]: #avoid extra iteration
                    F = [f[0](F[0], F[1]), f[1](F[0], F[1])]
        from sage.rings.polynomial.polynomial_ring import PolynomialRing_general
        from sage.rings.polynomial.multi_polynomial_ring_generic import MPolynomialRing_generic
        if (self.domain().base_ring() == RealField()
            or self.domain().base_ring() == ComplexField()):
            PHI = PHI.numerator()._maxima_().divide(PHI.denominator())[0].sage()
        elif isinstance(self.domain().base_ring(), (PolynomialRing_general, MPolynomialRing_generic)):
            from sage.rings.padics.generic_nodes import is_pAdicField, is_pAdicRing
            from sage.rings.function_field.function_field import is_FunctionField
            BR = self.domain().base_ring().base_ring()
            if is_pAdicField(BR) or is_pAdicRing(BR) or is_FunctionField(BR):
                raise NotImplementedError("Not implemented")
            PHI = PHI.numerator()._maxima_().divide(PHI.denominator())[0].sage()
            #do it again to divide out by denominators of coefficients
            PHI = PHI.numerator()._maxima_().divide(PHI.denominator())[0].sage()
        if PHI.denominator() == 1:
            PHI = self.coordinate_ring()(PHI)
        return(PHI)

    def nth_iterate_map(self, n):
        r"""
        For a map ``self`` this function returns the nth iterate of ``self`` as a
        function on ``self.domain()``

        ALGORITHM:

        Uses a form of successive squaring to reducing computations.


        .. TODO:: This could be improved.

        INPUT:

        - ``n`` -- a positive integer.

        OUTPUT:

        - A map between projective spaces

        EXAMPLES::

            sage: P.<x,y> = ProjectiveSpace(QQ,1)
            sage: H = Hom(P,P)
            sage: f = H([x^2+y^2,y^2])
            sage: f.nth_iterate_map(2)
            Scheme endomorphism of Projective Space of dimension 1 over Rational
            Field
              Defn: Defined on coordinates by sending (x : y) to
                    (x^4 + 2*x^2*y^2 + 2*y^4 : y^4)

        ::

            sage: P.<x,y> = ProjectiveSpace(CC,1)
            sage: H = Hom(P,P)
            sage: f = H([x^2-y^2,x*y])
            sage: f.nth_iterate_map(3)
            Scheme endomorphism of Projective Space of dimension 1 over Complex
            Field with 53 bits of precision
              Defn: Defined on coordinates by sending (x : y) to
                    (x^8 + (-7.00000000000000)*x^6*y^2 + 13.0000000000000*x^4*y^4 +
            (-7.00000000000000)*x^2*y^6 + y^8 : x^7*y + (-4.00000000000000)*x^5*y^3
            + 4.00000000000000*x^3*y^5 - x*y^7)

        ::

            sage: P.<x,y,z> = ProjectiveSpace(ZZ,2)
            sage: H = Hom(P,P)
            sage: f = H([x^2-y^2,x*y,z^2+x^2])
            sage: f.nth_iterate_map(2)
            Scheme endomorphism of Projective Space of dimension 2 over Integer Ring
              Defn: Defined on coordinates by sending (x : y : z) to
                    (x^4 - 3*x^2*y^2 + y^4 : x^3*y - x*y^3 : 2*x^4 - 2*x^2*y^2 + y^4
            + 2*x^2*z^2 + z^4)

        ::

            sage: P.<x,y,z> = ProjectiveSpace(QQ,2)
            sage: X = P.subscheme(x*z-y^2)
            sage: H = Hom(X,X)
            sage: f = H([x^2,x*z,z^2])
            sage: f.nth_iterate_map(2)
            Scheme endomorphism of Closed subscheme of Projective Space of dimension
            2 over Rational Field defined by:
              -y^2 + x*z
              Defn: Defined on coordinates by sending (x : y : z) to
                    (x^4 : x^2*z^2 : z^4)
        """
        if self.domain() != self.codomain():
            raise TypeError("Domain and Codomain of function not equal")
        if n < 0:
            raise TypeError("Iterate number must be a positive integer")
        N = self.codomain().ambient_space().dimension_relative() + 1
        F = list(self._polys)
        D = Integer(n).digits(2)  #need base 2
        Coord_ring = self.codomain().coordinate_ring()
        if isinstance(Coord_ring, QuotientRing_generic):
            PHI = [Coord_ring.gen(i).lift() for i in range(N)]
        else:
            PHI = [Coord_ring.gen(i) for i in range(N)]
        for i in range(len(D)):
            T = tuple([F[j] for j in range(N)])
            for k in range(D[i]):
                PHI = [PHI[j](T) for j in range(N)]
            if i != len(D) - 1: #avoid extra iterate
                F = [F[j](T) for j in range(N)] #'square'
        H = Hom(self.domain(), self.codomain())
        return(H(PHI))

    def nth_iterate(self, P, n, normalize=False):
        r"""
        For a map ``self`` and a point `P` in ``self.domain()``
        this function returns the nth iterate of `P` by ``self``.

        If ``normalize`` is ``True``, then the coordinates are
        automatically normalized.

        .. TODO:: Is there a more efficient way to do this?

        INPUT:

        - ``P`` -- a point in ``self.domain()``

        - ``n`` -- a positive integer.

        - ``normalize`` - Boolean (optional Default: ``False``)

        OUTPUT:

        - A point in ``self.codomain()``

        EXAMPLES::

            sage: P.<x,y> = ProjectiveSpace(ZZ,1)
            sage: H = Hom(P,P)
            sage: f = H([x^2+y^2,2*y^2])
            sage: Q = P(1,1)
            sage: f.nth_iterate(Q,4)
            (32768 : 32768)

        ::

            sage: P.<x,y> = ProjectiveSpace(ZZ,1)
            sage: H = Hom(P,P)
            sage: f = H([x^2+y^2,2*y^2])
            sage: Q = P(1,1)
            sage: f.nth_iterate(Q,4,1)
            (1 : 1)

        Is this the right behavior? ::

            sage: P.<x,y,z> = ProjectiveSpace(QQ,2)
            sage: H = Hom(P,P)
            sage: f = H([x^2,2*y^2,z^2-x^2])
            sage: Q = P(2,7,1)
            sage: f.nth_iterate(Q,2)
            (-16/7 : -2744 : 1)

        ::

            sage: R.<t> = PolynomialRing(QQ)
            sage: P.<x,y,z> = ProjectiveSpace(R,2)
            sage: H = Hom(P,P)
            sage: f = H([x^2+t*y^2,(2-t)*y^2,z^2])
            sage: Q = P(2+t,7,t)
            sage: f.nth_iterate(Q,2)
            (t^4 + 2507*t^3 - 6787*t^2 + 10028*t + 16 : -2401*t^3 + 14406*t^2 -
            28812*t + 19208 : t^4)

        ::

            sage: P.<x,y,z> = ProjectiveSpace(ZZ,2)
            sage: X = P.subscheme(x^2-y^2)
            sage: H = Hom(X,X)
            sage: f = H([x^2,y^2,z^2])
            sage: f.nth_iterate(X(2,2,3),3)
            (256 : 256 : 6561)

        ::

            sage: K.<c> = FunctionField(QQ)
            sage: P.<x,y> = ProjectiveSpace(K,1)
            sage: H = Hom(P,P)
            sage: f = H([x^3-2*x*y^2 - c*y^3,x*y^2])
            sage: f.nth_iterate(P(c,1),2)
            ((c^6 - 9*c^4 + 25*c^2 - c - 21)/(c^2 - 3) : 1)
        """
        return(P.nth_iterate(self, n, normalize))

    def degree(self):
        r"""
        This function returns the degree of ``self``.

        The degree is defined as the degree of the homogeneous
        polynomials that are the coordinates of ``self``.

        OUTPUT:

        - A positive integer

        EXAMPLES::

            sage: P.<x,y> = ProjectiveSpace(QQ,1)
            sage: H = Hom(P,P)
            sage: f = H([x^2+y^2,y^2])
            sage: f.degree()
            2

        ::

            sage: P.<x,y,z> = ProjectiveSpace(CC,2)
            sage: H = Hom(P,P)
            sage: f = H([x^3+y^3,y^2*z,z*x*y])
            sage: f.degree()
            3

        ::

            sage: R.<t> = PolynomialRing(QQ)
            sage: P.<x,y,z> = ProjectiveSpace(R,2)
            sage: H = Hom(P,P)
            sage: f = H([x^2+t*y^2,(2-t)*y^2,z^2])
            sage: f.degree()
            2

        ::

            sage: P.<x,y,z> = ProjectiveSpace(ZZ,2)
            sage: X = P.subscheme(x^2-y^2)
            sage: H = Hom(X,X)
            sage: f = H([x^2,y^2,z^2])
            sage: f.degree()
            2
        """
        return(self._polys[0].degree())

    def dehomogenize(self, n):
        r"""
        Returns the standard dehomogenization at the nth coordinate `(\frac{self[0]}{self[n]},\frac{self[1]}{self[n]},...)`.

        Note that the new function is defined over the fraction field
        of the base ring of ``self``.

        INPUT:

        - ``n`` -- a nonnegative integer

        OUTPUT:

        - :class:`SchemeMorphism_polynomial_affine_space` (on nth affine patch)

        EXAMPLES::

            sage: P.<x,y> = ProjectiveSpace(ZZ,1)
            sage: H = Hom(P,P)
            sage: f = H([x^2+y^2,y^2])
            sage: f.dehomogenize(0)
            Scheme endomorphism of Affine Space of dimension 1 over Integer Ring
              Defn: Defined on coordinates by sending (x) to
                    (x^2/(x^2 + 1))

        ::

            sage: P.<x,y,z> = ProjectiveSpace(QQ,2)
            sage: H = Hom(P,P)
            sage: f = H([x^2+y^2,y^2-z^2,2*z^2])
            sage: f.dehomogenize(2)
            Scheme endomorphism of Affine Space of dimension 2 over Rational Field
              Defn: Defined on coordinates by sending (x0, x1) to
                    (1/2*x0^2 + 1/2*x1^2, 1/2*x1^2 - 1/2)

        ::

            sage: R.<t> = PolynomialRing(QQ)
            sage: P.<x,y,z> = ProjectiveSpace(FractionField(R),2)
            sage: H = Hom(P,P)
            sage: f = H([x^2+t*y^2,t*y^2-z^2,t*z^2])
            sage: f.dehomogenize(2)
            Scheme endomorphism of Affine Space of dimension 2 over Fraction Field
            of Univariate Polynomial Ring in t over Rational Field
              Defn: Defined on coordinates by sending (x0, x1) to
                    (1/t*x0^2 + x1^2, x1^2 - 1/t)

        ::

            sage: P.<x,y,z> = ProjectiveSpace(ZZ,2)
            sage: X = P.subscheme(x^2-y^2)
            sage: H = Hom(X,X)
            sage: f = H([x^2,y^2,x*z])
            sage: f.dehomogenize(2)
            Scheme endomorphism of Closed subscheme of Affine Space of dimension 2
            over Integer Ring defined by:
              x0^2 - x1^2
              Defn: Defined on coordinates by sending (x0, x1) to
                    (x1^2/x0, x1^2/x0)
        """
        PS = self.domain()
        A = PS.ambient_space()
        if self._polys[n].substitute({A.gen(n):1}) == 0:
            raise ValueError("Can't dehomogenize at 0 coordinate.")
        else:
            Aff = PS.affine_patch(n)
            S = Aff.ambient_space().coordinate_ring()
            R = A.coordinate_ring()
            phi = R.hom([S.gen(j) for j in range(0, n)] + [1] + [S.gen(j) for j in range(n, A.dimension_relative())], S)
            F = []
            for i in range(0, A.dimension_relative() + 1):
                if i != n:
                    F.append(phi(self._polys[i]) / phi(self._polys[n]))
            H = Hom(Aff, Aff)
            return(H(F))

    def orbit(self, P, N, **kwds):
        r"""
        Returns the orbit of `P` by ``self``. If `n` is an integer it returns `[P,self(P),\ldots,self^n(P)]`.
        If `n` is a list or tuple `n=[m,k]` it returns `[self^m(P),\ldots,self^k(P)]`.
        Automatically normalize the points if ``normalize=True``. Perform the checks on point initialize if
        ``check=True``

        INPUT:

        - ``P`` -- a point in ``self.domain()``

        - ``n`` -- a non-negative integer or list or tuple of two non-negative integers

        kwds:

        - ``check`` -- boolean (optional - default: ``True``)

        - ``normalize`` -- boolean (optional - default: ``False``)


        OUTPUT:

        - a list of points in ``self.codomain()``

        EXAMPLES::

            sage: P.<x,y,z> = ProjectiveSpace(ZZ,2)
            sage: H = Hom(P,P)
            sage: f = H([x^2+y^2,y^2-z^2,2*z^2])
            sage: f.orbit(P(1,2,1),3)
            [(1 : 2 : 1), (5 : 3 : 2), (34 : 5 : 8), (1181 : -39 : 128)]

        ::

            sage: P.<x,y,z> = ProjectiveSpace(ZZ,2)
            sage: H = Hom(P,P)
            sage: f = H([x^2+y^2,y^2-z^2,2*z^2])
            sage: f.orbit(P(1,2,1),[2,4])
            [(34 : 5 : 8), (1181 : -39 : 128), (1396282 : -14863 : 32768)]

        ::

            sage: P.<x,y,z> = ProjectiveSpace(ZZ,2)
            sage: X = P.subscheme(x^2-y^2)
            sage: H = Hom(X,X)
            sage: f = H([x^2,y^2,x*z])
            sage: f.orbit(X(2,2,3),3,normalize=True)
            [(2 : 2 : 3), (2 : 2 : 3), (2 : 2 : 3), (2 : 2 : 3)]

        ::

            sage: P.<x,y> = ProjectiveSpace(QQ,1)
            sage: H = Hom(P,P)
            sage: f = H([x^2+y^2,y^2])
            sage: f.orbit(P.point([1,2],False),4,check=False)
            [(1 : 2), (5 : 4), (41 : 16), (1937 : 256), (3817505 : 65536)]

        ::

            sage: K.<c> = FunctionField(QQ)
            sage: P.<x,y> = ProjectiveSpace(K,1)
            sage: H = Hom(P,P)
            sage: f = H([x^2+c*y^2,y^2])
            sage: f.orbit(P(0,1),3)
            [(0 : 1), (c : 1), (c^2 + c : 1), (c^4 + 2*c^3 + c^2 + c : 1)]
        """
        return(P.orbit(self, N, **kwds))

    @cached_method
    def is_morphism(self):
        r"""
        returns ``True`` if self is a morphism (no common zero of defining polynomials).

        The map is a morphism if and only if the ideal generated by
        the defining polynomials is the unit ideal.

        OUTPUT:

        - Boolean

        EXAMPLES::

            sage: P.<x,y> = ProjectiveSpace(QQ,1)
            sage: H = Hom(P,P)
            sage: f = H([x^2+y^2,y^2])
            sage: f.is_morphism()
            True

        ::

            sage: P.<x,y,z> = ProjectiveSpace(RR,2)
            sage: H = Hom(P,P)
            sage: f = H([x*z-y*z,x^2-y^2,z^2])
            sage: f.is_morphism()
            False

        ::

            sage: R.<t> = PolynomialRing(GF(5))
            sage: P.<x,y,z> = ProjectiveSpace(R,2)
            sage: H = Hom(P,P)
            sage: f = H([x*z-t*y^2,x^2-y^2,t*z^2])
            sage: f.is_morphism()
            True
        """
        from sage.schemes.projective.projective_space import is_ProjectiveSpace
        if is_ProjectiveSpace(self.domain()) is False or is_ProjectiveSpace(self.codomain()) is False:
            raise NotImplementedError
        R = self.coordinate_ring()
        F = self._polys
        if R.base_ring().is_field():
            J = R.ideal(F)
        else:
            S = PolynomialRing(R.base_ring().fraction_field(), R.gens(), R.ngens())
            J = S.ideal([S.coerce(F[i]) for i in range(R.ngens())])
        if J.dimension() > 0:
            return False
        else:
            return True

    def resultant(self, normalize=False):
        r"""
        Computes the resultant of the defining polynomials of ``self`` if ``self`` is a map on the projective line.

        If ``normalize`` is ``True``, then first normalize the coordinate
        functions with :meth:`normalize_coordinates`.

        INPUT:

        - ``normalize`` -- Boolean (optional - default: ``False``)

        OUTPUT:

        - an element of ``self.codomain().base_ring()``

        EXAMPLES::

            sage: P.<x,y> = ProjectiveSpace(QQ,1)
            sage: H = Hom(P,P)
            sage: f = H([x^2+y^2,6*y^2])
            sage: f.resultant()
            36

        ::

            sage: R.<t> = PolynomialRing(GF(17))
            sage: P.<x,y> = ProjectiveSpace(R,1)
            sage: H = Hom(P,P)
            sage: f = H([t*x^2+t*y^2,6*y^2])
            sage: f.resultant()
            2*t^2
        """
        if self.domain().dimension_relative() > 1:
            raise TypeError("Only for dimension 1, use self.primes_of_bad_reduction() to get bad primes")
        if normalize is True:
            F = copy(self)
            F.normalize_coordinates()
        else:
            F = self
        x = self.domain().gen(0)
        y = self.domain().gen(1)
        d = self.degree()
        f = F[0].substitute({y:1})
        g = F[1].substitute({y:1})
        res = (f.lc() ** (d - g.degree()) * g.lc() ** (d - f.degree()) * f._pari_().polresultant(g, x))
        return(self.codomain().base_ring()(res))

    @cached_method
    def primes_of_bad_reduction(self, check=True):
        r"""
        Determines the primes of bad reduction for a map `self: \mathbb{P}^N \to \mathbb{P}^N`
        defined over `\ZZ` or `\QQ`.

        If ``check`` is ``True``, each prime is verified to be of bad reduction.

        ALGORITHM:

        `p` is a prime of bad reduction if and only if the defining
        polynomials of self have a common zero. Or stated another way,
        `p` is a prime of bad reducion if and only if the radical of
        the ideal defined by the defining polynomials of self is not
        `(x_0,x_1,\ldots,x_N)`.  This happens if and only if some
        power of each `x_i` is not in the ideal defined by the
        defining polynomials of self. This last condition is what is
        checked. The lcm of the coefficients of the monomials `x_i` in
        a groebner basis is computed. This may return extra primes.

        INPUT:

        - ``check`` -- Boolean (optional - default: ``True``)

        OUTPUT:

        - a list of integer primes.

        EXAMPLES::

            sage: P.<x,y> = ProjectiveSpace(QQ,1)
            sage: H = Hom(P,P)
            sage: f = H([1/3*x^2+1/2*y^2,y^2])
            sage: print f.primes_of_bad_reduction()
            [2, 3]

        ::

            sage: P.<x,y,z,w> = ProjectiveSpace(QQ,3)
            sage: H = Hom(P,P)
            sage: f = H([12*x*z-7*y^2,31*x^2-y^2,26*z^2,3*w^2-z*w])
            sage: f.primes_of_bad_reduction()
            [2, 3, 7, 13, 31]

        This is an example where check=False returns extra primes::

            sage: P.<x,y,z> = ProjectiveSpace(ZZ,2)
            sage: H = Hom(P,P)
            sage: f = H([3*x*y^2 + 7*y^3 - 4*y^2*z + 5*z^3, -5*x^3 + x^2*y + y^3 + 2*x^2*z, -2*x^2*y + x*y^2 + y^3 - 4*y^2*z + x*z^2])
            sage: f.primes_of_bad_reduction(False)
            [2, 5, 37, 2239, 304432717]
            sage: f.primes_of_bad_reduction()
            [5, 37, 2239, 304432717]
        """
        if self.base_ring() != ZZ and self.base_ring() != QQ:
            raise TypeError("Must be ZZ or QQ")
        from sage.schemes.projective.projective_space import is_ProjectiveSpace
        if is_ProjectiveSpace(self.domain()) is False or is_ProjectiveSpace(self.codomain()) is False:
            raise NotImplementedError
        R = self.coordinate_ring()
        F = self._polys
        if R.base_ring().is_field():
            J = R.ideal(F)
        else:
            S = PolynomialRing(R.base_ring().fraction_field(), R.gens(), R.ngens())
            J = S.ideal([S.coerce(F[i]) for i in range(R.ngens())])
        if J.dimension() > 0:
            raise TypeError("Not a morphism.")
        #normalize to coefficients in the ring not the fraction field.
        F = [F[i] * lcm([F[j].denominator() for j in range(len(F))]) for i in range(len(F))]

        #move the ideal to the ring of integers
        if R.base_ring().is_field():
            S = PolynomialRing(R.base_ring().ring_of_integers(), R.gens(), R.ngens())
            F = [F[i].change_ring(R.base_ring().ring_of_integers()) for i in range(len(F))]
            J = S.ideal(F)
        else:
            J = R.ideal(F)
        GB = J.groebner_basis()
        badprimes = []

        #get the primes dividing the coefficients of the monomials x_i^k_i
        for i in range(len(GB)):
            LT = GB[i].lt().degrees()
            power = 0
            for j in range(R.ngens()):
                if LT[j] != 0:
                    power += 1
            if power == 1:
                badprimes = badprimes + GB[i].lt().coefficients()[0].support()
        badprimes = sorted(set(badprimes))

        #check to return only the truly bad primes
        if check == True:
            index = 0
            while index < len(badprimes):  #figure out which primes are really bad primes...
                S = PolynomialRing(GF(badprimes[index]), R.gens(), R.ngens())
                J = S.ideal([S.coerce(F[j]) for j in range(R.ngens())])
                if J.dimension() == 0:
                    badprimes.pop(index)
                else:
                    index += 1
        return(badprimes)

    def conjugate(self, M):
        r"""
        Conjugates ``self`` by ``M``, i.e. `M^{-1} \circ f \circ M`.

        If possible the map will be defined over the same space as
        ``self``. Otherwise, will try to coerce to the base_ring of
        ``M``.

        INPUT:

        - ``M`` -- a square invertible matrix

        OUTPUT:

        - a map from ``self.domain()`` to ``self.codomain()``.

        EXAMPLES::

            sage: P.<x,y> = ProjectiveSpace(ZZ,1)
            sage: H = Hom(P,P)
            sage: f = H([x^2+y^2,y^2])
            sage: f.conjugate(matrix([[1,2],[0,1]]))
            Scheme endomorphism of Projective Space of dimension 1 over Integer Ring
              Defn: Defined on coordinates by sending (x : y) to
                    (x^2 + 4*x*y + 3*y^2 : y^2)

        ::

            sage: R.<x> = PolynomialRing(QQ)
            sage: K.<i> = NumberField(x^2+1)
            sage: P.<x,y> = ProjectiveSpace(ZZ,1)
            sage: H = Hom(P,P)
            sage: f = H([x^3+y^3,y^3])
            sage: f.conjugate(matrix([[i,0],[0,-i]]))
            Scheme endomorphism of Projective Space of dimension 1 over Integer Ring
              Defn: Defined on coordinates by sending (x : y) to
                    (-x^3 + y^3 : -y^3)

        ::

            sage: P.<x,y,z> = ProjectiveSpace(ZZ,2)
            sage: H = Hom(P,P)
            sage: f = H([x^2+y^2,y^2,y*z])
            sage: f.conjugate(matrix([[1,2,3],[0,1,2],[0,0,1]]))
            Scheme endomorphism of Projective Space of dimension 2 over Integer Ring
              Defn: Defined on coordinates by sending (x : y : z) to
                    (x^2 + 4*x*y + 3*y^2 + 6*x*z + 9*y*z + 7*z^2 : y^2 + 2*y*z : y*z + 2*z^2)

        ::

            sage: P.<x,y> = ProjectiveSpace(ZZ,1)
            sage: H = Hom(P,P)
            sage: f = H([x^2+y^2,y^2])
            sage: f.conjugate(matrix([[2,0],[0,1/2]]))
            Scheme endomorphism of Projective Space of dimension 1 over Multivariate
            Polynomial Ring in x, y over Rational Field
              Defn: Defined on coordinates by sending (x : y) to
                    (2*x^2 + 1/8*y^2 : 1/2*y^2)

        ::

            sage: R.<x> = PolynomialRing(QQ)
            sage: K.<i> = NumberField(x^2+1)
            sage: P.<x,y> = ProjectiveSpace(QQ,1)
            sage: H = Hom(P,P)
            sage: f = H([1/3*x^2+1/2*y^2,y^2])
            sage: f.conjugate(matrix([[i,0],[0,-i]]))
            Scheme endomorphism of Projective Space of dimension 1 over Multivariate
            Polynomial Ring in x, y over Number Field in i with defining polynomial
            x^2 + 1
              Defn: Defined on coordinates by sending (x : y) to
                    ((1/3*i)*x^2 + (1/2*i)*y^2 : (-i)*y^2)
        """

        if M.is_square() == 1 and M.determinant() != 0 and  M.ncols() == self.domain().ambient_space().dimension_relative() + 1:
            X = M * vector(self[0].parent().gens())
            F = vector(self._polys)
            F = F(list(X))
            N = M.inverse()
            F = N * F
            R = self.codomain().ambient_space().coordinate_ring()
            try:
                F = [R(f) for f in F]
                PS = self.codomain()
            except TypeError: #no longer defined over same ring
                R = R.change_ring(M.base_ring())
                F = [R(f) for f in F]
                PS = self.codomain().change_ring(R)
            H = Hom(PS, PS)
            return(H(F))
        else:
            raise TypeError("matrix must be invertible and size dimension +1 ")

    def green_function(self, P, v, **kwds):
        r"""
        Evaluates the local Green's function at the place ``v`` for ``P`` with ``N`` terms of the
        series or, in dimension 1, to within a given error bound.

        Use ``v=0`` for the archimedean place. Must be over `\ZZ` or `\QQ`.

        ALGORITHM:

        See Exercise 5.29 and Figure 5.6 of ``The Arithmetic of Dynamics Systems``, Joseph H. Silverman, Springer, GTM 241, 2007.

        INPUT:

        - ``P`` - a projective point

        - ``v`` - non-negative integer. a place, use v=0 for the archimedean place

        kwds:

        - ``N`` - positive integer. number of terms of the series to use

        - ``prec`` - positive integer, float point or p-adic precision, default: 100

        - ``error_bound`` - a positive real number

        OUTPUT:

        - a real number

        EXAMPLES::

            sage: P.<x,y> = ProjectiveSpace(QQ,1)
            sage: H = Hom(P,P)
            sage: f = H([x^2+y^2,x*y])
            sage: f.green_function(P.point([5,2],False),0,N=30)
            1.7315451844777407992085512000
            sage: f.green_function(P.point([2,1],False),0,N=30)
            0.86577259223181088325226209926
            sage: f.green_function(P.point([1,1],False),0,N=30)
            0.43288629610862338612700146098
        """
        if self.base_ring() != ZZ and self.base_ring() != QQ:
            raise TypeError("Must be ZZ or QQ")
        return(P.green_function(self, v, **kwds))

    def canonical_height(self, P, **kwds):
        r"""
        Evaluates the canonical height of ``P`` with respect to ``self``. Must be over `\ZZ` or `\QQ`.

        Specify either the number of terms of the series to evaluate
        or, in dimension 1, the error bound required.

        ALGORITHM:

        The sum of the Green's function at the archimedean place and the places of bad reduction.

        INPUT:

        - ``P`` -- a projective point

        kwds:

        - ``badprimes`` - a list of primes of bad reduction

        - ``N`` - positive integer. number of terms of the series to use in the local green functions

        - ``prec`` - positive integer, float point or p-adic precision, default: 100

        - ``error_bound`` - a positive real number

        OUTPUT:

        - a real number

        EXAMPLES::

            sage: P.<x,y> = ProjectiveSpace(ZZ,1)
            sage: H = Hom(P,P)
            sage: f = H([x^2+y^2,2*x*y]);
            sage: f.canonical_height(P.point([5,4]),error_bound=0.001)
            2.1970553519503404898926835324
            sage: f.canonical_height(P.point([2,1]),error_bound=0.001)
            1.0984430632822307984974382955

        Notice that preperiodic points may not be exactly 0::

            sage: P.<x,y> = ProjectiveSpace(QQ,1)
            sage: H = Hom(P,P)
            sage: f = H([x^2-29/16*y^2,y^2]);
            sage: f.canonical_height(P.point([1,4]),N=60)
            1.2024186864216154694752186858e-18

        ::

            sage: P.<x,y,z> = ProjectiveSpace(QQ,2)
            sage: X = P.subscheme(x^2-y^2);
            sage: H = Hom(X,X)
            sage: f = H([x^2,y^2,4*z^2]);
            sage: Q = X([4,4,1])
            sage: f.canonical_height(Q,badprimes=[2])
            0.0013538030870311431824555314882
        """
        if self.base_ring() != ZZ and self.base_ring() != QQ:
            raise TypeError("Must be ZZ or QQ")
        return(P.canonical_height(self, **kwds))

    def global_height(self, prec=None):
        r"""
        Returns the maximum of the heights of the coefficients in any of the coordinate functions of ``self``.

        INPUT:

        - ``prec`` -- desired floating point precision (default:
          default RealField precision).

        OUTPUT:

        - a real number

        EXAMPLES::

            sage: P.<x,y> = ProjectiveSpace(QQ,1)
            sage: H = Hom(P,P)
            sage: f = H([1/1331*x^2+1/4000*y^2,210*x*y]);
            sage: f.global_height()
            8.29404964010203

        This function does not automatically normalize::

            sage: P.<x,y,z> = ProjectiveSpace(ZZ,2)
            sage: H = Hom(P,P)
            sage: f = H([4*x^2+100*y^2,210*x*y,10000*z^2]);
            sage: f.global_height()
            9.21034037197618
            sage: f.normalize_coordinates()
            sage: f.global_height()
            8.51719319141624

        ::

            sage: R.<z> = PolynomialRing(QQ)
            sage: K.<w> = NumberField(z^2-2)
            sage: O = K.maximal_order()
            sage: P.<x,y> = ProjectiveSpace(O,1)
            sage: H = Hom(P,P)
            sage: f = H([2*x^2 + 3*O(w)*y^2,O(w)*y^2])
            sage: f.global_height()
            1.44518587894808

        .. TODO:: add heights to integer.pyx and remove special case
        """
        if self.domain().base_ring() == ZZ:
            if prec is None:
                R = RealField()
            else:
                R = RealField(prec)
            H = R(0)
            for i in range(self.domain().ambient_space().dimension_relative() + 1):
                C = self[i].coefficients()
                h = max([c.abs() for c in C])
                H = max(H, R(h).log())
            return(H)
        H = 0
        for i in range(self.domain().ambient_space().dimension_relative() + 1):
            C = self[i].coefficients()
            h = max([c.global_height(prec) for c in C])
            H = max(H, h)
        return(H)

    def height_difference_bound(self, prec=None):
        r"""
        Returns an upper bound on the different bewtween the canonical height of a point with
        respect to ``self`` and the height of the point. ``self`` must be a morphism.

        ALGORITHM:

            Uses a Nullstellensatz argument to compute the constant.
            For details: B. Hutz, Efficient determination of rational preperiodic points for endomorphisms of projective
            space, arxiv:1210.6246 (2012).

        INPUT:

        - ``prec`` - positive integer, float point, default: RealField default

        OUTPUT:

        - a real number

        EXAMPLES::

            sage: P.<x,y> = ProjectiveSpace(QQ,1)
            sage: H = End(P)
            sage: f = H([x^2+y^2,x*y]);
            sage: f.height_difference_bound()
            1.38629436111989

        This function does not automatically normalize. ::

            sage: P.<x,y,z> = ProjectiveSpace(ZZ,2)
            sage: H = End(P)
            sage: f = H([4*x^2+100*y^2,210*x*y,10000*z^2]);
            sage: f.height_difference_bound()
            11.0020998412042
            sage: f.normalize_coordinates()
            sage: f.height_difference_bound()
            10.7632079329219
        """
        if self.domain().base_ring() != ZZ and self.domain().base_ring() != QQ:
            raise NotImplementedError("Must be over ZZ or QQ")
        if not self.is_endomorphism():
            raise NotImplementedError("Must be an endomorphism of projective space")
        if prec is None:
            R = RealField()
        else:
            R = RealField(prec)
        N = self.domain().dimension_relative()
        d = self.degree()
        D = (N + 1) * (d - 1) + 1
        #compute upper bound
        U = self.global_height(prec) + R(binomial(N + d, d)).log()
        #compute lower bound - from explicit polynomials of Nullstellensatz
        CR = self.domain().coordinate_ring()
        CR = CR.change_ring(QQ) #.lift() only works over fields
        I = CR.ideal(self.defining_polynomials())
        MCP = []
        for k in range(N + 1):
            CoeffPolys = (CR.gen(k) ** D).lift(I)
            Res = 1
            h = 1
            for j in range(len(CoeffPolys)):
                if CoeffPolys[j] != 0:
                    for i in range(len(CoeffPolys[j].coefficients())):
                        Res = lcm(Res, abs(CoeffPolys[j].coefficients()[i].denominator()))
                        h = max(h, abs(CoeffPolys[j].coefficients()[i].numerator()))
            MCP.append([Res, Res * h]) #since we need to clear denominators
        maxh = 1
        gcdRes = 0
        for k in range(len(MCP)):
            gcdRes = gcd(gcdRes, MCP[k][0])
            maxh = max(maxh, MCP[k][1])
        L = abs(R(gcdRes / ((N + 1) * binomial(N + D - d, D - d) * maxh)).log())

        C = max(U, L) #height difference dh(P) - L <= h(f(P)) <= dh(P) +U
        return(C / (d - 1))

    def multiplier(self, P, n, check=True):
        r"""
        Returns the multiplier of ``self`` at the `QQ`-rational point ``P`` of period ``n``.
        ``self`` must be an endomorphism of projective space

        INPUT:

        - ``P`` - a point on domain of ``self``

        - ``n`` - a positive integer, the period of ``P``

        - ``check`` -- verify that ``P`` has period ``n``, Default:True

        OUTPUT:

        - a square matrix of size ``self.codomain().dimension_relative()`` in the ``base_ring`` of ``self``

        EXAMPLES::

            sage: P.<x,y,z> = ProjectiveSpace(QQ,2)
            sage: H = End(P)
            sage: f = H([x^2,y^2,4*z^2]);
            sage: Q = P.point([4,4,1],False);
            sage: f.multiplier(Q,1)
            [2 0]
            [0 2]

        ::

            sage: P.<x,y> = ProjectiveSpace(QQ,1)
            sage: H = End(P)
            sage: f = H([7*x^2 - 28*y^2,24*x*y])
            sage: f.multiplier(P(2,5),4)
            [231361/20736]

        ::

            sage: P.<x,y> = ProjectiveSpace(CC,1)
            sage: H = End(P)
            sage: f = H([x^3 - 25*x*y^2 + 12*y^3,12*y^3])
            sage: f.multiplier(P(1,1),5)
            [0.389017489711935]

        ::

            sage: P.<x,y> = ProjectiveSpace(RR,1)
            sage: H = End(P)
            sage: f = H([x^2-2*y^2,y^2])
            sage: f.multiplier(P(2,1),1)
            [4.00000000000000]

        ::

            sage: P.<x,y> = ProjectiveSpace(Qp(13),1)
            sage: H = End(P)
            sage: f = H([x^2-29/16*y^2,y^2])
            sage: f.multiplier(P(5,4),3)
            [6 + 8*13 + 13^2 + 8*13^3 + 13^4 + 8*13^5 + 13^6 + 8*13^7 + 13^8 +
            8*13^9 + 13^10 + 8*13^11 + 13^12 + 8*13^13 + 13^14 + 8*13^15 + 13^16 +
            8*13^17 + 13^18 + 8*13^19 + O(13^20)]

        ::

            sage: P.<x,y> = ProjectiveSpace(QQ,1)
            sage: H = End(P)
            sage: f = H([x^2-y^2,y^2])
            sage: f.multiplier(P(0,1),1)
            Traceback (most recent call last):
            ...
            ValueError: (0 : 1) is not periodic of period 1

        ..  TODO:: would be better to keep the dehomogenizations for reuse
        """
        if not self.is_endomorphism():
            raise NotImplementedError("Must be an endomorphism of projective space")
        if check:
            if self.nth_iterate(P, n) != P:
                raise ValueError("%s is not periodic of period %s" % (P, n))
        N = self.domain().dimension_relative()
        l = identity_matrix(FractionField(self.codomain().base_ring()), N, N)
        Q = P
        Q.normalize_coordinates()
        index = N
        indexlist = []
        while Q[index] == 0:
            index -= 1
        indexlist.append(index)
        for i in range(0, n):
            F = []
            R = self(Q)
            R.normalize_coordinates()
            index = N
            while R[index] == 0:
                index -= 1
            indexlist.append(index)
            S = PolynomialRing(FractionField(self.codomain().base_ring()), N, 'x')
            CR = self.coordinate_ring()
            map_vars = list(S.gens())
            map_vars.insert(indexlist[i], 1)
            phi = CR.hom(map_vars, S)
            #make map between correct affine patches
            for j in range(N + 1):
                if j != indexlist[i + 1]:
                    F.append(phi(self._polys[j]) / phi(self._polys[indexlist[i + 1]]))
                J = matrix(FractionField(S), N, N)
            for j1 in range(0, N):
                for j2 in range(0, N):
                    J[j1, j2] = F[j1].derivative(S.gen(j2))
            l = J(tuple(Q.dehomogenize(indexlist[i]))) * l #get the correct order for chain rule matrix multiplication
            Q = R
        return l

    def _multipliermod(self, P, n, p, k):
        r"""
        Returns the multiplier of ``self`` at the point ``P`` of period ``n`` modulo `p^k`.
        self must be an endomorphism of projective space defined over `\QQ` or '\ZZ'.
        This function should not be used at the top level as it does not perform input checks.
        It is used primarily for the rational preperiodic and periodic point algorithms.

        INPUT:

        - ``P`` - a point on domain of ``self``

        - ``n`` - a positive integer, the period of ``P``

        - ``p`` - a positive integer

        - ``k`` - a positive integer

        OUTPUT:

        - a square matrix of size ``self.codomain().dimension_relative()`` in `Zmod(p^k)`.

        EXAMPLES::

            sage: P.<x,y> = ProjectiveSpace(QQ,1)
            sage: H = End(P)
            sage: f = H([x^2-29/16*y^2,y^2])
            sage: f._multipliermod(P(5,4),3,11,1)
            [3]

        ::

            sage: P.<x,y> = ProjectiveSpace(QQ,1)
            sage: H = End(P)
            sage: f = H([x^2-29/16*y^2,y^2])
            sage: f._multipliermod(P(5,4),3,11,2)
            [80]

        .. TODO:: would be better to keep the dehomogenizations for reuse
        """
        N = self.domain().dimension_relative()
        BR = FractionField(self.codomain().base_ring())
        l = identity_matrix(BR, N, N)
        Q = copy(P)
        g = gcd(Q._coords) #we can't use normalize_coordinates since it can cause denominators
        Q.scale_by(1 / g)
        index = N
        indexlist = []
        while Q[index] % p == 0:
            index -= 1
        indexlist.append(index)
        for i in range(0, n):
            F = []
            R = self(Q, False)
            g = gcd(R._coords)
            R.scale_by(1 / g)
            for index in range(N + 1):
                R._coords[index] = R._coords[index] % (p ** k)
            index = N
            while R[index] % p == 0:
                index -= 1
            indexlist.append(index)
            S = PolynomialRing(BR, N, 'x')
            CR = self.coordinate_ring()
            map_vars = list(S.gens())
            map_vars.insert(indexlist[i], 1)
            phi = CR.hom(map_vars, S)
            for j in range(N + 1):
                if j != indexlist[i + 1]:
                    F.append(phi(self._polys[j]) / phi(self._polys[indexlist[i + 1]]))
            J = matrix(FractionField(S), N, N)
            for j1 in range(0, N):
                for j2 in range(0, N):
                    J[j1, j2] = F[j1].derivative(S.gen(j2))
            l = (J(tuple(Q.dehomogenize(indexlist[i]))) * l) % (p ** k)
            Q = R
        return(l)

    def possible_periods(self, **kwds):
        r"""
        Returns the set of possible periods for rational periodic points of self.
        Must be defined over `\ZZ` or `\QQ`.

        ALGORITHM:
            Calls ``self.possible_periods()`` modulo all primes of good reduction in range ``prime_bound``.
            Returns the intersection of those lists.

        INPUT:

        kwds:

        - ``prime_bound`` - a list or tuple of two positive integers. Or an integer for the upper bound. (optional)
            default: [1,20].

        - ``bad_primes`` - a list or tuple of integer primes, the primes of bad reduction.  (optional)

        OUTPUT:

        - a list of positive integers.

        EXAMPLES::

            sage: P.<x,y> = ProjectiveSpace(QQ,1)
            sage: H = End(P)
            sage: f = H([x^2-29/16*y^2,y^2])
            sage: f.possible_periods()
            [1, 3]

        ::

            sage: PS.<x,y> = ProjectiveSpace(1,QQ)
            sage: H = End(PS)
            sage: f = H([5*x^3 - 53*x*y^2 + 24*y^3, 24*y^3])
            sage: f.possible_periods(prime_bound=[1,5])
            Traceback (most recent call last):
            ...
            ValueError: No primes of good reduction in that range
            sage: f.possible_periods(prime_bound=[1,10])
            [1, 4, 12]
            sage: f.possible_periods(prime_bound=[1,20])
            [1, 4]

        ::

            sage: P.<x,y,z> = ProjectiveSpace(ZZ,2)
            sage: H = End(P)
            sage: f = H([2*x^3 - 50*x*z^2 + 24*z^3,5*y^3 - 53*y*z^2 + 24*z^3,24*z^3])
            sage: f.possible_periods(prime_bound=10)
            [1, 2, 6, 20, 42, 60, 140, 420]
            sage: f.possible_periods(prime_bound=20) # long time
            [1, 20]
        """
        if not self.is_endomorphism():
            raise NotImplementedError("Must be an endomorphism of projective space")
        if self.domain().base_ring() != ZZ and self.domain().base_ring() != QQ:
            raise NotImplementedError("Must be ZZ or QQ")


        primebound = kwds.pop("prime_bound", [1, 20])
        badprimes = kwds.pop("bad_primes", None)

        if (isinstance(primebound, (list, tuple)) == False):
            try:
                primebound = [1, ZZ(primebound)]
            except TypeError:
                raise TypeError("Bound on primes must be an integer")
        else:
            try:
                primebound[0] = ZZ(primebound[0])
                primebound[1] = ZZ(primebound[1])
            except TypeError:
                raise TypeError("Prime bounds must be integers")

        if badprimes == None:
            badprimes = self.primes_of_bad_reduction()

        firstgood = 0

        def parallel_function(morphism):
            return morphism.possible_periods()

        # Calling possible_periods for each prime in parallel
        parallel_data = []
        for q in primes(primebound[0], primebound[1] + 1):
            if not (q in badprimes):
                F = self.change_ring(GF(q))
                parallel_data.append(((F,), {}))

        parallel_results = list(parallel_iter(len(parallel_data), parallel_function, parallel_data))

        for result in parallel_results:
            possible_periods = result[1]
            if firstgood == 0:
                periods = set(possible_periods)
                firstgood = 1
            else:
                periodsq = set(possible_periods)
                periods = periods.intersection(periodsq)

        if firstgood == 0:
            raise ValueError("No primes of good reduction in that range")
        else:
            return(sorted(periods))

    def _preperiodic_points_to_cyclegraph(self, preper):
        r"""
        Given the complete set of periodic or preperiodic points returns the
        digraph representing the orbit. If it is not the complete set, this function
        will not fill in the gaps.


        INPUT:

        - ``preper`` - a list or tuple of projective points. The complete set of rational periodic or preperiodic points.

        OUTPUT:

        - a digraph representing the orbit the rational preperiodic points ``preper`` in projective space.

        Examples::

            sage: P.<x,y> = ProjectiveSpace(QQ,1)
            sage: H = End(P)
            sage: f = H([x^2-2*y^2,y^2])
            sage: preper = [P(-2, 1), P(1, 0), P(0, 1), P(1, 1), P(2, 1), P(-1, 1)]
            sage: f._preperiodic_points_to_cyclegraph(preper)
            Looped digraph on 6 vertices
        """
        V = []
        E = []
        for i in range(0, len(preper)):
            V.append(str(preper[i]))
            Q = self(preper[i])
            Q.normalize_coordinates()
            E.append([str(Q)])
        from sage.graphs.digraph import DiGraph
        g = DiGraph(dict(zip(V, E)), loops=True)
        return(g)

    def is_PGL_minimal(self, prime_list=None):
        r"""
        Checks if ``self`` is a minimal model in its conjugacy class.  See [Bruin-Molnar]
        and [Molnar] for a description of the algorithm.

        INPUT:

        - ``prime_list`` -- list of primes to check minimality, if None, check all places

        OUTPUT:

        - Boolean - True if ``self`` is minimal, False otherwise.

        EXAMPLES::

            sage: PS.<X,Y> = ProjectiveSpace(QQ,1)
            sage: H = End(PS)
            sage: f = H([X^2+3*Y^2,X*Y])
            sage: f.is_PGL_minimal()
            True

        ::

            sage: PS.<x,y> = ProjectiveSpace(QQ,1)
            sage: H = End(PS)
            sage: f = H([6*x^2+12*x*y+7*y^2,12*x*y])
            sage: f.is_PGL_minimal()
            False

        ::

            sage: PS.<x,y> = ProjectiveSpace(QQ,1)
            sage: H = End(PS)
            sage: f = H([6*x^2+12*x*y+7*y^2,y^2])
            sage: f.is_PGL_minimal()
            Traceback (most recent call last):
            ...
            TypeError: Affine minimality is only considered for maps not of the form
            f or 1/f for a polynomial f.
        """
        if self.base_ring() != QQ and self.base_ring() != ZZ:
            raise NotImplementedError("Minimal models only implemented over ZZ or QQ")
        if not self.is_morphism():
            raise TypeError("The function is not a morphism")
        if self.degree() == 1:
            raise NotImplementedError("Minimality is only for degree 2 or higher")

        from endPN_minimal_model import affine_minimal
        return(affine_minimal(self, False , prime_list , True))

    def minimal_model(self, return_transformation=False, prime_list=None):
        r"""
        Given ``self`` a scheme morphism on the projective line over the rationals,
        determine if ``self`` is minimal. In particular, determine
        if ``self`` is affine minimal, which is enough to decide if it is minimal
        or not. See Proposition 2.10 in [Bruin-Molnar].

        REFERENCES:

        .. [Bruin-Molnar] N. Bruin and A. Molnar, Minimal models for rational
           functions in a dynamical setting
           LMS Journal of Computation and Mathematics, Volume 15 (2012), pp 400-417.

        .. [Molnar] A. Molnar, Fractional Linear Minimal Models of Rational Functions,
           M.Sc. Thesis.

        INPUT:

        - ``self`` -- scheme morphism on the projective line defined over `QQ`.

        - ``return_transformation`` -- a boolean value, default value True. This
                                    signals a return of the ``PGL_2`` transformation
                                    to conjugate ``self`` to the calculated minimal
                                    model. default: False

        - ``prime_list`` -- a list of primes, in case one only wants to determine minimality
                   at those specific primes.

        OUTPUT:

        - a scheme morphism on the projective line which is a minimal model of ``self``.

        - a `PGL(2,QQ)` element which conjugates ``self`` to a minimal model

        EXAMPLES::

            sage: PS.<X,Y> = ProjectiveSpace(QQ,1)
            sage: H = End(PS)
            sage: f = H([X^2+3*Y^2,X*Y])
            sage: f.minimal_model(return_transformation=True)
            (
            Scheme endomorphism of Projective Space of dimension 1 over Rational
            Field
              Defn: Defined on coordinates by sending (X : Y) to
                    (X^2 + 3*Y^2 : X*Y)
            ,
            [1 0]
            [0 1]
            )

        ::

            sage: PS.<X,Y> = ProjectiveSpace(QQ,1)
            sage: H = End(PS)
            sage: f = H([7365/2*X^4 + 6282*X^3*Y + 4023*X^2*Y^2 + 1146*X*Y^3 + 245/2*Y^4, -12329/2*X^4 - 10506*X^3*Y - 6723*X^2*Y^2 - 1914*X*Y^3 - 409/2*Y^4])
            sage: f.minimal_model(return_transformation=True)
            (
            Scheme endomorphism of Projective Space of dimension 1 over Rational
            Field
              Defn: Defined on coordinates by sending (X : Y) to
                    (22176*X^4 + 151956*X^3*Y + 390474*X^2*Y^2 + 445956*X*Y^3 +
            190999*Y^4 : -12329*X^4 - 84480*X^3*Y - 217080*X^2*Y^2 - 247920*X*Y^3 -
            106180*Y^4),
            [2 3]
            [0 1]
            )

        ::

            sage: PS.<x,y> = ProjectiveSpace(QQ,1)
            sage: H = End(PS)
            sage: f = H([6*x^2+12*x*y+7*y^2,12*x*y])
            sage: f.minimal_model()
            Scheme endomorphism of Projective Space of dimension 1 over Rational
            Field
              Defn: Defined on coordinates by sending (x : y) to
                    (x^2 + 12*x*y + 42*y^2 : 2*x*y)

        ::

            sage: PS.<x,y> = ProjectiveSpace(ZZ,1)
            sage: H = End(PS)
            sage: f = H([6*x^2+12*x*y+7*y^2,12*x*y + 42*y^2])
            sage: g,M=f.minimal_model(return_transformation=True)
            sage: f.conjugate(M)==g
            True

        ::

            sage: PS.<X,Y> = ProjectiveSpace(QQ,1)
            sage: H = End(PS)
            sage: f = H([X+Y,X-3*Y])
            sage: f.minimal_model()
            Traceback (most recent call last):
            ...
            NotImplementedError: Minimality is only for degree 2 or higher

        ::

            sage: PS.<X,Y> = ProjectiveSpace(QQ,1)
            sage: H = End(PS)
            sage: f = H([X^2-Y^2,X^2+X*Y])
            sage: f.minimal_model()
            Traceback (most recent call last):
            ...
            TypeError: The function is not a morphism

        """
        if self.base_ring() != QQ and self.base_ring() != ZZ:
            raise NotImplementedError("Minimal models only implemented over ZZ or QQ")
        if not self.is_morphism():
            raise TypeError("The function is not a morphism")
        if self.degree() == 1:
            raise NotImplementedError("Minimality is only for degree 2 or higher")

        from endPN_minimal_model import affine_minimal
        return(affine_minimal(self, return_transformation, prime_list, False))

class SchemeMorphism_polynomial_projective_space_field(SchemeMorphism_polynomial_projective_space):

    def lift_to_rational_periodic(self, points_modp, B=None):
        r"""
        Given a list of points in projective space over `GF(p)`, determine if they lift to
        `\QQ`-rational periodic points. ``self`` must be an endomorphism of projective
        space defined over `\QQ`

        ALGORITHM:
            Use Hensel lifting to find a `p`-adic approximation for that rational point. The accuracy needed
            is determined by the height bound `B`. Then apply the the LLL algorithm to determine if the lift
            corresponds to a rational point.

            If the point is a point of high multiplicity (multiplier 1) then procedure can be very slow.


        INPUT:

        - ``points_modp`` - a list or tuple of pairs containing a point in projective space
          over `GF(p)` and the possible period.

        - ``B`` - a positive integer - the height bound for a rational preperiodic point. (optional)

        OUTPUT:

        - a list of projective points.

        EXAMPLES::

            sage: P.<x,y> = ProjectiveSpace(QQ,1)
            sage: H = End(P)
            sage: f = H([x^2 - y^2,y^2])
            sage: f.lift_to_rational_periodic([[P(0,1).change_ring(GF(7)),4]])
            [[(0 : 1), 2]]

        ::

            There may be multiple points in the lift.
            sage: P.<x,y> = ProjectiveSpace(QQ,1)
            sage: H = End(P)
            sage: f = H([-5*x^2 + 4*y^2,4*x*y])
            sage: f.lift_to_rational_periodic([[P(1,0).change_ring(GF(3)),1]]) # long time
            [[(1 : 0), 1], [(2/3 : 1), 1], [(-2/3 : 1), 1]]

        ::

            sage: P.<x,y> = ProjectiveSpace(QQ,1)
            sage: H = End(P)
            sage: f = H([16*x^2 - 29*y^2,16*y^2])
            sage: f.lift_to_rational_periodic([[P(3,1).change_ring(GF(13)), 3]])
            [[(-1/4 : 1), 3]]

        ::

            sage: P.<x,y,z> = ProjectiveSpace(QQ,2)
            sage: H = End(P)
            sage: f = H([76*x^2 - 180*x*y + 45*y^2 + 14*x*z + 45*y*z - 90*z^2, 67*x^2 - 180*x*y - 157*x*z + 90*y*z, -90*z^2])
            sage: f.lift_to_rational_periodic([[P(14,19,1).change_ring(GF(23)), 9]]) # long time
            [[(-9 : -4 : 1), 9]]
        """
        if points_modp == []:
            return([])
        else:
            if B == None:
                B = e ** self.height_difference_bound()

            p = points_modp[0][0].codomain().base_ring().characteristic()
            if p == 0:
                raise TypeError("Must be positive characteristic")
            PS = self.domain()
            N = PS.dimension_relative()
            R = RealField()
            #compute the maximum p-adic precision needed to conclusively determine
            #if the rational point exists
            L = R((R(2 ** (N / 2 + 1) * sqrt(N + 1) * B ** 2).log()) / R(p).log() + 1).trunc()

            points = []
            for i in range(len(points_modp)):
                #[point mod p, period, current p-adic precision]
                points.append([points_modp[i][0].change_ring(QQ, False), points_modp[i][1], 1])
            good_points = []
            #shifts is used in non-Hensel lifting
            shifts = None
            #While there are still points to consider try to lift to next precision
            while points != []:
                q = points.pop()
                qindex = N
                #Find the last non-zero coordinate to use for normalizations
                while q[0][qindex] % p == 0:
                    qindex -= 1
                T = q[0]
                n = q[1]
                k = q[2]
                T.scale_by(1 / T[qindex]) #normalize
                bad = 0
                #stop where we reach the needed precision or the point is bad
                while k < L and bad == 0:
                    l = self._multipliermod(T, n, p, 2 * k)
                    l -= l.parent().one() #f^n(x) - x
                    lp = l.change_ring(Zmod(p ** k))
                    ldet = lp.determinant()
                    # if the matrix is invertible then we can Hensel lift
                    if ldet % p != 0:
                        RQ = ZZ.quo(p ** (2 * k))
                        T.clear_denominators()
                        newT = T.change_ring(RQ, False)
                        fp = self.change_ring(RQ, False)
                        S = newT.nth_iterate(fp, n, False).change_ring(QQ, False)
                        T.scale_by(1 / T[qindex])
                        S.scale_by(1 / S[qindex])
                        for i in range(N + 1):
                            S._coords[i] = S._coords[i] - T._coords[i]
                            if S[i] % (p ** k) != 0 and i != N:
                                bad = 1
                                break
                        if bad == 1:
                            break
                        S.scale_by(-1 / p ** k)
                        vecs = [Zmod(p ** k)(S._coords[iS]) for iS in range(N + 1)]
                        vecs.pop(qindex)
                        newvecs = list((lp.inverse()) * vector(vecs)) #l.inverse should be mod p^k!!
                        newS = []
                        [newS.append(QQ(newvecs[i])) for i in range(qindex)]
                        newS.append(0)
                        [newS.append(QQ(newvecs[i])) for i in range(qindex, N)]
                        S = PS.point(newS, False) #don't check for [0,...,0]
                        for i in range(N + 1):
                            S._coords[i] = S._coords[i] % (p ** k)
                        for i in range(N + 1):
                            T._coords[i] += S._coords[i] * (p ** k)
                        T.normalize_coordinates()
                        #Hensel gives us 2k for the newprecision
                        k = min(2 * k, L)
                    else:
                        #we are unable to Hensel Lift so must try all possible lifts
                        #to the next precision (k+1)
                        first = 0
                        newq = []
                        RQ = Zmod(p ** (k + 1))
                        fp = self.change_ring(RQ, False)
                        if shifts is None:
                            shifts = xmrange([p for i in range(N)])
                        for shift in shifts:
                            newT = T.change_ring(RQ, False)
                            shiftindex = 0
                            for i in range(N + 1):
                                if i != qindex:
                                    newT._coords[i] = newT[i] + shift[shiftindex] * p ** k
                                    shiftindex += 1
                            TT = fp.nth_iterate(newT, n, False)
                            if TT == newT:
                                if first == 0:
                                    newq.append(newT.change_ring(QQ, False))
                                    newq.append(n)
                                    newq.append(k + 1)
                                    first = 1
                                else:
                                    points.append([newT.change_ring(QQ, False), n, k + 1])
                        if newq == []:
                            bad = 1
                            break
                        else:
                            T = newq[0]
                            k += 1
                #given a p-adic lift of appropriate precision
                #perform LLL to find the "smallest" rational approximation
                #If this height is small enough, then it is a valid rational point
                if bad == 0:
                    M = matrix(N + 2, N + 1)
                    T.clear_denominators()
                    for i in range(N + 1):
                        M[0, i] = T[i]
                        M[i + 1, i] = p ** L
                    M[N + 1, N] = p ** L
                    M = M.LLL()
                    Q = []
                    [Q.append(M[1, i]) for i in range(N + 1)]
                    g = gcd(Q)
                    #remove gcds since this is a projective point
                    newB = B * g
                    for i in range(N + 1):
                        if abs(Q[i]) > newB:
                            #height too big, so not a valid point
                            bad = 1
                            break
                    if bad == 0:
                        P = PS.point(Q, False)
                        #check that it is actually periodic
                        newP = copy(P)
                        k = 1
                        done = False
                        while done == False and k <= n:
                              newP = self(newP)
                              if newP == P:
                                  if ([P, k] in good_points) == False:
                                      good_points.append([newP, k])
                                  done = True
                              k += 1

            return(good_points)

    def rational_periodic_points(self, **kwds):
        r"""
        Determine the set of rational periodic points for self an endomorphism of projective space.
        Must be defined over `\QQ`.

        The default parameter values are typically good choices for `\mathbb{P}^1`. If you are having
        trouble getting a partiuclar map to finish, try first computing the possible periods, then
        try various different ``lifting_prime``.

        ALGORITHM:
            Modulo each prime of good reduction `p` determine the set of periodic points modulo `p`.
            For each cycle modulo `p` compute the set of possible periods (`mrp^e`). Take the intersection
            of the list of possible periods modulo several primes of good reduction to get a possible list
            of minimal periods of rational periodic points. Take each point modulo `p` associated to each
            of these possible periods and try to lift it to a rational point with a combination of
            `p`-adic approximation and the LLL basis reducion algorithm.

            See B. Hutz, Determination of all rational preperiodic points for morphisms of Pn, submitted, 2012.

        INPUT:

        kwds:

        - ``prime_bound`` - a pair (list or tuple) of positive integers that represent the
            limits of primes to use in the reduction step. Or an integer that represents the upper bound. (optional)
            default: [1,20]

        -  ``lifting_prime`` - a prime integer. (optional) argument that specifies modulo which prime to try and perform the
            lifting. default: 23

        - ``periods`` - a list of positive integers which is the list of possible periods. (optional)

        - ``bad_primes`` - a list or tuple of integer primes, the primes of bad reduction.  (optional)

        OUTPUT:

        - a list of rational points in projective space.

        Examples::

            sage: P.<x,y> = ProjectiveSpace(QQ,1)
            sage: H = End(P)
            sage: f = H([x^2-3/4*y^2,y^2])
            sage: sorted(f.rational_periodic_points(prime_bound=20,lifting_prime=7)) # long time
            [(-1/2 : 1), (1 : 0), (3/2 : 1)]

        ::

            sage: P.<x,y,z> = ProjectiveSpace(QQ,2)
            sage: H = End(P)
            sage: f = H([2*x^3 - 50*x*z^2 + 24*z^3,5*y^3 - 53*y*z^2 + 24*z^3,24*z^3])
            sage: sorted(f.rational_periodic_points(prime_bound=[1,20])) # long time
            [(-3 : -1 : 1), (-3 : 0 : 1), (-3 : 1 : 1), (-3 : 3 : 1), (-1 : -1 : 1),
            (-1 : 0 : 1), (-1 : 1 : 1), (-1 : 3 : 1), (0 : 1 : 0), (1 : -1 : 1), (1
            : 0 : 0), (1 : 0 : 1), (1 : 1 : 1), (1 : 3 : 1), (3 : -1 : 1), (3 : 0 :
            1), (3 : 1 : 1), (3 : 3 : 1), (5 : -1 : 1), (5 : 0 : 1), (5 : 1 : 1), (5
            : 3 : 1)]

        ::

            sage: P.<x,y> = ProjectiveSpace(QQ,1)
            sage: H = End(P)
            sage: f = H([-5*x^2 + 4*y^2,4*x*y])
            sage: sorted(f.rational_periodic_points()) # long time
            [(-2 : 1), (-2/3 : 1), (2/3 : 1), (1 : 0), (2 : 1)]


        .. TODO::

            - move some of this to Cython so that it is faster especially the possible periods mod `p`.

            - have the last prime of good redution used also return the list of points instead of getting the
              information again for all_points.
        """
        if not self.is_endomorphism():
            raise NotImplementedError("Must be an endomorphism of projective space")
        if self.domain().base_ring() != QQ:
            raise NotImplementedError("Must be QQ") #for p-adic lifting

        primebound = kwds.pop("prime_bound", [1, 20])
        p = kwds.pop("lifting_prime", 23)
        periods = kwds.pop("periods", None)
        badprimes = kwds.pop("bad_primes", None)

        if (isinstance(primebound, (list, tuple)) == False):
            try:
                primebound = [1, ZZ(primebound)]
            except TypeError:
                raise TypeError("Bound on primes must be an integer")
        else:
            try:
                primebound[0] = ZZ(primebound[0])
                primebound[1] = ZZ(primebound[1])
            except TypeError:
                raise TypeError("Prime bounds must be integers")

        if badprimes == None:
            badprimes = self.primes_of_bad_reduction()
        if periods == None:
            periods = self.possible_periods(prime_bound=primebound, bad_primes=badprimes)
        PS = self.domain()
        R = PS.base_ring()
        periodic = set()
        while p in badprimes:
            p = next_prime(p + 1)
        B = e ** self.height_difference_bound()

<<<<<<< HEAD
        f = self.change_ring(GF(p))
        all_points = f.possible_periods(True) #return the list of points and their periods.
        pos_points = []
        for i in range(len(all_points)):
            if all_points[i][1] in periods and  (all_points[i] in pos_points) == False:  #check period, remove duplicates
                pos_points.append(all_points[i])

        # Finding the rational lift for each point in parallel
        parallel_data = []
        for P in pos_points:
            parallel_data.append(((self, [P], B,), {}))

        pos_points = []

        parallel_results = list(parallel_iter(len(parallel_data), self.lift_to_rational_periodic, parallel_data))

        periodic_points = []
        for result in parallel_results:
            point = result[1]
            if len(point) > 0:
                periodic_points.append(point[0])

        for P, n in periodic_points:
=======
        f=self.change_ring(GF(p))
        allPoints=f.possible_periods(True) #return the list of points and their periods.
        posPoints=[]
        for i in range(len(allPoints)):
            if allPoints[i][1] in periods and  (allPoints[i] in posPoints)==False:  #check period, remove duplicates
                posPoints.append(allPoints[i])
        PeriodicPoints=self.lift_to_rational_periodic(posPoints,B)
        for P,n in PeriodicPoints:
>>>>>>> 9d93ea5a
            for k in range(n):
                  P.normalize_coordinates()
                  periodic.add(P)
                  P = self(P)
        return(list(periodic))

    def rational_preimages(self, Q):
        r"""
        Given a rational point `Q` in the domain of ``self``, return all the rational points `P`
        in the domain of ``self`` with `self(P)==Q`. In other words, the set of first pre-images of `Q`.
        ``self`` must be defined over `\QQ` and be an endomorphism of projective space.

        ALGORITHM:
            Use elimination via groebner bases to find the rational pre-images

        INPUT:

        - ``Q`` - a rational point in the domain of ``self``.

        OUTPUT:

        - a list of rational points in the domain of ``self``.

        Examples::

            sage: P.<x,y> = ProjectiveSpace(QQ,1)
            sage: H = End(P)
            sage: f = H([16*x^2 - 29*y^2,16*y^2])
            sage: f.rational_preimages(P(-1,4))
            [(5/4 : 1), (-5/4 : 1)]

        ::

            sage: P.<x,y,z> = ProjectiveSpace(QQ,2)
            sage: H = End(P)
            sage: f = H([76*x^2 - 180*x*y + 45*y^2 + 14*x*z + 45*y*z - 90*z^2, 67*x^2 - 180*x*y - 157*x*z + 90*y*z, -90*z^2])
            sage: f.rational_preimages(P(-9,-4,1))
            [(0 : 4 : 1)]

        ::

            A non-periodic example.
            sage: P.<x,y> = ProjectiveSpace(QQ,1)
            sage: H = End(P)
            sage: f = H([x^2 + y^2,2*x*y])
            sage: f.rational_preimages(P(17,15))
            [(5/3 : 1), (3/5 : 1)]

        ::

            sage: P.<x,y,z,w> = ProjectiveSpace(QQ,3)
            sage: H = End(P)
            sage: f = H([x^2 - 2*y*w - 3*w^2, -2*x^2 + y^2 - 2*x*z + 4*y*w + 3*w^2, x^2 - y^2 + 2*x*z + z^2 - 2*y*w - w^2, w^2])
            sage: f.rational_preimages(P(0,-1,0,1))
            []

        ::

            sage: P.<x,y> = ProjectiveSpace(QQ,1)
            sage: H = End(P)
            sage: f = H([x^2 + y^2,2*x*y])
            sage: f.rational_preimages([CC.0,1])
            Traceback (most recent call last):
            ...
            TypeError: Point must be in codomain of self
        """
        if not self.is_endomorphism():
            raise NotImplementedError("Must be an endomorphism of projective space")
        if self.domain().base_ring() != QQ:
            raise NotImplementedError("Must be QQ")
        if (Q in self.codomain()) == False:
            raise TypeError("Point must be in codomain of self")
        PS = self.domain()
        R = PS.coordinate_ring()
        N = PS.dimension_relative()
        #need a lexicographic ordering for elimination
        R = PolynomialRing(R.base_ring(), N + 1, R.gens(), order='lex')
        I = []
        preimages = set()
        for i in range(N + 1):
            for j in range(i + 1, N + 1):
                I.append(Q[i] * self[j] - Q[j] * self[i])
        I = I * R
        I0 = R.ideal(0)
        #Determine the points through elimination
        #This is much faster than using the I.variety() function on each affine chart.
        for k in range(N + 1):
            #create the elimination ideal for the kth affine patch
            G = I.substitute({R.gen(k):1}).groebner_basis()
            if G != [1]:
                P = {}
                #keep track that we know the kth coordinate is 1
                P.update({R.gen(k):1})
                points = [P]
                #work backwards from solving each equation for the possible
                #values of the next coordiante
                for i in range(len(G) - 1, -1, -1):
                    new_points = []
                    good = 0
                    for P in points:
                        #subsitute in our dictionary entry that has the values
                        #of coordinates known so far. This results in a single
                        #variable polynomial (by elimination)
                        L = G[i].substitute(P)
                        if L != 0:
                            L = L.factor()
                            #the linear factors give the possible rational values of
                            #this coordinate
                            for pol, pow in L:
                                if pol.degree() == 1 and len(pol.variables()) == 1:
                                    good = 1
                                    r = pol.variable()
                                    varindex = R.gens().index(r)
                                    #add this coordinates information to th
                                    #each dictionary entry
                                    P.update({R.gen(varindex):-pol.coefficient({r:0}) / pol.coefficient({r:1})})
                                    new_points.append(copy(P))
                    if good == 1:
                        points = new_points
                #the dictionary entries now have values for all coordiantes
                #they are the rational solutions to the equations
                #make them into projective points
                for i in range(len(points)):
                    if len(points[i]) == N + 1 and I.subs(points[i]) == I0:
                        S = PS([points[i][R.gen(j)] for j in range(N + 1)])
                        S.normalize_coordinates()
                        preimages.add(S)
        return(list(preimages))


    def all_rational_preimages(self, points):
        r"""
        Given a set of rational points in the domain of ``self``, return all the rational
        pre-images of those points. In others words, all the rational points which have some
        iterate in the set points. This function repeatedly calls ``rational_preimages``.
        If the degree is at least two, by Northocott, this is always a finite set.
        ``self`` must be defined over `\QQ` and be an endomorphism of projective space.
        In the examples, the output is sorted because the calculations are done in parallel
        and the order of the results is not guaranteed.

        INPUT:

        - ``points`` - a list of rational points in the domain of ``self``

        OUTPUT:

        - a list of rational points in the domain of ``self``.

        Examples::

            sage: P.<x,y> = ProjectiveSpace(QQ,1)
            sage: H = End(P)
            sage: f = H([16*x^2 - 29*y^2,16*y^2])
            sage: sorted(f.all_rational_preimages([P(-1,4)]))
            [(-7/4 : 1), (-5/4 : 1), (-3/4 : 1), (-1/4 : 1), (1/4 : 1), (3/4 : 1),
            (5/4 : 1), (7/4 : 1)]

        ::

            sage: P.<x,y,z> = ProjectiveSpace(QQ,2)
            sage: H = End(P)
            sage: f = H([76*x^2 - 180*x*y + 45*y^2 + 14*x*z + 45*y*z - 90*z^2, 67*x^2 - 180*x*y - 157*x*z + 90*y*z, -90*z^2])
            sage: sorted(f.all_rational_preimages([P(-9,-4,1)]))
            [(-9 : -4 : 1), (0 : -1 : 1), (0 : 0 : 1), (0 : 1 : 1), (0 : 4 : 1), (1
            : 0 : 1), (1 : 1 : 1), (1 : 2 : 1), (1 : 3 : 1)]

        ::

            A non-periodic example.
            sage: P.<x,y> = ProjectiveSpace(QQ,1)
            sage: H = End(P)
            sage: f = H([x^2 + y^2,2*x*y])
            sage: sorted(f.all_rational_preimages([P(17,15)]))
            [(1/3 : 1), (3/5 : 1), (5/3 : 1), (3 : 1)]

        """
        if not self.is_endomorphism():
            raise NotImplementedError("Must be an endomorphism of projective space")
        if self.domain().base_ring() != QQ:
            raise NotImplementedError("Must be QQ")

<<<<<<< HEAD
        PS = self.domain()
        RPS = PS.base_ring()
        all_preimages = set()

        while points != []:

            # Finding the preimage of each point in parallel
            parallel_data = []
            for P in points:
                parallel_data.append(((self, P,), {}))

            points = []

            parallel_results = list(parallel_iter(len(parallel_data), self.rational_preimages, parallel_data))

            for result in parallel_results:
                preimages = result[1]
                for p in preimages:
                    if not p in all_preimages:
                        points.append(p)
                        all_preimages.add(p)

        return(list(all_preimages))
=======
        PS=self.domain()
        RPS=PS.base_ring()
        preperiodic=set()
        while points!=[]:
            P=points.pop()
            preimages=self.rational_preimages(P)
            for i in range(len(preimages)):
                if not preimages[i] in preperiodic:
                    points.append(preimages[i])
                    preperiodic.add(preimages[i])
        return(list(preperiodic))
>>>>>>> 9d93ea5a

    def rational_preperiodic_points(self, **kwds):
        r"""
        Determined the set of rational preperiodic points for ``self``.
        ``self`` must be defined over `\QQ` and be an endomorphism of projective space.

        The default parameter values are typically good choices for `\mathbb{P}^1`. If you are having
        trouble getting a partiuclar map to finish, try first computing the possible periods, then
        try various different ``lifting_prime``.

        ALGORITHM:

        - Determines the list of possible periods.

        - Determines the rational periodic points from the possible periods.

        - Determines the rational preperiodic points from the rational periodic points
          by determining rational preimages.

        INPUT:

        kwds:

        - ``prime_bound`` - a pair (list or tuple) of positive integers that represent the
          limits of primes to use in the reduction step. Or an integer that represents the upper bound. (optional)
          default: [1,20]

        - ``lifting_prime`` - a prime integer. (optional) argument that specifies modulo which prime to try and perform the
          lifting. default: 23

        - ``periods`` - a list of positive integers which is the list of possible periods. (optional)

        - ``bad_primes`` - a list or tuple of integer primes, the primes of bad reduction.  (optional)

        OUTPUT:

        - a list of rational points in projective space.

        Examples::

            sage: PS.<x,y> = ProjectiveSpace(1,QQ)
            sage: H = End(PS)
            sage: f = H([x^2 -y^2,3*x*y])
            sage: sorted(f.rational_preperiodic_points())
            [(-2 : 1), (-1 : 1), (-1/2 : 1), (0 : 1), (1/2 : 1), (1 : 0), (1 : 1),
            (2 : 1)]

        ::

            sage: PS.<x,y> = ProjectiveSpace(1,QQ)
            sage: H = End(PS)
            sage: f = H([5*x^3 - 53*x*y^2 + 24*y^3, 24*y^3])
            sage: sorted(f.rational_preperiodic_points(prime_bound=10))
            [(-1 : 1), (0 : 1), (1 : 0), (1 : 1), (3 : 1)]

        ::

            sage: PS.<x,y,z> = ProjectiveSpace(2,QQ)
            sage: H = End(PS)
            sage: f = H([x^2 - 21/16*z^2,y^2-2*z^2,z^2])
            sage: sorted(f.rational_preperiodic_points(prime_bound=[1,8],lifting_prime=7,periods=[2])) # long time
            [(-5/4 : -2 : 1), (-5/4 : -1 : 1), (-5/4 : 0 : 1), (-5/4 : 1 : 1), (-5/4
            : 2 : 1), (-1/4 : -2 : 1), (-1/4 : -1 : 1), (-1/4 : 0 : 1), (-1/4 : 1 :
            1), (-1/4 : 2 : 1), (1/4 : -2 : 1), (1/4 : -1 : 1), (1/4 : 0 : 1), (1/4
            : 1 : 1), (1/4 : 2 : 1), (5/4 : -2 : 1), (5/4 : -1 : 1), (5/4 : 0 : 1),
            (5/4 : 1 : 1), (5/4 : 2 : 1)]

        """
        #input error checking done in possible_periods and rational_peridic_points
        badprimes = kwds.pop("bad_primes", None)
        periods = kwds.pop("periods", None)
        primebound = kwds.pop("prime_bound", [1, 20])
        if badprimes == None:
            badprimes = self.primes_of_bad_reduction()
        if periods == None:
            periods = self.possible_periods(prime_bound=primebound, bad_primes=badprimes) #determine the set of possible periods
        if periods == []:
            return([]) #no rational preperiodic points
        else:
            p = kwds.pop("lifting_prime", 23)
            T = self.rational_periodic_points(prime_bound=primebound, lifting_prime=p, periods=periods, bad_primes=badprimes) #find the rational preperiodic points
            preper = self.all_rational_preimages(T) #find the preperiodic points
            preper = list(preper)
            return(preper)

    def rational_preperiodic_graph(self, **kwds):
        r"""
        Determines the set of rational preperiodic points for ``self``.
        self must be defined over `\QQ` and be an endomorphism of projective space.

        ALGORITHM:
        - Determines the list of possible periods.

        - Determines the rational periodic points from the possible periods.

        - Determines the rational preperiodic points from the rational periodic points
          by determining rational preimages.


        INPUT:

        kwds:

        - ``prime_bound`` - a pair (list or tuple) of positive integers that represent the
            limits of primes to use in the reduction step. Or an integer that represents the upper bound. (optional)
            default: [1,20]

        -  ``lifting_prime`` - a prime integer. (optional) argument that specifies modulo which prime to try and perform the
            lifting. default: 23

        - ``periods`` - a list of positive integers which is the list of possible periods. (optional)

        - ``bad_primes`` - a list or tuple of integer primes, the primes of bad reduction.  (optional)

        OUTPUT:

        - a digraph representing the orbits of the rational preperiodic points in projective space.

        Examples::

            sage: PS.<x,y> = ProjectiveSpace(1,QQ)
            sage: H = End(PS)
            sage: f = H([7*x^2 - 28*y^2,24*x*y])
            sage: f.rational_preperiodic_graph()
            Looped digraph on 12 vertices

        ::

            sage: PS.<x,y> = ProjectiveSpace(1,QQ)
            sage: H = End(PS)
            sage: f = H([-3/2*x^3 +19/6*x*y^2,y^3])
            sage: f.rational_preperiodic_graph(prime_bound=[1,8])
            Looped digraph on 12 vertices

        ::

            sage: PS.<x,y,z> = ProjectiveSpace(2,QQ)
            sage: H = End(PS)
            sage: f = H([2*x^3 - 50*x*z^2 + 24*z^3,5*y^3 - 53*y*z^2 + 24*z^3,24*z^3])
            sage: f.rational_preperiodic_graph(prime_bound=[1,11],lifting_prime=13) # long time
            Looped digraph on 30 vertices
        """
        #input checking done in .rational_preperiodic_points()
        preper = self.rational_preperiodic_points(**kwds)
        g = self._preperiodic_points_to_cyclegraph(preper)
        return(g)


class SchemeMorphism_polynomial_projective_space_finite_field(SchemeMorphism_polynomial_projective_space_field):

    def _fast_eval(self, x, check=True):
        """
        Evaluate projective morphism at point described by x.

        EXAMPLES::

            sage: P.<x,y,z>=ProjectiveSpace(GF(7),2)
            sage: H=Hom(P,P)
            sage: f=H([x^2+y^2,y^2,z^2 + y*z])
            sage: f._fast_eval([1,1,1])
            [2, 1, 2]

        """
        if self._is_prime_finite_field:
            p = self.base_ring().characteristic()
            P = [f(*x) % p for f in self._fastpolys]
        else:
            P = [f(*x) for f in self._fastpolys]
        return P

    def orbit_structure(self, P):
        r"""
        Every point is preperiodic over a finite field. This funtion returns the pair `[m,n]` where `m` is the
        preperiod and `n` the period of the point ``P`` by ``self``.

        INPUT:

        - ``P`` -- a point in ``self.domain()``

        OUTPUT:

        - a list `[m,n]` of integers

        EXAMPLES::

            sage: P.<x,y,z> = ProjectiveSpace(GF(5),2)
            sage: H = Hom(P,P)
            sage: f = H([x^2+y^2,y^2,z^2 + y*z])
            sage: f.orbit_structure(P(2,1,2))
            [0, 6]

        ::

            sage: P.<x,y,z> = ProjectiveSpace(GF(7),2)
            sage: X = P.subscheme(x^2-y^2)
            sage: H = Hom(X,X)
            sage: f = H([x^2,y^2,z^2])
            sage: f.orbit_structure(X(1,1,2))
            [0, 2]

        ::

            sage: P.<x,y> = ProjectiveSpace(GF(13),1)
            sage: H = Hom(P,P)
            sage: f = H([x^2-y^2,y^2])
            sage: f.orbit_structure(P(3,4))
            [2, 3]
        """
        return(P.orbit_structure(self))

    def cyclegraph(self):
        r"""
        returns Digraph of all orbits of ``self`` mod `p`.

        For subschemes, only points on the subscheme whose image are
        also on the subscheme are in the digraph.

        OUTPUT:

        - a digraph

        EXAMPLES::

            sage: P.<x,y> = ProjectiveSpace(GF(13),1)
            sage: H = Hom(P,P)
            sage: f = H([x^2-y^2,y^2])
            sage: f.cyclegraph()
            Looped digraph on 14 vertices

        ::

            sage: P.<x,y,z> = ProjectiveSpace(GF(5^2,'t'),2)
            sage: H = Hom(P,P)
            sage: f = H([x^2+y^2,y^2,z^2+y*z])
            sage: f.cyclegraph()
            Looped digraph on 651 vertices

        ::

            sage: P.<x,y,z> = ProjectiveSpace(GF(7),2)
            sage: X = P.subscheme(x^2-y^2)
            sage: H = Hom(X,X)
            sage: f = H([x^2,y^2,z^2])
            sage: f.cyclegraph()
            Looped digraph on 15 vertices
        """
        if self.domain() != self.codomain():
            raise NotImplementedError("Domain and Codomain must be equal")
        V = []
        E = []
        from sage.schemes.projective.projective_space import is_ProjectiveSpace
        if is_ProjectiveSpace(self.domain()) is True:
            for P in self.domain():
                V.append(str(P))
                Q = self(P)
                Q.normalize_coordinates()
                E.append([str(Q)])
        else:
            X = self.domain()
            for P in X.ambient_space():
                try:
                    XP = X.point(P)
                    V.append(str(XP))
                    Q = self(XP)
                    Q.normalize_coordinates()
                    E.append([str(Q)])
                except TypeError:  # not a point on the scheme
                    pass
        from sage.graphs.digraph import DiGraph
        g = DiGraph(dict(zip(V, E)), loops=True)
        return g

    def possible_periods(self, return_points=False):
        r"""
        Returns the list of possible minimal periods of a periodic point
        over `\QQ` and (optionally) a point in each cycle.

        ALGORITHM:

        The list comes from: Hutz, Good reduction of periodic points, Illinois Journal of
        Mathematics 53 (Winter 2009), no. 4, 1109-1126.

        INPUT:

        - ``return_points`` - Boolean (optional) - a value of True returns the points as well as the possible periods.

        OUTPUT:

        - a list of positive integers, or a list of pairs of projective points and periods if ``flag`` is 1.

        Examples::

            sage: P.<x,y> = ProjectiveSpace(GF(23),1)
            sage: H = End(P)
            sage: f = H([x^2-2*y^2,y^2])
            sage: f.possible_periods()
            [1, 5, 11, 22, 110]

        ::

            sage: P.<x,y> = ProjectiveSpace(GF(13),1)
            sage: H = End(P)
            sage: f = H([x^2-y^2,y^2])
            sage: f.possible_periods(True)
            [[(1 : 0), 1], [(0 : 1), 2], [(3 : 1), 3], [(3 : 1), 36]]

        ::

            sage: PS.<x,y,z> = ProjectiveSpace(2,GF(7))
            sage: H = End(PS)
            sage: f = H([-360*x^3 + 760*x*z^2, y^3 - 604*y*z^2 + 240*z^3, 240*z^3])
            sage: f.possible_periods()
            [1, 2, 4, 6, 12, 14, 28, 42, 84]

        .. TODO::

            - do not reutrn duplicate points

            - check == False to speed up?

            - move to Cython

        """
        if not is_PrimeFiniteField(self.domain().base_ring()):
            raise TypeError("Must be prime field")
        if not self.is_endomorphism():
            raise NotImplementedError("Must be an endomorphism of projective space")

        PS = self.domain()
        p = PS.base_ring().order()
        N = PS.dimension_relative()
        pointsdict = PS.rational_points_dictionary() #assume p is prime
        pointslist = list(pointsdict)
        hashlist = pointsdict.values()
        pointtable = [[0, 0] for i in range(len(pointsdict))]
        index = 1
        periods = set()
        points_periods = []
        for j in range(len(pointsdict)):
            hashP = hashlist[j]
            if pointtable[hashP][1] == 0:
                startindex = index
                P = pointslist[j]
                while pointtable[hashP][1] == 0:
                    pointtable[hashP][1] = index
                    Q = self(P)
                    Q.normalize_coordinates()
                    hashQ = pointsdict[Q]
                    pointtable[hashP][0] = hashQ
                    P = Q
                    hashP = hashQ
                    index += 1
                if pointtable[hashP][1] >= startindex:
                    period = index - pointtable[hashP][1]
                    periods.add(period)
                    points_periods.append([P, period])
                    l = P.multiplier(self, period, False)
                    lorders = set()
                    for poly, _ in l.charpoly().factor():
                        if poly.degree() == 1:
                            eig = -poly.constant_coefficient()
                            if not eig:
                                continue # exclude 0
                        else:
                            eig = GF(p ** poly.degree(), 't', modulus=poly).gen()
                        if eig:
                            lorders.add(eig.multiplicative_order())
                    S = subsets(lorders)
                    S.next()   # get rid of the empty set
                    rvalues = set()
                    for s in S:
                        rvalues.add(lcm(s))
                    rvalues = list(rvalues)
                    if N == 1:
                        for k in range(len(rvalues)):
                            r = rvalues[k]
                            periods.add(period * r)
                            points_periods.append([P, period * r])
                            if p == 2 or p == 3: #need e=1 for N=1, QQ
                                periods.add(period * r * p)
                                points_periods.append([P, period * r * p])
                    else:
                        for k in range(len(rvalues)):
                            r = rvalues[k]
                            periods.add(period * r)
                            periods.add(period * r * p)
                            points_periods.append([P, period * r])
                            points_periods.append([P, period * r * p])
                            if p == 2:  #need e=3 for N>1, QQ
                                periods.add(period * r * 4)
                                points_periods.append([P, period * r * 4])
                                periods.add(period * r * 8)
                                points_periods.append([P, period * r * 8])

        if return_points == False:
            return(sorted(periods))
        else:
            return(points_periods)
<|MERGE_RESOLUTION|>--- conflicted
+++ resolved
@@ -2376,31 +2376,6 @@
             p = next_prime(p + 1)
         B = e ** self.height_difference_bound()
 
-<<<<<<< HEAD
-        f = self.change_ring(GF(p))
-        all_points = f.possible_periods(True) #return the list of points and their periods.
-        pos_points = []
-        for i in range(len(all_points)):
-            if all_points[i][1] in periods and  (all_points[i] in pos_points) == False:  #check period, remove duplicates
-                pos_points.append(all_points[i])
-
-        # Finding the rational lift for each point in parallel
-        parallel_data = []
-        for P in pos_points:
-            parallel_data.append(((self, [P], B,), {}))
-
-        pos_points = []
-
-        parallel_results = list(parallel_iter(len(parallel_data), self.lift_to_rational_periodic, parallel_data))
-
-        periodic_points = []
-        for result in parallel_results:
-            point = result[1]
-            if len(point) > 0:
-                periodic_points.append(point[0])
-
-        for P, n in periodic_points:
-=======
         f=self.change_ring(GF(p))
         allPoints=f.possible_periods(True) #return the list of points and their periods.
         posPoints=[]
@@ -2409,7 +2384,6 @@
                 posPoints.append(allPoints[i])
         PeriodicPoints=self.lift_to_rational_periodic(posPoints,B)
         for P,n in PeriodicPoints:
->>>>>>> 9d93ea5a
             for k in range(n):
                   P.normalize_coordinates()
                   periodic.add(P)
@@ -2591,31 +2565,6 @@
         if self.domain().base_ring() != QQ:
             raise NotImplementedError("Must be QQ")
 
-<<<<<<< HEAD
-        PS = self.domain()
-        RPS = PS.base_ring()
-        all_preimages = set()
-
-        while points != []:
-
-            # Finding the preimage of each point in parallel
-            parallel_data = []
-            for P in points:
-                parallel_data.append(((self, P,), {}))
-
-            points = []
-
-            parallel_results = list(parallel_iter(len(parallel_data), self.rational_preimages, parallel_data))
-
-            for result in parallel_results:
-                preimages = result[1]
-                for p in preimages:
-                    if not p in all_preimages:
-                        points.append(p)
-                        all_preimages.add(p)
-
-        return(list(all_preimages))
-=======
         PS=self.domain()
         RPS=PS.base_ring()
         preperiodic=set()
@@ -2627,7 +2576,6 @@
                     points.append(preimages[i])
                     preperiodic.add(preimages[i])
         return(list(preperiodic))
->>>>>>> 9d93ea5a
 
     def rational_preperiodic_points(self, **kwds):
         r"""
