r"""
Projective `n` space over a ring

EXAMPLES:

We construct projective space over various rings of various dimensions.

The simplest projective space::

    sage: ProjectiveSpace(0)
    Projective Space of dimension 0 over Integer Ring

A slightly bigger projective space over `\QQ`::

    sage: X = ProjectiveSpace(1000, QQ); X
    Projective Space of dimension 1000 over Rational Field
    sage: X.dimension()
    1000

We can use "over" notation to create projective spaces over various
base rings.

::

    sage: X = ProjectiveSpace(5)/QQ; X
    Projective Space of dimension 5 over Rational Field
    sage: X/CC
    Projective Space of dimension 5 over Complex Field with 53 bits of precision

The third argument specifies the printing names of the generators of the
homogenous coordinate ring. Using the method `.objgens()` you can obtain both
the space and the generators as ready to use variables. ::

    sage: P2, vars = ProjectiveSpace(10, QQ, 't').objgens()
    sage: vars
    (t0, t1, t2, t3, t4, t5, t6, t7, t8, t9, t10)

You can alternatively use the special syntax with ``<`` and ``>``.

::

    sage: P2.<x,y,z> = ProjectiveSpace(2, QQ)
    sage: P2
    Projective Space of dimension 2 over Rational Field
    sage: P2.coordinate_ring()
    Multivariate Polynomial Ring in x, y, z over Rational Field

The first of the three lines above is just equivalent to the two lines::

    sage: P2 = ProjectiveSpace(2, QQ, 'xyz')
    sage: x,y,z = P2.gens()

For example, we use `x,y,z` to define the intersection of
two lines.

::

    sage: V = P2.subscheme([x+y+z, x+y-z]); V
    Closed subscheme of Projective Space of dimension 2 over Rational Field defined by:
     x + y + z,
     x + y - z
    sage: V.dimension()
    0

AUTHORS:

- Ben Hutz: (June 2012): support for rings

- Ben Hutz (9/2014): added support for Cartesian products

- Rebecca Lauren Miller (March 2016) : added point_transformation_matrix
"""

#*****************************************************************************
#       Copyright (C) 2006 William Stein <wstein@gmail.com>
#
#  Distributed under the terms of the GNU General Public License (GPL)
#
#                  http://www.gnu.org/licenses/
#*****************************************************************************
from __future__ import print_function
from six.moves import range
from six import integer_types

from sage.arith.all import gcd, binomial, srange
from sage.rings.all import (PolynomialRing,
                            Integer,
                            ZZ)

from sage.rings.ring import CommutativeRing
from sage.rings.rational_field import is_RationalField
from sage.rings.polynomial.multi_polynomial_ring import is_MPolynomialRing
from sage.rings.polynomial.polynomial_ring import is_PolynomialRing
from sage.rings.finite_rings.finite_field_constructor import is_FiniteField

from sage.categories.fields import Fields
_Fields = Fields()

from sage.categories.homset import Hom
from sage.categories.number_fields import NumberFields
from sage.categories.map import Map

from sage.misc.all import (latex,
                           prod)
from sage.misc.all import cartesian_product_iterator

from sage.structure.category_object import normalize_names
from sage.structure.unique_representation import UniqueRepresentation
from sage.combinat.integer_vector import IntegerVectors
from sage.combinat.integer_vector_weighted import WeightedIntegerVectors
from sage.combinat.permutation import Permutation
from sage.combinat.tuple import Tuples
from sage.combinat.tuple import UnorderedTuples
from sage.matrix.constructor import matrix
from sage.modules.free_module_element import prepare
from sage.schemes.generic.ambient_space import AmbientSpace
from sage.schemes.projective.projective_homset import (SchemeHomset_points_projective_ring,
                                                       SchemeHomset_points_projective_field)
from sage.schemes.projective.projective_point import (SchemeMorphism_point_projective_ring,
                                                      SchemeMorphism_point_projective_field,
                                                      SchemeMorphism_point_projective_finite_field)
from sage.schemes.projective.projective_morphism import (SchemeMorphism_polynomial_projective_space,
                                                         SchemeMorphism_polynomial_projective_space_field,
                                                         SchemeMorphism_polynomial_projective_space_finite_field)

def is_ProjectiveSpace(x):
    r"""
    Return True if ``x`` is a projective space.

    In other words, if ``x`` is an ambient space `\mathbb{P}^n_R`,
    where `R` is a ring and `n\geq 0` is an integer.

    EXAMPLES::

        sage: from sage.schemes.projective.projective_space import is_ProjectiveSpace
        sage: is_ProjectiveSpace(ProjectiveSpace(5, names='x'))
        True
        sage: is_ProjectiveSpace(ProjectiveSpace(5, GF(9,'alpha'), names='x'))
        True
        sage: is_ProjectiveSpace(Spec(ZZ))
        False
    """
    return isinstance(x, ProjectiveSpace_ring)

def ProjectiveSpace(n, R=None, names='x'):
    r"""
    Return projective space of dimension ``n`` over the ring ``R``.

    EXAMPLES: The dimension and ring can be given in either order.

    ::

        sage: ProjectiveSpace(3, QQ)
        Projective Space of dimension 3 over Rational Field
        sage: ProjectiveSpace(5, QQ)
        Projective Space of dimension 5 over Rational Field
        sage: P = ProjectiveSpace(2, QQ, names='XYZ'); P
        Projective Space of dimension 2 over Rational Field
        sage: P.coordinate_ring()
        Multivariate Polynomial Ring in X, Y, Z over Rational Field

    The divide operator does base extension.

    ::

        sage: ProjectiveSpace(5)/GF(17)
        Projective Space of dimension 5 over Finite Field of size 17

    The default base ring is `\ZZ`.

    ::

        sage: ProjectiveSpace(5)
        Projective Space of dimension 5 over Integer Ring

    There is also an projective space associated each polynomial ring.

    ::

        sage: R = GF(7)['x,y,z']
        sage: P = ProjectiveSpace(R); P
        Projective Space of dimension 2 over Finite Field of size 7
        sage: P.coordinate_ring()
        Multivariate Polynomial Ring in x, y, z over Finite Field of size 7
        sage: P.coordinate_ring() is R
        True

    ::

        sage: ProjectiveSpace(3, Zp(5), 'y')
        Projective Space of dimension 3 over 5-adic Ring with capped relative precision 20

    ::

        sage: ProjectiveSpace(2,QQ,'x,y,z')
        Projective Space of dimension 2 over Rational Field

    ::

        sage: PS.<x,y>=ProjectiveSpace(1,CC)
        sage: PS
        Projective Space of dimension 1 over Complex Field with 53 bits of precision

    ::

        sage: R.<x,y,z> = QQ[]
        sage: ProjectiveSpace(R).variable_names()
        ('x', 'y', 'z')

    Projective spaces are not cached, i.e., there can be several with
    the same base ring and dimension (to facilitate gluing
    constructions).

    ::

        sage: R.<x> = QQ[]
        sage: ProjectiveSpace(R)
        Projective Space of dimension 0 over Rational Field
    """
    if (is_MPolynomialRing(n) or is_PolynomialRing(n)) and R is None:
        A = ProjectiveSpace(n.ngens()-1, n.base_ring(), names=n.variable_names())
        A._coordinate_ring = n
        return A
    if isinstance(R, integer_types + (Integer,)):
        n, R = R, n
    if R is None:
        R = ZZ  # default is the integers
    if R in _Fields:
        if is_FiniteField(R):
            return ProjectiveSpace_finite_field(n, R, names)
        if is_RationalField(R):
            return ProjectiveSpace_rational_field(n, R, names)
        else:
            return ProjectiveSpace_field(n, R, names)
    elif isinstance(R, CommutativeRing):
        return ProjectiveSpace_ring(n, R, names)
    else:
        raise TypeError("R (=%s) must be a commutative ring"%R)

class ProjectiveSpace_ring(UniqueRepresentation, AmbientSpace):
    """
    Projective space of dimension `n` over the ring
    `R`.

    EXAMPLES::

        sage: X.<x,y,z,w> = ProjectiveSpace(3, QQ)
        sage: X.base_scheme()
        Spectrum of Rational Field
        sage: X.base_ring()
        Rational Field
        sage: X.structure_morphism()
        Scheme morphism:
          From: Projective Space of dimension 3 over Rational Field
          To:   Spectrum of Rational Field
          Defn: Structure map
        sage: X.coordinate_ring()
        Multivariate Polynomial Ring in x, y, z, w over Rational Field

    Loading and saving::

        sage: loads(X.dumps()) == X
        True
    """
    @staticmethod
    def __classcall__(self, n, RR=ZZ, names=None):
        """
        EXAMPLES::

            sage: ProjectiveSpace(QQ, 2, names='XYZ') is ProjectiveSpace(QQ, 2, names='XYZ')
            True
        """
        normalized_names = normalize_names(n+1, names)
        return super(ProjectiveSpace_ring, self).__classcall__(self, n, RR, tuple(normalized_names))

    def __init__(self, n, R=ZZ, names=None):
        """
        Initialization function.

        EXAMPLES::

            sage: ProjectiveSpace(3, Zp(5), 'y')
            Projective Space of dimension 3 over 5-adic Ring with capped relative precision 20
        """
        names = normalize_names(n+1, names)
        AmbientSpace.__init__(self, n, R)
        self._assign_names(names)

    def ngens(self):
        """
        Return the number of generators of this projective space.

        This is the number of variables in the coordinate ring of self.

        EXAMPLES::

            sage: ProjectiveSpace(3, QQ).ngens()
            4
            sage: ProjectiveSpace(7, ZZ).ngens()
            8
        """
        return self.dimension_relative() + 1

    def _check_satisfies_equations(self, v):
        """
        Return True if ``v`` defines a point on the scheme; raise a
        TypeError otherwise.

        EXAMPLES::

            sage: P = ProjectiveSpace(2, ZZ)
            sage: P._check_satisfies_equations([1, 1, 0])
            True

        ::

            sage: P = ProjectiveSpace(1, QQ)
            sage: P._check_satisfies_equations((1/2, 0))
            True

        ::

            sage: P = ProjectiveSpace(2, ZZ)
            sage: P._check_satisfies_equations([0, 0, 0])
            Traceback (most recent call last):
            ...
            TypeError: the zero vector is not a point in projective space

        ::

            sage: P = ProjectiveSpace(2, ZZ)
            sage: P._check_satisfies_equations((1, 0))
            Traceback (most recent call last):
            ...
            TypeError: the list v=(1, 0) must have 3 components

        ::

            sage: P = ProjectiveSpace(2, ZZ)
            sage: P._check_satisfies_equations([1/2, 0, 1])
            Traceback (most recent call last):
            ...
            TypeError: the components of v=[1/2, 0, 1] must be elements of Integer Ring
        """
        if not isinstance(v, (list, tuple)):
            raise TypeError('the argument v=%s must be a list or tuple'%v)
        n = self.ngens()
        if not len(v) == n:
            raise TypeError('the list v=%s must have %s components'%(v, n))
        R = self.base_ring()
        for coord in v:
            if not coord in R:
                raise TypeError('the components of v=%s must be elements of %s'%(v, R))
        zero = [R(0)]*n
        if v == zero:
            raise TypeError('the zero vector is not a point in projective space')
        return True

    def coordinate_ring(self):
        """
        Return the coordinate ring of this scheme.

        EXAMPLES::

            sage: ProjectiveSpace(3, GF(19^2,'alpha'), 'abcd').coordinate_ring()
            Multivariate Polynomial Ring in a, b, c, d over Finite Field in alpha of size 19^2

        ::

            sage: ProjectiveSpace(3).coordinate_ring()
            Multivariate Polynomial Ring in x0, x1, x2, x3 over Integer Ring

        ::

            sage: ProjectiveSpace(2, QQ, ['alpha', 'beta', 'gamma']).coordinate_ring()
            Multivariate Polynomial Ring in alpha, beta, gamma over Rational Field
        """
        try:
            return self._coordinate_ring
        except AttributeError:
            self._coordinate_ring = PolynomialRing(self.base_ring(),
                               self.variable_names(), self.dimension_relative()+1)
            return self._coordinate_ring

    def _validate(self, polynomials):
        """
        If ``polynomials`` is a tuple of valid polynomial functions on self,
        return ``polynomials``, otherwise raise TypeError.

        Since this is a projective space, polynomials must be homogeneous.

        INPUT:

        - ``polynomials`` -- tuple of polynomials in the coordinate ring of
            this space.

        OUTPUT:

        - tuple of polynomials in the coordinate ring of this space.

        EXAMPLES::

            sage: P.<x, y, z> = ProjectiveSpace(2, ZZ)
            sage: P._validate([x*y - z^2, x])
            [x*y - z^2, x]

       ::

            sage: P.<x, y, z> = ProjectiveSpace(2, ZZ)
            sage: P._validate((x*y - z, x))
            Traceback (most recent call last):
            ...
            TypeError: x*y - z is not a homogeneous polynomial

      ::

            sage: P.<x, y, z> = ProjectiveSpace(2, ZZ)
            sage: P._validate(x*y - z)
            Traceback (most recent call last):
            ...
            TypeError: the argument polynomials=x*y - z must be a list or tuple
        """
        if not isinstance(polynomials, (list, tuple)):
            raise TypeError('the argument polynomials=%s must be a list or tuple'%polynomials)
        for f in polynomials:
            if not f.is_homogeneous():
                raise TypeError("%s is not a homogeneous polynomial" % f)
        return polynomials

<<<<<<< HEAD
=======
    def __eq__(self, right):
        """
        Check equality of two projective spaces.

        EXAMPLES::

            sage: ProjectiveSpace(QQ, 3, 'a') == ProjectiveSpace(ZZ, 3, 'a')
            False
            sage: ProjectiveSpace(ZZ, 1, 'a') == ProjectiveSpace(ZZ, 0, 'a')
            False
            sage: ProjectiveSpace(ZZ, 2, 'a') == AffineSpace(ZZ, 2, 'a')
            False
            sage: P = ProjectiveSpace(ZZ, 1, 'x')
            sage: loads(P.dumps()) == P
            True
        """
        if not isinstance(right, ProjectiveSpace_ring):
            return False
        return (self.dimension_relative() == right.dimension_relative() and
                self.coordinate_ring() == right.coordinate_ring())

    def __ne__(self, other):
        """
        Check non-equality of two projective spaces.

        EXAMPLES::

            sage: ProjectiveSpace(QQ, 3, 'a') != ProjectiveSpace(ZZ, 3, 'a')
            True
            sage: ProjectiveSpace(ZZ, 1, 'a') != ProjectiveSpace(ZZ, 0, 'a')
            True
            sage: ProjectiveSpace(ZZ, 2, 'a') != AffineSpace(ZZ, 2, 'a')
            True
        """
        return not (self == other)

    def __hash__(self):
        """
        Return the hash of ``self``.

        EXAMPLES::

            sage: hash(ProjectiveSpace(QQ, 3, 'a')) == hash(ProjectiveSpace(ZZ, 3, 'a'))
            False
            sage: hash(ProjectiveSpace(ZZ, 1, 'a')) == hash(ProjectiveSpace(ZZ, 0, 'a'))
            False
            sage: hash(ProjectiveSpace(ZZ, 2, 'a')) == hash(AffineSpace(ZZ, 2, 'a'))
            False
            sage: P = ProjectiveSpace(ZZ, 1, 'x')
            sage: hash(loads(P.dumps())) == hash(P)
            True
        """
        return hash((self.dimension_relative(), self.coordinate_ring()))

>>>>>>> 0082a23a
    def __pow__(self, m):
        """
        Return the Cartesian power of this space.

        INPUT: ``m`` -- integer.

        OUTPUT: product of projective spaces.

        EXAMPLES::

            sage: P = ProjectiveSpace(1, QQ, 'x')
            sage: P3 = P^3; P3
            Product of projective spaces P^1 x P^1 x P^1 over Rational Field
            sage: P3.variable_names()
            ('x0', 'x1', 'x2', 'x3', 'x4', 'x5')

        As you see, custom variable names are not preserved by power operator,
        since there is no natural way to make new ones in general.
        """
        mm = int(m)
        if mm != m:
            raise ValueError("m must be an integer")
        from sage.schemes.product_projective.space import ProductProjectiveSpaces
        return ProductProjectiveSpaces([self.dimension_relative()] * mm, self.base_ring())

    def __mul__(self, right):
        r"""
        Create the product of projective spaces.

        INPUT:

        - ``right`` - a projective space, product of projective spaces, or subscheme.

        OUTPUT: a product of projective spaces or subscheme.

        EXAMPLES::

            sage: P1 = ProjectiveSpace(QQ, 1, 'x')
            sage: P2 = ProjectiveSpace(QQ, 2, 'y')
            sage: P1*P2
            Product of projective spaces P^1 x P^2 over Rational Field

            ::

            sage: S.<t,x,y,z,u,v,w> = ProductProjectiveSpaces([3, 2], QQ)
            sage: T.<a,b> = ProjectiveSpace(QQ, 1)
            sage: T*S
            Product of projective spaces P^1 x P^3 x P^2 over Rational Field

        ::

            sage: S = ProjectiveSpace(ZZ, 2, 't')
            sage: T = ProjectiveSpace(ZZ, 3, 'x')
            sage: T.inject_variables()
            Defining x0, x1, x2, x3
            sage: X = T.subscheme([x0*x2 - x1*x3])
            sage: S*X
            Closed subscheme of Product of projective spaces P^2 x P^3 over Integer Ring defined by:
              x0*x2 - x1*x3

        ::

            sage: S = ProjectiveSpace(QQ, 3, 'x')
            sage: T = AffineSpace(2, QQ, 'y')
            sage: S*T
            Traceback (most recent call last):
            ...
            TypeError: Affine Space of dimension 2 over Rational Field must be a
            projective space, product of projective spaces, or subscheme
        """
        if self.base_ring() != right.base_ring():
            raise ValueError ('Must have the same base ring')

        from sage.schemes.product_projective.space import ProductProjectiveSpaces_ring
        from sage.schemes.product_projective.space import ProductProjectiveSpaces
        from sage.schemes.generic.algebraic_scheme import AlgebraicScheme_subscheme

        if isinstance(right, (ProductProjectiveSpaces_ring)):
            return ProductProjectiveSpaces([self] + right.components())
        elif isinstance(right, ProjectiveSpace_ring):
            if self is right:
                return self.__pow__(2)
            return ProductProjectiveSpaces([self, right])
        elif isinstance(right, AlgebraicScheme_subscheme):
            AS = self*right.ambient_space()
            CR = AS.coordinate_ring()
            n = self.ambient_space().coordinate_ring().ngens()

            phi = self.ambient_space().coordinate_ring().hom(list(CR.gens()[:n]), CR)
            psi = right.ambient_space().coordinate_ring().hom(list(CR.gens()[n:]), CR)
            return AS.subscheme([phi(t) for t in self.defining_polynomials()] + [psi(t) for t in right.defining_polynomials()])
        else:
            raise TypeError('%s must be a projective space, product of projective spaces, or subscheme'%right)

    def _latex_(self):
        r"""
        Return a LaTeX representation of this projective space.

        EXAMPLES::

            sage: print(latex(ProjectiveSpace(1, ZZ, 'x')))
            {\mathbf P}_{\Bold{Z}}^1

        TESTS::

            sage: ProjectiveSpace(3, Zp(5), 'y')._latex_()
            '{\\mathbf P}_{\\Bold{Z}_{5}}^3'
        """
        return "{\\mathbf P}_{%s}^%s"%(latex(self.base_ring()), self.dimension_relative())

    def _linear_system_as_kernel(self, d, pt, m):
        """
        Return a matrix whose kernel consists of the coefficient vectors
        of the degree ``d`` hypersurfaces (wrt lexicographic ordering of its
        monomials) with multiplicity at least ``m`` at ``pt``.

        INPUT:

        -  ``d`` -- a nonnegative integer.

        -  ``pt`` -- a point of self (possibly represented by a list with at \
                     least one component equal to 1).

        -  ``m`` -- a nonnegative integer.

        OUTPUT:

        A matrix of size `\binom{m-1+n}{n}` x `\binom{d+n}{n}` where n is the
        relative dimension of self. The base ring of the matrix is a ring that
        contains the base ring of self and the coefficients of the given point.

        EXAMPLES:

        If the degree `d` is 0, then a matrix consisting of the first unit vector
        is returned::

            sage: P = ProjectiveSpace(GF(5), 2, names='x')
            sage: pt = P([1, 1, 1])
            sage: P._linear_system_as_kernel(0, pt, 3)
            [1]
            [0]
            [0]
            [0]
            [0]
            [0]

        If the multiplicity `m` is 0, then a matrix with zero rows
        is returned::

            sage: P = ProjectiveSpace(GF(5), 2, names='x')
            sage: pt = P([1, 1, 1])
            sage: M = P._linear_system_as_kernel(2, pt, 0)
            sage: [M.nrows(), M.ncols()]
            [0, 6]

        The base ring does not need to be a field or even an integral domain.
        In this case, the point can be given by a list::

            sage: R = Zmod(4)
            sage: P = ProjectiveSpace(R, 2, names='x')
            sage: pt = [R(1), R(3), R(0)]
            sage: P._linear_system_as_kernel(3, pt, 2)
            [1 3 0 1 0 0 3 0 0 0]
            [0 1 0 2 0 0 3 0 0 0]
            [0 0 1 0 3 0 0 1 0 0]

        When representing a point by a list at least one component must be 1
        (even when the base ring is a field and the list gives a well-defined
        point in projective space)::

            sage: R = GF(5)
            sage: P = ProjectiveSpace(R, 2, names='x')
            sage: pt = [R(3), R(3), R(0)]
            sage: P._linear_system_as_kernel(3, pt, 2)
            Traceback (most recent call last):
            ...
            TypeError: at least one component of pt=[3, 3, 0] must be equal
                          to 1

        The components of the list do not have to be elements of the base ring
        of the projective space. It suffices if there exists a common parent.
        For example, the kernel of the following matrix corresponds to
        hypersurfaces of degree 2 in 3-space with multiplicity at least 2 at a
        general point in the third affine patch::

            sage: P = ProjectiveSpace(QQ,3,names='x')
            sage: RPol.<t0,t1,t2,t3> = PolynomialRing(QQ,4)
            sage: pt = [t0,t1,1,t3]
            sage: P._linear_system_as_kernel(2,pt,2)
            [ 2*t0    t1     1    t3     0     0     0     0     0     0]
            [    0    t0     0     0  2*t1     1    t3     0     0     0]
            [ t0^2 t0*t1    t0 t0*t3  t1^2    t1 t1*t3     1    t3  t3^2]
            [    0     0     0    t0     0     0    t1     0     1  2*t3]

        .. TODO::

            Use this method as starting point to implement a class
            LinearSystem for linear systems of hypersurfaces.

        """
        if not isinstance(d, (int, Integer)):
            raise TypeError('the argument d=%s must be an integer'%d)
        if d < 0:
            raise ValueError('the integer d=%s must be nonnegative'%d)
        if not isinstance(pt, (list, tuple, \
                               SchemeMorphism_point_projective_ring)):
            raise TypeError('the argument pt=%s must be a list, tuple, or '
                            'point on a projective space'%pt)
        pt, R = prepare(pt, None)
        n = self.dimension_relative()
        if not len(pt) == n+1:
            raise TypeError('the sequence pt=%s must have %s '
                            'components'%(pt, n + 1))
        if not R.has_coerce_map_from(self.base_ring()):
            raise TypeError('unable to find a common ring for all elements')
        try:
            i = pt.index(1)
        except Exception:
            raise TypeError('at least one component of pt=%s must be equal '
                            'to 1'%pt)
        pt = pt[:i] + pt[i+1:]
        if not isinstance(m, (int, Integer)):
            raise TypeError('the argument m=%s must be an integer'%m)
        if m < 0:
            raise ValueError('the integer m=%s must be nonnegative'%m)
        # the components of partials correspond to partial derivatives
        # of order at most m-1 with respect to n variables
        partials = IntegerVectors(m-1, n+1).list()
        # the components of monoms correspond to monomials of degree
        # at most d in n variables
        monoms = IntegerVectors(d, n+1).list()
        M = matrix(R,len(partials),len(monoms))
        for row in range(M.nrows()):
            e = partials[row][:i] + partials[row][i+1:]
            for col in range(M.ncols()):
                f = monoms[col][:i] + monoms[col][i+1:]
                if min([f[j]-e[j] for j in range(n)]) >= 0:
                    M[row,col] = prod([ binomial(f[j],e[j]) * pt[j]**(f[j]-e[j])
                                        for j in (k for k in range(n) if f[k] > e[k]) ])
        return M

    def _morphism(self, *args, **kwds):
        """
        Construct a morphism.

        For internal use only. See :mod:`morphism` for details.

        TESTS::

            sage: P2.<x,y,z> = ProjectiveSpace(2, GF(3))
            sage: P2._morphism(P2.Hom(P2), [x,y,z])
            Scheme endomorphism of Projective Space of dimension 2 over Finite Field of size 3
              Defn: Defined on coordinates by sending (x : y : z) to
                    (x : y : z)
        """
        return SchemeMorphism_polynomial_projective_space(*args, **kwds)

    def _point_homset(self, *args, **kwds):
        """
        Construct a point Hom-set.

        For internal use only. See :mod:`morphism` for details.

        TESTS::

            sage: P2.<x,y,z> = ProjectiveSpace(2, GF(3))
            sage: P2._point_homset(Spec(GF(3)), P2)
            Set of rational points of Projective Space of dimension 2 over Finite Field of size 3
        """
        return SchemeHomset_points_projective_ring(*args, **kwds)

    def point(self, v, check=True):
        """
        Create a point on this projective space.

        INPUT:

        - ``v`` -- anything that defines a point

        - ``check`` -- boolean (optional, default: ``True``); whether
          to check the defining data for consistency

        OUTPUT: A point of this projective space.

        EXAMPLES::

            sage: P2 = ProjectiveSpace(QQ, 2)
            sage: P2.point([4,5])
            (4 : 5 : 1)

        ::

            sage: P = ProjectiveSpace(QQ, 1)
            sage: P.point(infinity)
            (1 : 0)

        ::

            sage: P = ProjectiveSpace(QQ, 2)
            sage: P.point(infinity)
            Traceback (most recent call last):
            ...
            ValueError: +Infinity not well defined in dimension > 1

        ::

            sage: P = ProjectiveSpace(ZZ, 2)
            sage: P.point([infinity])
            Traceback (most recent call last):
             ...
            ValueError: [+Infinity] not well defined in dimension > 1
        """
        from sage.rings.infinity import infinity
        if v is infinity  or\
          (isinstance(v, (list,tuple)) and len(v) == 1 and v[0] is infinity):
            if self.dimension_relative() > 1:
                raise ValueError("%s not well defined in dimension > 1"%v)
            v = [1, 0]

        return self.point_homset()(v, check=check)

    def _point(self, *args, **kwds):
        """
        Construct a point.

        For internal use only. See :mod:`morphism` for details.

        TESTS::

            sage: P2.<x,y,z> = ProjectiveSpace(2, GF(3))
            sage: point_homset = P2._point_homset(Spec(GF(3)), P2)
            sage: P2._point(point_homset, [1,2,3])
            (2 : 1 : 0)
        """
        return SchemeMorphism_point_projective_ring(*args, **kwds)

    def _repr_(self):
        """
        Return a string representation of this projective space.

        EXAMPLES::

            sage: ProjectiveSpace(1, ZZ, 'x')
            Projective Space of dimension 1 over Integer Ring

        TESTS::

            sage: ProjectiveSpace(3, Zp(5), 'y')._repr_()
            'Projective Space of dimension 3 over 5-adic Ring with capped relative precision 20'
        """
        return "Projective Space of dimension %s over %s"%(self.dimension_relative(), self.base_ring())

    def _repr_generic_point(self, v=None):
        """
        Return a string representation of the generic point
        corresponding to the list of polys ``v`` on this projective space.

        If ``v`` is None, the representation of the generic point of
        the projective space is returned.

        EXAMPLES::

            sage: P.<x, y, z> = ProjectiveSpace(2, ZZ)
            sage: P._repr_generic_point([z*y-x^2])
            '(-x^2 + y*z)'
            sage: P._repr_generic_point()
            '(x : y : z)'
        """
        if v is None:
            v = self.gens()
        return '(%s)'%(" : ".join([repr(f) for f in v]))

    def _latex_generic_point(self, v=None):
        """
        Return a LaTeX representation of the generic point
        corresponding to the list of polys ``v`` on this projective space.

        If ``v`` is None, the representation of the generic point of
        the projective space is returned.

        EXAMPLES::

            sage: P.<x, y, z> = ProjectiveSpace(2, ZZ)
            sage: P._latex_generic_point([z*y-x^2])
            '\\left(- x^{2} + y z\\right)'
            sage: P._latex_generic_point()
            '\\left(x : y : z\\right)'
        """
        if v is None:
            v = self.gens()
        return '\\left(%s\\right)'%(" : ".join([str(latex(f)) for f in v]))

    def change_ring(self, R):
        r"""
        Return a projective space over ring ``R``.

        INPUT:

        - ``R`` -- commutative ring or morphism.

        OUTPUT:

        - projective space over ``R``.

        .. NOTE::

            There is no need to have any relation between ``R`` and the base ring
            of this space, if you want to have such a relation, use
            ``self.base_extend(R)`` instead.

        EXAMPLES::

            sage: P.<x, y, z> = ProjectiveSpace(2, ZZ)
            sage: PQ = P.change_ring(QQ); PQ
            Projective Space of dimension 2 over Rational Field
            sage: PQ.change_ring(GF(5))
            Projective Space of dimension 2 over Finite Field of size 5

        ::

            sage: K.<w> = QuadraticField(2)
            sage: P = ProjectiveSpace(K,2,'t')
            sage: P.change_ring(K.embeddings(QQbar)[0])
            Projective Space of dimension 2 over Algebraic Field
        """
        if isinstance(R, Map):
            return ProjectiveSpace(self.dimension_relative(), R.codomain(),
                               self.variable_names())
        else:
            return ProjectiveSpace(self.dimension_relative(), R,
                               self.variable_names())

    def is_projective(self):
        """
        Return that this ambient space is projective `n`-space.

        EXAMPLES::

            sage: ProjectiveSpace(3,QQ).is_projective()
            True
        """
        return True

    def subscheme(self, X):
        """
        Return the closed subscheme defined by ``X``.

        INPUT:

        -  ``X`` - a list or tuple of equations.

        EXAMPLES::

            sage: A.<x,y,z> = ProjectiveSpace(2, QQ)
            sage: X = A.subscheme([x*z^2, y^2*z, x*y^2]); X
            Closed subscheme of Projective Space of dimension 2 over Rational Field defined by:
              x*z^2,
              y^2*z,
              x*y^2
            sage: X.defining_polynomials ()
            (x*z^2, y^2*z, x*y^2)
            sage: I = X.defining_ideal(); I
            Ideal (x*z^2, y^2*z, x*y^2) of Multivariate Polynomial Ring in x, y, z over Rational Field
            sage: I.groebner_basis()
            [x*y^2, y^2*z,  x*z^2]
            sage: X.dimension()
            0
            sage: X.base_ring()
            Rational Field
            sage: X.base_scheme()
            Spectrum of Rational Field
            sage: X.structure_morphism()
            Scheme morphism:
              From: Closed subscheme of Projective Space of dimension 2 over Rational Field defined by:
              x*z^2,
              y^2*z,
              x*y^2
              To:   Spectrum of Rational Field
              Defn: Structure map

            sage: TestSuite(X).run(skip=["_test_an_element", "_test_elements",\
            "_test_elements_eq", "_test_some_elements", "_test_elements_eq_reflexive",\
            "_test_elements_eq_symmetric", "_test_elements_eq_transitive",\
            "_test_elements_neq"])
        """
        from sage.schemes.projective.projective_subscheme import AlgebraicScheme_subscheme_projective
        return AlgebraicScheme_subscheme_projective(self, X)

    def affine_patch(self, i, AA=None):
        r"""
        Return the `i^{th}` affine patch of this projective space.

        This is an ambient affine space `\mathbb{A}^n_R,` where
        `R` is the base ring of self, whose "projective embedding"
        map is `1` in the `i^{th}` factor.

        INPUT:

        - ``i`` -- integer between 0 and dimension of self, inclusive.

        - ``AA`` -- (default: None) ambient affine space, this is constructed
                if it is not given.

        OUTPUT:

        - An ambient affine space with fixed projective_embedding map.

        EXAMPLES::

            sage: PP = ProjectiveSpace(5) / QQ
            sage: AA = PP.affine_patch(2)
            sage: AA
            Affine Space of dimension 5 over Rational Field
            sage: AA.projective_embedding()
            Scheme morphism:
              From: Affine Space of dimension 5 over Rational Field
              To:   Projective Space of dimension 5 over Rational Field
              Defn: Defined on coordinates by sending (x0, x1, x3, x4, x5) to
                    (x0 : x1 : 1 : x3 : x4 : x5)
            sage: AA.projective_embedding(0)
            Scheme morphism:
              From: Affine Space of dimension 5 over Rational Field
              To:   Projective Space of dimension 5 over Rational Field
              Defn: Defined on coordinates by sending (x0, x1, x3, x4, x5) to
                    (1 : x0 : x1 : x3 : x4 : x5)

        ::

            sage: P.<x,y> = ProjectiveSpace(QQ,1)
            sage: P.affine_patch(0).projective_embedding(0).codomain() == P
            True
        """
        i = int(i)   # implicit type checking
        n = self.dimension_relative()
        if i < 0 or i > n:
            raise ValueError("argument i (= %s) must be between 0 and %s"%(i, n))
        try:
            A = self.__affine_patches[i]
            #assume that if you've passed in a new affine space you want to override
            #the existing patch
            if AA is None or A == AA:
                return(A)
        except AttributeError:
            self.__affine_patches = {}
        except KeyError:
            pass
        #if no ith patch exists, we may still be here with AA==None
        if AA is None:
            from sage.schemes.affine.affine_space import AffineSpace
            g = self.gens()
            gens = g[:i] + g[i+1:]
            AA = AffineSpace(n, self.base_ring(), names=gens,
                             ambient_projective_space=self,
                             default_embedding_index=i)
        elif AA.dimension_relative() != n:
                raise ValueError("affine space must be of the dimension %s"%(n))
        self.__affine_patches[i] = AA
        return AA

    def _an_element_(self):
        r"""
        Returns a (preferably typical) element of this space.

        This is used both for illustration and testing purposes.

        OUTPUT: a point in this projective space.

        EXAMPLES::

            sage: ProjectiveSpace(ZZ, 3, 'x').an_element()
            (7 : 6 : 5 : 1)

            sage: ProjectiveSpace(PolynomialRing(ZZ,'y'), 3, 'x').an_element()
            (7*y : 6*y : 5*y : 1)
        """
        n = self.dimension_relative()
        R = self.base_ring()
        return self([(7 - i) * R.an_element() for i in range(n)] + [R.one()])

    def Lattes_map(self, E, m):
        r"""
        Given an elliptic curve ``E`` and an integer ``m`` return
        the Lattes map associated to multiplication by `m`.

        In other words, the rational map on the quotient
        `E/\{\pm 1\} \cong \mathbb{P}^1` associated to `[m]:E \to E`.

        INPUT:

        - ``E`` -- an elliptic curve.

        - ``m`` -- an integer.

        OUTPUT: a dynamical system on this projective space.

        Examples::

            sage: P.<x,y> = ProjectiveSpace(QQ,1)
            sage: E = EllipticCurve(QQ,[-1, 0])
            sage: P.Lattes_map(E, 2)
            Dynamical System of Projective Space of dimension 1 over Rational Field
              Defn: Defined on coordinates by sending (x : y) to
                    (1/4*x^4 + 1/2*x^2*y^2 + 1/4*y^4 : x^3*y - x*y^3)
        """
        if self.dimension_relative() != 1:
            raise TypeError("must be dimension 1")

        L = E.multiplication_by_m(m, x_only = True)
        F = [L.numerator(), L.denominator()]
        R = self.coordinate_ring()
        x, y = R.gens()
        phi = F[0].parent().hom([x],R)
        F = [phi(F[0]).homogenize(y), phi(F[1]).homogenize(y)*y]
        from sage.dynamics.arithmetic_dynamics.projective_ds import DynamicalSystem_projective
        return DynamicalSystem_projective(F, domain=self)

    def cartesian_product(self, other):
        r"""
        Return the Cartesian product of this projective space and
        ``other``.

        INPUT:

        - ``other`` - A projective space with the same base ring as this space.

        OUTPUT:

        - A Cartesian product of projective spaces.

        EXAMPLES::

            sage: P1 = ProjectiveSpace(QQ, 1, 'x')
            sage: P2 = ProjectiveSpace(QQ, 2, 'y')
            sage: PP = P1.cartesian_product(P2); PP
            Product of projective spaces P^1 x P^2 over Rational Field
            sage: PP.gens()
            (x0, x1, y0, y1, y2)
        """
        from sage.schemes.product_projective.space import ProductProjectiveSpaces
        return ProductProjectiveSpaces([self, other])

    def chebyshev_polynomial(self, n, kind='first'):
        """
        Generates an endomorphism of this projective line by a Chebyshev polynomial.

        Chebyshev polynomials are a sequence of recursively defined orthogonal
        polynomials. Chebyshev of the first kind are defined as `T_0(x) = 1`,
        `T_1(x) = x`, and `T_{n+1}(x) = 2xT_n(x) - T_{n-1}(x)`. Chebyshev of
        the second kind are defined as `U_0(x) = 1`,
        `U_1(x) = 2x`, and `U_{n+1}(x) = 2xU_n(x) - U_{n-1}(x)`.

        INPUT:

        - ``n`` -- a non-negative integer.

        - ``kind`` -- ``first`` or ``second`` specifying which kind of chebyshev the user would like
          to generate. Defaults to ``first``.

        OUTPUT: :class:`DynamicalSystem_projective`

        EXAMPLES::

            sage: P.<x,y> = ProjectiveSpace(QQ, 1)
            sage: P.chebyshev_polynomial(5, 'first')
            Dynamical System of Projective Space of dimension 1 over Rational Field
            Defn: Defined on coordinates by sending (x : y) to
            (16*x^5 - 20*x^3*y^2 + 5*x*y^4 : y^5)

        ::

            sage: P.<x,y> = ProjectiveSpace(QQ, 1)
            sage: P.chebyshev_polynomial(3, 'second')
            Dynamical System of Projective Space of dimension 1 over Rational Field
            Defn: Defined on coordinates by sending (x : y) to
            (8*x^3 - 4*x*y^2 : y^3)

        ::

            sage: P.<x,y> = ProjectiveSpace(QQ, 1)
            sage: P.chebyshev_polynomial(3, 2)
            Traceback (most recent call last):
            ...
            ValueError: keyword 'kind' must have a value of either 'first' or 'second'

        ::

            sage: P.<x,y> = ProjectiveSpace(QQ, 1)
            sage: P.chebyshev_polynomial(-4, 'second')
            Traceback (most recent call last):
            ...
            ValueError: first parameter 'n' must be a non-negative integer

        ::

            sage: P = ProjectiveSpace(QQ, 2, 'x')
            sage: P.chebyshev_polynomial(2)
            Traceback (most recent call last):
            ...
            TypeError: projective space must be of dimension 1
        """
        if self.dimension_relative() != 1:
            raise TypeError("projective space must be of dimension 1")
        n = ZZ(n)
        if (n < 0):
            raise ValueError("first parameter 'n' must be a non-negative integer")
        #use the affine version and then homogenize.
        A = self.affine_patch(1)
        f = A.chebyshev_polynomial(n, kind)
        return f.homogenize(1)

    def veronese_embedding(self, d, CS=None, order='lex'):
        r"""
        Return the degree ``d`` Veronese embedding from this projective space.

        INPUT:

        - ``d`` -- a positive integer.

        - ``CS`` -- a projective ambient space to embed into. If this projective space has dimension `N`, the
          dimension of ``CS`` must be `\binom{N + d}{d} - 1`. This is constructed if not specified. Default:
          ``None``.

        - ``order`` -- a monomial order to use to arrange the monomials defining the embedding. The monomials
          will be arranged from greatest to least with respect to this order. Default: ``'lex'``.

        OUTPUT:

        - a scheme morphism from this projective space to ``CS``.

        EXAMPLES::

            sage: P.<x,y> = ProjectiveSpace(QQ, 1)
            sage: vd = P.veronese_embedding(4, order='invlex')
            sage: vd
            Scheme morphism:
              From: Projective Space of dimension 1 over Rational Field
              To:   Projective Space of dimension 4 over Rational Field
              Defn: Defined on coordinates by sending (x : y) to
                    (y^4 : x*y^3 : x^2*y^2 : x^3*y : x^4)

        Veronese surface::

            sage: P.<x,y,z> = ProjectiveSpace(QQ, 2)
            sage: Q.<q,r,s,t,u,v> = ProjectiveSpace(QQ, 5)
            sage: vd = P.veronese_embedding(2, Q)
            sage: vd
            Scheme morphism:
              From: Projective Space of dimension 2 over Rational Field
              To:   Projective Space of dimension 5 over Rational Field
              Defn: Defined on coordinates by sending (x : y : z) to
                    (x^2 : x*y : x*z : y^2 : y*z : z^2)
            sage: vd(P.subscheme([]))
            Closed subscheme of Projective Space of dimension 5 over Rational Field
            defined by:
              -u^2 + t*v,
              -s*u + r*v,
              -s*t + r*u,
              -s^2 + q*v,
              -r*s + q*u,
              -r^2 + q*t
        """
        d = ZZ(d)
        if d <= 0:
            raise ValueError("(=%s) must be a positive integer"%d)
        N = self.dimension()
        # construct codomain space if not given
        if CS is None:
            CS = ProjectiveSpace(self.base_ring(), binomial(N + d, d) - 1)
        else:
            if not is_ProjectiveSpace(CS):
                raise TypeError("(=%s) must be a projective space"%CS)
            if CS.dimension() != binomial(N + d, d) - 1:
                raise TypeError("(=%s) has the wrong dimension to serve as the codomain space"%CS)

        R = self.coordinate_ring().change_ring(order=order)
        monomials = sorted([R({tuple(v) : 1}) for v in WeightedIntegerVectors(d, [1] * (N + 1))])
        monomials.reverse() # order the monomials greatest to least via the given monomial order
        return Hom(self, CS)(monomials)

class ProjectiveSpace_field(ProjectiveSpace_ring):
    def _point_homset(self, *args, **kwds):
        """
        Construct a point Hom-set.

        For internal use only. See :mod:`morphism` for details.

        TESTS::

            sage: P2.<x,y,z> = ProjectiveSpace(2, GF(3))
            sage: P2._point_homset(Spec(GF(3)), P2)
            Set of rational points of Projective Space of dimension 2 over Finite Field of size 3
        """
        return SchemeHomset_points_projective_field(*args, **kwds)

    def _point(self, *args, **kwds):
        """
        Construct a point.

        For internal use only. See :mod:`morphism` for details.

        TESTS::

            sage: P2.<x,y,z> = ProjectiveSpace(2, GF(3))
            sage: point_homset = P2._point_homset(Spec(GF(3)), P2)
            sage: P2._point(point_homset, [1,2,3])
            (2 : 1 : 0)
        """
        return SchemeMorphism_point_projective_field(*args, **kwds)

    def _morphism(self, *args, **kwds):
        """
        Construct a morphism.

        For internal use only. See :mod:`morphism` for details.

        TESTS::

            sage: P2.<x,y,z> = ProjectiveSpace(2, GF(3))
            sage: P2._morphism(P2.Hom(P2), [x,y,z])
            Scheme endomorphism of Projective Space of dimension 2 over Finite Field of size 3
              Defn: Defined on coordinates by sending (x : y : z) to
                    (x : y : z)
        """
        return SchemeMorphism_polynomial_projective_space_field(*args, **kwds)

    def points_of_bounded_height(self, **kwds):
        r"""
        Returns an iterator of the points in self of absolute height of at most the given bound.

        Bound check is strict for the rational field. Requires self to be projective space
        over a number field. Uses the
        Doyle-Krumm algorithm 4 (algorithm 5 for imaginary quadratic) for
        computing algebraic numbers up to a given height [Doyle-Krumm]_.

        The algorithm requires floating point arithmetic, so the user is
        allowed to specify the precision for such calculations.
        Additionally, due to floating point issues, points
        slightly larger than the bound may be returned. This can be controlled
        by lowering the tolerance.

        INPUT:

        kwds:

        - ``bound`` - a real number

        - ``tolerance`` - a rational number in (0,1] used in doyle-krumm algorithm-4

        - ``precision`` - the precision to use for computing the elements of bounded height of number fields.

        OUTPUT:

        - an iterator of points in this space

        EXAMPLES::

            sage: P.<x,y> = ProjectiveSpace(QQ, 1)
            sage: sorted(list(P.points_of_bounded_height(bound=5)))
            [(0 : 1), (1 : -5), (1 : -4), (1 : -3), (1 : -2), (1 : -1), (1 : 0),
             (1 : 1), (1 : 2), (1 : 3), (1 : 4), (1 : 5), (2 : -5), (2 : -3),
             (2 : -1), (2 : 1), (2 : 3), (2 : 5), (3 : -5), (3 : -4), (3 : -2),
             (3 : -1), (3 : 1), (3 : 2), (3 : 4), (3 : 5), (4 : -5), (4 : -3),
             (4 : -1), (4 : 1), (4 : 3), (4 : 5), (5 : -4), (5 : -3), (5 : -2),
             (5 : -1), (5 : 1), (5 : 2), (5 : 3), (5 : 4)]

        ::

            sage: u = QQ['u'].0
            sage: P.<x,y,z> = ProjectiveSpace(NumberField(u^2 - 2, 'v'), 2)
            sage: len(list(P.points_of_bounded_height(bound=1.5, tolerance=0.1)))
            57
        """
        if (is_RationalField(self.base_ring())):
            ftype = False # stores whether the field is a number field or the rational field
        elif (self.base_ring() in NumberFields()): # true for rational field as well, so check is_RationalField first
            ftype = True
        else:
            raise NotImplementedError("self must be projective space over a number field")

        bound = kwds.pop('bound')
        B = bound**(self.base_ring().absolute_degree()) # convert to relative height

        n = self.dimension_relative()
        R = self.base_ring()
        if ftype:
            zero = R(0)
            i = n
            while not i < 0:
                P = [ zero for _ in range(i) ] + [ R(1) ] + [ zero for _ in range(n-i) ]
                yield self(P)
                tol = kwds.pop('tolerance', 1e-2)
                prec = kwds.pop('precision', 53)
                iters = [ R.elements_of_bounded_height(bound=B, tolerance=tol, precision=prec) for _ in range(i) ]
                for x in iters: next(x) # put at zero
                j = 0
                while j < i:
                    try:
                        P[j] = next(iters[j])
                        yield self(P)
                        j = 0
                    except StopIteration:
                        iters[j] = R.elements_of_bounded_height(bound=B, tolerance=tol, precision=prec) # reset
                        next(iters[j]) # put at zero
                        P[j] = zero
                        j += 1
                i -= 1
        else: # base ring QQ
            zero = (0,) * (n+1)
            for c in cartesian_product_iterator([srange(-B,B+1) for _ in range(n+1)]):
                if gcd(c) == 1 and c > zero:
                    yield self.point(c, check=False)

    def subscheme_from_Chow_form(self, Ch, dim):
        r"""
        Returns the subscheme defined by the Chow equations associated to the Chow form ``Ch``.

        These equations define the subscheme set-theoretically, but only for smooth
        subschemes and hypersurfaces do they define the subscheme as a scheme.

        ALGORITHM:

        The Chow form is a polynomial in the Plucker coordinates. The Plucker coordinates
        are the bracket polynomials. We first re-write the Chow form in terms of the dual
        Plucker coordinates. Then we expand `Ch(span(p,L)` for a generic point `p` and a
        generic linear subspace `L`. The coefficients as polynomials in the coordinates
        of `p` are the equations defining the subscheme. [DalbecSturmfels].

        INPUT:

        - ``Ch`` - a homogeneous polynomial.

        - ``dim`` - the dimension of the associated scheme.

        OUTPUT: a projective subscheme.

        EXAMPLES::

            sage: P = ProjectiveSpace(QQ, 4, 'z')
            sage: R.<x0,x1,x2,x3,x4> = PolynomialRing(QQ)
            sage: H = x1^2 + x2^2 + 5*x3*x4
            sage: P.subscheme_from_Chow_form(H,3)
            Closed subscheme of Projective Space of dimension 4 over Rational Field defined by:
              -5*z0*z1 + z2^2 + z3^2

        ::

            sage: P = ProjectiveSpace(QQ, 3, 'z')
            sage: R.<x0,x1,x2,x3,x4,x5> = PolynomialRing(QQ)
            sage: H = x1-x2-x3+x5+2*x0
            sage: P.subscheme_from_Chow_form(H, 1)
            Closed subscheme of Projective Space of dimension 3 over Rational Field
            defined by:
              -z1 + z3,
              z0 + z2 + z3,
              -z1 - 2*z3,
              -z0 - z1 + 2*z2

        ::

            sage: P.<x0,x1,x2,x3> = ProjectiveSpace(GF(7), 3)
            sage: X = P.subscheme([x3^2+x1*x2,x2-x0])
            sage: Ch = X.Chow_form();Ch
            t0^2 - 2*t0*t3 + t3^2 - t2*t4 - t4*t5
            sage: Y = P.subscheme_from_Chow_form(Ch, 1); Y
            Closed subscheme of Projective Space of dimension 3 over Finite Field of
            size 7 defined by:
              x1*x2 + x3^2,
              -x0*x2 + x2^2,
              -x0*x1 - x1*x2 - 2*x3^2,
              x0^2 - x0*x2,
              x0*x1 + x3^2,
              -2*x0*x3 + 2*x2*x3,
              2*x0*x3 - 2*x2*x3,
              x0^2 - 2*x0*x2 + x2^2
            sage: I = Y.defining_ideal()
            sage: I.saturation(I.ring().ideal(list(I.ring().gens())))[0]
            Ideal (x0 - x2, x1*x2 + x3^2) of Multivariate Polynomial Ring in x0, x1,
            x2, x3 over Finite Field of size 7
        """
        if not Ch.is_homogeneous():
            raise ValueError("Chow form must be a homogeneous polynomial")
        n = self.dimension_relative()
        R = Ch.parent()
        if binomial(n+1,n-dim) != R.ngens():
            raise ValueError("for given dimension, there should be %d variables in the Chow form" % binomial(n+1,n-dim))
        #create the brackets associated to variables
        L1 = []
        for t in UnorderedTuples(list(range(n + 1)), dim + 1):
            if all(t[i] < t[i + 1] for i in range(dim)):
                L1.append(t)
        #create the dual brackets
        L2 = []
        signs = []
        for l in L1:
            s = []
            for v in range(n+1):
                if not v in l:
                    s.append(v)
            t1 = [b+1 for b in l]
            t2 = [b+1 for b in s]
            perm = Permutation(t1+t2)
            signs.append(perm.sign())
            L2.append(s)
        #create the polys associated to dual brackets
        if n-dim-1 > 0:
            S = PolynomialRing(R.base_ring(),n+1,'z')
            T = PolynomialRing(S,(n+1)*(n-dim-1),'s')
            M = matrix(T,n-dim,n+1,list(S.gens())+list(T.gens()))
        else:
            T = PolynomialRing(R.base_ring(),n+1,'z')
            M = matrix(T,n-dim,n+1,list(T.gens()))
        coords=[]
        for i in range(len(L2)):
            coords.append(signs[i]*M.matrix_from_columns(L2[i]).det())
        #substitute in dual brackets to chow form
        phi = R.hom(coords,T)
        ch = phi(Ch)
        #coefficients are polys in zs which are the chow equations for the chow form
        if n-dim-1 > 0:
            X = self.subscheme(ch.coefficients())
        else:
            X = self.subscheme(ch)
        return X

    def point_transformation_matrix(self, points_source, points_target):
        r"""

        Returns a unique element of PGL that transforms one set of points to another.

        Given a projective space of degree n and a set of n+2 source points and a set of n+2 target
        points in the same projective space, such that no n+1 points of each set are linearly dependent
        finds the unique element of PGL that translates the source points to the target points.


        Warning :: will not work over precision fields

        INPUT:

            - ``points_source`` - points in source projective space.

            - ``points_target`` - points in target projective space.

        OUTPUT: Transformation matrix - element of PGL.

        EXAMPLES::

            sage: P1.<a,b,c>=ProjectiveSpace(QQ, 2)
            sage: points_source=[P1([1,4,1]),P1([1,2,2]),P1([3,5,1]),P1([1,-1,1])]
            sage: points_target=[P1([5,-2,7]),P1([3,-2,3]),P1([6,-5,9]), P1([3,6,7])]
            sage: m = P1.point_transformation_matrix(points_source, points_target); m
            [ -13/59 -128/59  -25/59]
            [538/177    8/59  26/177]
            [ -45/59 -196/59       1]
            sage: [P1(list(m*vector(list(points_source[i])))) == points_target[i] for i in range(4)]
            [True, True, True, True]

        ::

            sage: P.<a,b> = ProjectiveSpace(GF(13),1)
            sage: points_source = [P([-6,7]), P([1,4]), P([3,2])]
            sage: points_target = [P([-1,2]), P([0,2]), P([-1,6])]
            sage: P.point_transformation_matrix(points_source, points_target)
            [10  4]
            [10  1]

        ::

            sage: P.<a,b> = ProjectiveSpace(QQ,1)
            sage: points_source = [P([-6,-4]), P([1,4]), P([3,2])]
            sage: points_target = [P([-1,2]), P([0,2]), P([-7,-3])]
            sage: P.point_transformation_matrix(points_source, points_target)
            Traceback (most recent call last):
            ...
            ValueError: source points not independent

        ::

            sage: P.<a,b> = ProjectiveSpace(QQ,1)
            sage: points_source = [P([-6,-1]), P([1,4]), P([3,2])]
            sage: points_target = [P([-1,2]), P([0,2]), P([-2,4])]
            sage: P.point_transformation_matrix(points_source, points_target)
            Traceback (most recent call last):
            ...
            ValueError: target points not independent

        ::

            sage: P.<a,b,c>=ProjectiveSpace(QQ, 2)
            sage: points_source=[P([1,4,1]),P([2,-7,9]),P([3,5,1])]
            sage: points_target=[P([5,-2,7]),P([3,-2,3]),P([6,-5,9]),P([6,-1,1])]
            sage: P.point_transformation_matrix(points_source, points_target)
            Traceback (most recent call last):
            ...
            ValueError: incorrect number of points in source, need 4 points

        ::

            sage: P.<a,b,c>=ProjectiveSpace(QQ, 2)
            sage: points_source=[P([1,4,1]),P([2,-7,9]),P([3,5,1]),P([1,-1,1])]
            sage: points_target=[P([5,-2,7]),P([3,-2,3]),P([6,-5,9]),P([6,-1,1]),P([7,8,-9])]
            sage: P.point_transformation_matrix(points_source, points_target)
            Traceback (most recent call last):
            ...
            ValueError: incorrect number of points in target, need 4 points

        ::

            sage: P.<a,b,c>=ProjectiveSpace(QQ, 2)
            sage: P1.<x,y,z>=ProjectiveSpace(QQ, 2)
            sage: points_source=[P([1,4,1]),P([2,-7,9]),P([3,5,1]),P1([1,-1,1])]
            sage: points_target=[P([5,-2,7]),P([3,-2,3]),P([6,-5,9]),P([6,-1,1])]
            sage: P.point_transformation_matrix(points_source, points_target)
            Traceback (most recent call last):
            ...
            ValueError: source points not in self

        ::

            sage: P.<a,b,c>=ProjectiveSpace(QQ, 2)
            sage: P1.<x,y,z>=ProjectiveSpace(QQ, 2)
            sage: points_source=[P([1,4,1]),P([2,-7,9]),P([3,5,1]),P([1,-1,1])]
            sage: points_target=[P([5,-2,7]),P([3,-2,3]),P([6,-5,9]),P1([6,-1,1])]
            sage: P.point_transformation_matrix(points_source, points_target)
            Traceback (most recent call last):
            ...
            ValueError: target points not in self
        """
        r = self.base_ring()
        n = self.dimension_relative()
        P = ProjectiveSpace(r, n**2+2*n,'p')
        # makes sure there aren't to few or two many points
        if len(points_source) != n + 2:
            raise ValueError ("incorrect number of points in source, need %d points"%(n+2))
        if len(points_target) != n + 2:
            raise ValueError ("incorrect number of points in target, need %d points"%(n+2))
        if any(x.codomain()!=self for x in points_source):
            raise ValueError ("source points not in self")
        if any(x.codomain()!=self for x in points_target):
            raise ValueError ("target points not in self")
        # putting points as the rows of the matrix
        Ms = matrix(r, [list(s) for s in points_source])
        if any(m == 0 for m in Ms.minors(n + 1)):
            raise ValueError("source points not independent")
        Mt = matrix(r, [list(t) for t in points_target])
        if any(l == 0 for l in Mt.minors(n + 1)):
            raise ValueError("target points not independent")
        A = matrix(P.coordinate_ring(), n + 1, n + 1, P.gens())
        #transpose to get image points and then get the list of image points with columns
        funct = (A*Ms.transpose()).columns()
        eq = []
        for k in range(n+2):# n+2 num f point and n is size of pts
            eq = eq+ [funct[k][i]*points_target[k][j] - funct[k][j]*points_target[k][i]\
                for i in range(0,n+1) for j in range(i+1, n+1)]
        v = P.subscheme(eq)
        w = v.rational_points()
        return matrix(r, n+1, n+1, list(w[0]))

    def curve(self,F):
        r"""
        Return a curve defined by ``F`` in this projective space.

        INPUT:

        - ``F`` -- a polynomial, or a list or tuple of polynomials in
          the coordinate ring of this projective space.

        EXAMPLES::

            sage: P.<x,y,z> = ProjectiveSpace(QQ, 2)
            sage: P.curve([y^2 - x*z])
            Projective Plane Curve over Rational Field defined by y^2 - x*z
        """
        from sage.schemes.curves.constructor import Curve
        return Curve(F, self)

class ProjectiveSpace_finite_field(ProjectiveSpace_field):
    def _point(self, *args, **kwds):
        """
        Construct a point.

        For internal use only. See :mod:`morphism` for details.

        TESTS::

            sage: P2.<x,y,z> = ProjectiveSpace(2, GF(3))
            sage: point_homset = P2._point_homset(Spec(GF(3)), P2)
            sage: P2._point(point_homset, [1,2,3])
            (2 : 1 : 0)
        """
        return SchemeMorphism_point_projective_finite_field(*args, **kwds)

    def _morphism(self, *args, **kwds):
        """
        Construct a morphism.

        For internal use only. See :mod:`morphism` for details.

        TESTS::

            sage: P2.<x,y,z> = ProjectiveSpace(2, GF(3))
            sage: P2._morphism(P2.Hom(P2), [x,y,z])
            Scheme endomorphism of Projective Space of dimension 2 over Finite Field of size 3
              Defn: Defined on coordinates by sending (x : y : z) to
                    (x : y : z)
        """
        return SchemeMorphism_polynomial_projective_space_finite_field(*args, **kwds)


    def __iter__(self):
        r"""
        Return iterator over the elements of this projective space.

        Note that iteration is over the decomposition
        `\mathbb{P}^n = \mathbb{A}A^n \cup \mathbb{P}^n-1`, where
        `\mathbb{A}A^n` is the `n`-th affine patch and
        `\mathbb{P}^n-1` is the hyperplane at infinity
        `x_n = 0`.

        EXAMPLES::

            sage: FF = FiniteField(3)
            sage: PP = ProjectiveSpace(0,FF)
            sage: [ x for x in PP ]
            [(1)]
            sage: PP = ProjectiveSpace(1,FF)
            sage: [ x for x in PP ]
            [(0 : 1), (1 : 1), (2 : 1), (1 : 0)]
            sage: PP = ProjectiveSpace(2,FF)
            sage: [ x for x in PP ]
            [(0 : 0 : 1),
             (1 : 0 : 1),
             (2 : 0 : 1),
             (0 : 1 : 1),
             (1 : 1 : 1),
             (2 : 1 : 1),
             (0 : 2 : 1),
             (1 : 2 : 1),
             (2 : 2 : 1),
             (0 : 1 : 0),
             (1 : 1 : 0),
             (2 : 1 : 0),
             (1 : 0 : 0)]

        AUTHORS:

        - David Kohel

        .. TODO::

            Iteration for point sets over finite fields, and return of
            iter of point set over base field. Note that the point set does not
            know whether this is a projective space or subscheme.
        """
        n = self.dimension_relative()
        R = self.base_ring()
        zero = R(0)
        i = n
        while not i < 0:
            P = [ zero for _ in range(i) ] + [ R(1) ] + [ zero for _ in range(n-i) ]
            yield self(P)
            iters = [ iter(R) for _ in range(i) ]
            for x in iters: next(x) # put at zero
            j = 0
            while j < i:
                try:
                    P[j] = next(iters[j])
                    yield self(P)
                    j = 0
                except StopIteration:
                    iters[j] = iter(R)  # reset
                    next(iters[j]) # put at zero
                    P[j] = zero
                    j += 1
            i -= 1

    def rational_points(self, F=None):
        """
        Return the list of ``F``-rational points on this projective space,
        where ``F`` is a given finite field, or the base ring of this space.

        EXAMPLES::

            sage: P = ProjectiveSpace(1, GF(3))
            sage: P.rational_points()
            [(0 : 1), (1 : 1), (2 : 1), (1 : 0)]
            sage: P.rational_points(GF(3^2, 'b'))
            [(0 : 1), (b : 1), (b + 1 : 1), (2*b + 1 : 1), (2 : 1), (2*b : 1), (2*b + 2 : 1), (b + 2 : 1), (1 : 1), (1 : 0)]
        """
        if F is None:
            return [ P for P in self ]
        elif not is_FiniteField(F):
            raise TypeError("second argument (= %s) must be a finite field"%F)
        return [ P for P in self.base_extend(F) ]

    def rational_points_dictionary(self):
        r"""
        Return dictionary of points.

        OUTPUT:

        - dictionary

        EXAMPLES::

            sage: P1 = ProjectiveSpace(GF(7),1,'x')
            sage: P1.rational_points_dictionary()
            {(0 : 1): 0,
             (1 : 0): 7,
             (1 : 1): 1,
             (2 : 1): 2,
             (3 : 1): 3,
             (4 : 1): 4,
             (5 : 1): 5,
             (6 : 1): 6}
        """
        n = self.dimension_relative()
        R = self.base_ring()
        D={}
        zero = R(0)
        i = n
        index=0
        while not i < 0:
            P = [ zero for _ in range(i) ] + [ R(1) ] + [ zero for _ in range(n-i) ]
            D.update({self(P):index})
            index+=1
            iters = [ iter(R) for _ in range(i) ]
            for x in iters: next(x) # put at zero
            j = 0
            while j < i:
                try:
                    P[j] = next(iters[j])
                    D.update({self(P):index})
                    index+=1
                    j = 0
                except StopIteration:
                    iters[j] = iter(R)  # reset
                    next(iters[j]) # put at zero
                    P[j] = zero
                    j += 1
            i -= 1
        return(D)

class ProjectiveSpace_rational_field(ProjectiveSpace_field):
    def rational_points(self, bound=0):
        r"""
        Returns the projective points `(x_0:\cdots:x_n)` over
        `\QQ` with `|x_i| \leq` bound.

       ALGORITHM:

       The very simple algorithm works as follows: every point
       `(x_0:\cdots:x_n)` in projective space has a unique
       largest index `i` for which `x_i` is not
       zero. The algorithm then iterates downward on this
       index. We normalize by choosing `x_i` positive. Then,
       the points `x_0,\ldots,x_{i-1}` are the points of
       affine `i`-space that are relatively prime to
       `x_i`. We access these by using the Tuples method.

        INPUT:

        -  ``bound`` - integer.

        EXAMPLES::

            sage: PP = ProjectiveSpace(0, QQ)
            sage: PP.rational_points(1)
            [(1)]
            sage: PP = ProjectiveSpace(1, QQ)
            sage: PP.rational_points(2)
            [(-2 : 1), (-1 : 1), (0 : 1), (1 : 1), (2 : 1), (-1/2 : 1), (1/2 : 1), (1 : 0)]
            sage: PP = ProjectiveSpace(2, QQ)
            sage: PP.rational_points(2)
            [(-2 : -2 : 1), (-1 : -2 : 1), (0 : -2 : 1), (1 : -2 : 1), (2 : -2 : 1),
            (-2 : -1 : 1), (-1 : -1 : 1), (0 : -1 : 1), (1 : -1 : 1), (2 : -1 : 1),
            (-2 : 0 : 1), (-1 : 0 : 1), (0 : 0 : 1), (1 : 0 : 1), (2 : 0 : 1), (-2 :
            1 : 1), (-1 : 1 : 1), (0 : 1 : 1), (1 : 1 : 1), (2 : 1 : 1), (-2 : 2 :
            1), (-1 : 2 : 1), (0 : 2 : 1), (1 : 2 : 1), (2 : 2 : 1), (-1/2 : -1 :
            1), (1/2 : -1 : 1), (-1 : -1/2 : 1), (-1/2 : -1/2 : 1), (0 : -1/2 : 1),
            (1/2 : -1/2 : 1), (1 : -1/2 : 1), (-1/2 : 0 : 1), (1/2 : 0 : 1), (-1 :
            1/2 : 1), (-1/2 : 1/2 : 1), (0 : 1/2 : 1), (1/2 : 1/2 : 1), (1 : 1/2 :
            1), (-1/2 : 1 : 1), (1/2 : 1 : 1), (-2 : 1 : 0), (-1 : 1 : 0), (0 : 1 :
            0), (1 : 1 : 0), (2 : 1 : 0), (-1/2 : 1 : 0), (1/2 : 1 : 0), (1 : 0 :
            0)]

        AUTHORS:

        - Benjamin Antieau (2008-01-12)
        """
        if not bound > 0:
            raise ValueError("argument bound (= %s) must be a positive integer")

        n = self.dimension_relative()

        Q = [k-bound for k in range(2*bound+1)]      # the affine coordinates
        R = [(k+1) for k in range(bound)]            # the projective coordinate
        S = [Tuples(Q, (k+1)) for k in range(n)]
        pts = []

        i = n
        while i > 0:
            P = [ 0 for _ in range(n+1) ]
            for ai in R:
                P[i] = ai
                for tup in S[i-1]:
                    if gcd([ai] + tup) == 1:
                        for j in range(i):
                            P[j] = tup[j]
                        pts.append(self(P))
            i -= 1

        # now do i=0; this is treated as a special case so that
        # we don't have all points (1:0),(2,0),(3,0),etc.
        P = [ 0 for _ in range(n+1) ]; P[0] = 1
        pts.append(self(P))
        return pts


#fix the pickles from moving projective_space.py
from sage.misc.persist import register_unpickle_override
register_unpickle_override('sage.schemes.generic.projective_space',
                           'ProjectiveSpace_field',
                           ProjectiveSpace_field)

register_unpickle_override('sage.schemes.generic.projective_space',
                           'ProjectiveSpace_rational_field',
                           ProjectiveSpace_rational_field)
<|MERGE_RESOLUTION|>--- conflicted
+++ resolved
@@ -261,6 +261,32 @@
 
         sage: loads(X.dumps()) == X
         True
+        sage: P = ProjectiveSpace(ZZ, 1, 'x')
+        sage: loads(P.dumps()) is P
+        True
+
+    Equality and hashing::
+
+        sage: ProjectiveSpace(QQ, 3, 'a') == ProjectiveSpace(ZZ, 3, 'a')
+        False
+        sage: ProjectiveSpace(ZZ, 1, 'a') == ProjectiveSpace(ZZ, 0, 'a')
+        False
+        sage: ProjectiveSpace(ZZ, 2, 'a') == AffineSpace(ZZ, 2, 'a')
+        False
+
+        sage: ProjectiveSpace(QQ, 3, 'a') != ProjectiveSpace(ZZ, 3, 'a')
+        True
+        sage: ProjectiveSpace(ZZ, 1, 'a') != ProjectiveSpace(ZZ, 0, 'a')
+        True
+        sage: ProjectiveSpace(ZZ, 2, 'a') != AffineSpace(ZZ, 2, 'a')
+        True
+
+        sage: hash(ProjectiveSpace(QQ, 3, 'a')) == hash(ProjectiveSpace(ZZ, 3, 'a'))
+        False
+        sage: hash(ProjectiveSpace(ZZ, 1, 'a')) == hash(ProjectiveSpace(ZZ, 0, 'a'))
+        False
+        sage: hash(ProjectiveSpace(ZZ, 2, 'a')) == hash(AffineSpace(ZZ, 2, 'a'))
+        False
     """
     @staticmethod
     def __classcall__(self, n, RR=ZZ, names=None):
@@ -427,63 +453,6 @@
                 raise TypeError("%s is not a homogeneous polynomial" % f)
         return polynomials
 
-<<<<<<< HEAD
-=======
-    def __eq__(self, right):
-        """
-        Check equality of two projective spaces.
-
-        EXAMPLES::
-
-            sage: ProjectiveSpace(QQ, 3, 'a') == ProjectiveSpace(ZZ, 3, 'a')
-            False
-            sage: ProjectiveSpace(ZZ, 1, 'a') == ProjectiveSpace(ZZ, 0, 'a')
-            False
-            sage: ProjectiveSpace(ZZ, 2, 'a') == AffineSpace(ZZ, 2, 'a')
-            False
-            sage: P = ProjectiveSpace(ZZ, 1, 'x')
-            sage: loads(P.dumps()) == P
-            True
-        """
-        if not isinstance(right, ProjectiveSpace_ring):
-            return False
-        return (self.dimension_relative() == right.dimension_relative() and
-                self.coordinate_ring() == right.coordinate_ring())
-
-    def __ne__(self, other):
-        """
-        Check non-equality of two projective spaces.
-
-        EXAMPLES::
-
-            sage: ProjectiveSpace(QQ, 3, 'a') != ProjectiveSpace(ZZ, 3, 'a')
-            True
-            sage: ProjectiveSpace(ZZ, 1, 'a') != ProjectiveSpace(ZZ, 0, 'a')
-            True
-            sage: ProjectiveSpace(ZZ, 2, 'a') != AffineSpace(ZZ, 2, 'a')
-            True
-        """
-        return not (self == other)
-
-    def __hash__(self):
-        """
-        Return the hash of ``self``.
-
-        EXAMPLES::
-
-            sage: hash(ProjectiveSpace(QQ, 3, 'a')) == hash(ProjectiveSpace(ZZ, 3, 'a'))
-            False
-            sage: hash(ProjectiveSpace(ZZ, 1, 'a')) == hash(ProjectiveSpace(ZZ, 0, 'a'))
-            False
-            sage: hash(ProjectiveSpace(ZZ, 2, 'a')) == hash(AffineSpace(ZZ, 2, 'a'))
-            False
-            sage: P = ProjectiveSpace(ZZ, 1, 'x')
-            sage: hash(loads(P.dumps())) == hash(P)
-            True
-        """
-        return hash((self.dimension_relative(), self.coordinate_ring()))
-
->>>>>>> 0082a23a
     def __pow__(self, m):
         """
         Return the Cartesian power of this space.
