--- conflicted
+++ resolved
@@ -127,13 +127,8 @@
 from sage.misc.cachefunc import cached_method
 
 from sage.arith.misc import binomial
-<<<<<<< HEAD
 from sage.interfaces.singular import singular
-from sage.misc.all import add
-=======
-from sage.interfaces.all import singular
 from builtins import sum as add
->>>>>>> 1ab9441f
 
 from sage.categories.fields import Fields
 from sage.categories.finite_fields import FiniteFields
