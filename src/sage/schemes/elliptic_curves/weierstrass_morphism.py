--- conflicted
+++ resolved
@@ -29,10 +29,7 @@
 from sage.schemes.elliptic_curves.hom import EllipticCurveHom
 from sage.structure.richcmp import (richcmp_method, richcmp, richcmp_not_equal,
                                     op_NE)
-<<<<<<< HEAD
-=======
 from sage.structure.sequence import Sequence
->>>>>>> 72ab0b8c
 from sage.rings.all import PolynomialRing
 
 
@@ -544,12 +541,6 @@
             rx = other._codomain
             if lx != rx:
                 return richcmp_not_equal(lx, rx, op)
-<<<<<<< HEAD
-
-            return baseWI.__richcmp__(self, other, op)
-
-        return EllipticCurveHom._richcmp_(self, other, op)
-=======
 
             return baseWI.__richcmp__(self, other, op)
 
@@ -586,7 +577,6 @@
         Q = baseWI.__call__(self, P)
         k = Sequence(tuple(P) + tuple(Q)).universe()
         return self._codomain.base_extend(k).point(Q)
->>>>>>> 72ab0b8c
 
     def __call__(self, P):
         r"""
