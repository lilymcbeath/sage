--- conflicted
+++ resolved
@@ -797,21 +797,8 @@
             sage: S == loads(dumps(S))
             True
 
-<<<<<<< HEAD
-            sage: Y = SimplicialComplex([1,2,3,4], [[1,2], [2,3], [3,4]])
-            doctest:1: DeprecationWarning: vertex_set is deprecated.
-            See http://trac.sagemath.org/12587 for details.
-            sage: Y = SimplicialComplex([1,2,3,4], [[1,2], [2,3], [3,4]], vertex_check=False)
-            doctest:1: DeprecationWarning: vertex_check is deprecated.
-            See http://trac.sagemath.org/12587 for details.
-
             sage: TestSuite(S).run()
             sage: TestSuite(S3).run()
-
-=======
-            sage: TestSuite(S).run()
-            sage: TestSuite(S3).run()
->>>>>>> 80e319d4
         """
         CategoryObject.__init__(self, category=SimplicialComplexes())
         from sage.misc.misc import union
