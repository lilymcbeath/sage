r"""
Interface to FriCAS

.. TODO::

    - ``fricas(dilog(x))`` should be ``dilog(-(x-1))``, and some
      more conversions in ``sage.functions`` are missing

FriCAS is a free GPL-compatible (modified BSD license) general
purpose computer algebra system based on Axiom.  The FriCAS
website can be found at http://fricas.sourceforge.net/.

AUTHORS:

- Mike Hansen (2009-02): Split off the FriCAS interface from
  the Axiom interface.

- Martin Rubey, Bill Page (2016-08): Completely separate from Axiom,
  implement more complete translation from FriCAS to SageMath types.


EXAMPLES::

    sage: fricas('3 * 5')                                                       # optional - fricas
    15
    sage: a = fricas(3) * fricas(5); a                                          # optional - fricas
    15

The type of a is :class:`FriCASElement`, i.e., an element of the
FriCAS interpreter::

    sage: type(a)                                                               # optional - fricas
    <class 'sage.interfaces.fricas.FriCASElement'>
    sage: a.parent()                                                            # optional - fricas
    FriCAS

The underlying FriCAS type of a is also available, via the type
method::

    sage: a.typeOf()                                                            # optional - fricas
    PositiveInteger

FriCAS objects are normally displayed using "ASCII art"::

    sage: fricas(2/3)                                                           # optional - fricas
      2
      -
      3
    sage: fricas('x^2 + 3/7')                                                   # optional - fricas
       2   3
      x  + -
           7

Functions defined in FriCAS are available as methods of the :class:`fricas<FriCAS>` object::

    sage: F = fricas.factor('x^5 - y^5'); F                                     # optional - fricas
               4      3    2 2    3     4
    - (y - x)(y  + x y  + x y  + x y + x )
    sage: type(F)                                                               # optional - fricas
    <class 'sage.interfaces.fricas.FriCASElement'>
    sage: F.typeOf()                                                            # optional - fricas
    Factored(Polynomial(Integer))

We can also create a FriCAS polynomial and apply the function
``factor`` from FriCAS.  The notation ``f.factor()`` is consistent
with how the rest of SageMath works::

    sage: f = fricas('x^5 - y^5')                                               # optional - fricas
    sage: f^2                                                                   # optional - fricas
     10      5 5    10
    y   - 2 x y  + x
    sage: f.factor()                                                            # optional - fricas
               4      3    2 2    3     4
    - (y - x)(y  + x y  + x y  + x y + x )

For many FriCAS types, translation to an appropriate SageMath type is
available::

    sage: f.factor().sage()                                                     # optional - fricas
    (y - x) * (y^4 + y^3*x + y^2*x^2 + y*x^3 + x^4)

Control-C interruption works well with the FriCAS interface. For
example, try the following sum but with a much bigger range, and hit
control-C::

    sage:  f = fricas('(x^5 - y^5)^10000')                                      # not tested - fricas
    Interrupting FriCAS...
    ...
    KeyboardInterrupt: Ctrl-c pressed while running FriCAS

Let us demonstrate some features of FriCAS.  FriCAS can guess a
differential equation for the generating function for integer
partitions::

    sage: fricas("guessADE([partition n for n in 0..40], homogeneous==4)")      # optional - fricas
    [
      [
          n
        [x ]f(x):
               2    3 (iv)           2    2 ,              3  ,,,
              x f(x) f    (x) + (20 x f(x) f (x) + 5 x f(x) )f   (x)
    <BLANKLINE>
            +
                    2    2 ,,   2
              - 39 x f(x) f  (x)
    <BLANKLINE>
            +
                   2     ,   2            2 ,            3  ,,         2 ,   4
              (12 x f(x)f (x)  - 15 x f(x) f (x) + 4 f(x) )f  (x) + 6 x f (x)
    <BLANKLINE>
            +
                        ,   3          2 ,   2
              10 x f(x)f (x)  - 16 f(x) f (x)
    <BLANKLINE>
          =
            0
        ,
                         2      3      4
       f(x) = 1 + x + 2 x  + 3 x  + O(x )]
      ]

FriCAS can solve linear ordinary differential equations::

    sage: fricas.set("y", "operator y")                                         # optional - fricas
    sage: fricas.set("deq", "x^3*D(y x, x, 3) + x^2*D(y x, x, 2) - 2*x*D(y x, x) + 2*y x - 2*x^4")  # optional - fricas
    sage: fricas.set("sol", "solve(deq, y, x)"); fricas("sol")                  # optional - fricas
                   5       3       2
                  x  - 10 x  + 20 x  + 4
    [particular = ----------------------,
                           15 x
                 3      2       3       3      2
              2 x  - 3 x  + 1  x  - 1  x  - 3 x  - 1
     basis = [---------------, ------, -------------]]
                     x            x          x

    sage: fricas("sol.particular").sage()                                       # optional - fricas
    1/15*(x^5 - 10*x^3 + 20*x^2 + 4)/x
    sage: fricas("sol.basis").sage()                                            # optional - fricas
    [(2*x^3 - 3*x^2 + 1)/x, (x^3 - 1)/x, (x^3 - 3*x^2 - 1)/x]
    sage: fricas.eval(")clear values y deq sol")                                # optional - fricas
    ''

FriCAS can expand expressions into series::

    sage: x = var('x'); ex = sqrt(cos(x)); a = fricas(ex).series(x=0); a        # optional - fricas
        1  2    1  4    19   6     559   8     29161    10      11
    1 - - x  - -- x  - ---- x  - ------ x  - --------- x   + O(x  )
        4      96      5760      645120      116121600

    sage: a.coefficients()[38].sage()                                           # optional - fricas
    -29472026335337227150423659490832640468979/274214482066329363682430667508979749984665600000000

    sage: ex = sqrt(atan(x)); a = fricas(ex).series(x=0); a                     # optional - fricas
     1      5        9
     -      -        -
     2   1  2    31  2      6
    x  - - x  + --- x  + O(x )
         6      360

    sage: a.coefficient(9/2).sage()                                             # optional - fricas
    31/360

    sage: x = fricas("x::TaylorSeries Fraction Integer")                        # optional - fricas
    sage: y = fricas("y::TaylorSeries Fraction Integer")                        # optional - fricas
    sage: 2*(1+2*x+sqrt(1-4*x)-2*x*y).recip()                                   # optional - fricas
                  2       3     2 2      3       4        4        5
      1 + (x y + x ) + 2 x  + (x y  + 2 x y + 6 x ) + (4 x y + 18 x )
    +
        3 3      4 2       5        6        5 2       6         7
      (x y  + 3 x y  + 13 x y + 57 x ) + (6 x y  + 40 x y + 186 x )
    +
        4 4      5 3       6 2        7         8
      (x y  + 4 x y  + 21 x y  + 130 x y + 622 x )
    +
          6 3       7 2        8          9
      (8 x y  + 66 x y  + 432 x y + 2120 x )
    +
        5 5      6 4       7 3        8 2         9          10
      (x y  + 5 x y  + 30 x y  + 220 x y  + 1466 x y + 7338 x  ) + O(11)

FriCAS does some limits right::

    sage: x = var('x'); ex = x^2*exp(-x)*Ei(x) - x; fricas(ex).limit(x=oo)      # optional - fricas
    1

"""

###########################################################################
#       Copyright (C) 2008 Mike Hansen <mhansen@gmail.com>
#                     2007 Bill Page
#                     2006 William Stein <wstein@gmail.com>
#
#  Distributed under the terms of the GNU General Public License (GPL)
#  The full text of the GPL is available at:
#
#                  http://www.gnu.org/licenses/
###########################################################################
from __future__ import print_function

from sage.interfaces.tab_completion import ExtraTabCompletion
from sage.interfaces.expect import Expect, ExpectElement, FunctionElement, ExpectFunction
from sage.misc.misc import SAGE_TMP_INTERFACE
from sage.env import DOT_SAGE
from sage.docs.instancedoc import instancedoc
import re


FRICAS_SINGLE_LINE_START = 3 # where the output starts when it fits next to the line number
FRICAS_MULTI_LINE_START = 2  # and when it doesn't
FRICAS_LINE_LENGTH = 80      # length of a line, should match the line length in sage
# the following messages have, unfortunately, no markup.
FRICAS_WHAT_OPERATIONS_STRING = "Operations whose names satisfy the above pattern\(s\):"
FRICAS_ERROR_IN_LIBRARY_CODE = ">> Error detected within library code:"

# only the last command should be necessary to make the interface
# work, the other are optimizations.  Beware that lisp distinguishes
# between ' and ".
FRICAS_INIT_CODE = (
")set functions compile on",
")set message autoload off",
")set message type off",
")set output length " + str(FRICAS_LINE_LENGTH),
")lisp (setf |$ioHook|"
"            (lambda (x &optional args)"
"              (when (member x '(|startAlgebraOutput| |endOfAlgebraOutput|"
"                                |startKeyedMsg|      |endOfKeyedMsg|))"
"               (prin1 x)"
"               (princ #\\Newline))))")

FRICAS_LINENUMBER_OFF_CODE = ")lisp (setf |$IOindex| NIL)"
FRICAS_FIRST_PROMPT = "\(1\) -> "
FRICAS_LINENUMBER_OFF_PROMPT = "\(NIL\) -> "

class FriCAS(ExtraTabCompletion, Expect):
    """
    Interface to a FriCAS interpreter.
    """
    def __init__(self, name='fricas', command='fricas -nox -noclef',
                 script_subdirectory=None, logfile=None,
                 server=None, server_tmpdir=None):
        """
        Create an instance of the FriCAS interpreter.

        TESTS::

            sage: fricas == loads(dumps(fricas))                                # optional - fricas
            True
        """
        eval_using_file_cutoff = 4096-5 # magic number from Expect._eval_line (there might be a bug)
        assert max(len(c) for c in FRICAS_INIT_CODE) < eval_using_file_cutoff
        self.__eval_using_file_cutoff = eval_using_file_cutoff
        self._COMMANDS_CACHE = '%s/%s_commandlist_cache.sobj'%(DOT_SAGE, name)
        # we run the init code in _start to avoid spurious output
        Expect.__init__(self,
                        name = name,
                        prompt = FRICAS_FIRST_PROMPT,
                        command = command,
                        script_subdirectory = script_subdirectory,
                        server=server,
                        server_tmpdir=server_tmpdir,
                        restart_on_ctrlc = False,
                        verbose_start = False,
                        init_code = [],
                        logfile = logfile,
                        eval_using_file_cutoff=eval_using_file_cutoff)

    def _start(self):
        """
        Start the FriCAS interpreter and switch off the linenumbers.

        EXAMPLES::

            sage: a = FriCAS()                                                  # optional - fricas
            sage: a.is_running()                                                # optional - fricas
            False
            sage: a._start()                                                    # optional - fricas
            sage: a.is_running()                                                # optional - fricas
            True
            sage: a.quit()                                                      # optional - fricas
        """
        # setting the prompt properly is necessary for restarting FriCAS
        self._prompt = FRICAS_FIRST_PROMPT
        Expect._start(self)
        for line in FRICAS_INIT_CODE:
            self.eval(line, reformat=False)
        # switching off the line numbers also modified the prompt
        self._prompt = FRICAS_LINENUMBER_OFF_PROMPT
        self.eval(FRICAS_LINENUMBER_OFF_CODE, reformat=False)

    def _quit_string(self):
        """
        Returns the string used to quit FriCAS.

        EXAMPLES::

            sage: fricas._quit_string()                                         # optional - fricas
            ')quit\r'
            sage: a = FriCAS()                                                  # optional - fricas
            sage: a.is_running()                                                # optional - fricas
            False
            sage: a._start()                                                    # optional - fricas
            sage: a.is_running()                                                # optional - fricas
            True
            sage: a.quit()                                                      # optional - fricas
            sage: a.is_running()                                                # optional - fricas
            False

        TESTS::

            sage: import psutil                                                 # optional - fricas
            sage: p = fricas.pid(); pr = psutil.Process(p); pr                  # optional - fricas
            <psutil.Process(pid=..., name='sman') at ...>
            sage: pr.children()                                                 # optional - fricas
            [<psutil.Process(pid=..., name='AXIOMsys') at ...>,
             <psutil.Process(pid=..., name='session') at ...>,
             <psutil.Process(pid=..., name='spadclient') at ...>,
             <psutil.Process(pid=..., name='sman') at ...>]
            sage: fricas.quit()                                                 # optional - fricas
            sage: pr.is_running()                                               # optional - fricas, random
            False
        """
        return ')quit\r'

    def _commands(self):
        """
        Returns a list of commands available. This is done by parsing the
        result of the first section of the output of ')what things'.

        EXAMPLES::

            sage: cmds = fricas._commands()                                     # optional - fricas
            sage: len(cmds) > 100                                               # optional - fricas
            True
            sage: '<' in cmds                                                   # optional - fricas
            True
            sage: 'factor' in cmds                                              # optional - fricas
            True
        """
        output = self.eval(")what operations", reformat=False)
        m = re.search(FRICAS_WHAT_OPERATIONS_STRING + "\r\n(.*)\r\n\|startKeyedMsg\|", output, flags = re.DOTALL)
        l = m.groups()[0].split()
        return l

    def _tab_completion(self, verbose=True, use_disk_cache=True):
        """
        Returns a list of all the commands defined in Fricas and optionally
        (per default) store them to disk.

        EXAMPLES::

            sage: c = fricas._tab_completion(use_disk_cache=False, verbose=False)         # optional - fricas
            sage: len(c) > 100                                                  # optional - fricas
            True
            sage: 'factor' in c                                                 # optional - fricas
            True
            sage: '**' in c                                                     # optional - fricas
            False
            sage: 'upperCase?' in c                                             # optional - fricas
            False
            sage: 'upperCase_q' in c                                            # optional - fricas
            True
            sage: 'upperCase_e' in c                                            # optional - fricas
            True
        """
        try:
            return self.__tab_completion
        except AttributeError:
            import sage.misc.persist
            if use_disk_cache:
                try:
                    self.__tab_completion = sage.misc.persist.load(self._COMMANDS_CACHE)
                    return self.__tab_completion
                except IOError:
                    pass
            if verbose:
                print("\nBuilding %s command completion list (this takes" % self)
                print("a few seconds only the first time you do it).")
                print("To force rebuild later, delete %s." % self._COMMANDS_CACHE)
            v = self._commands()

            #Process we now need process the commands to strip out things which
            #are not valid Python identifiers.
            valid = re.compile('[^a-zA-Z0-9_]+')
            names = [x for x in v if valid.search(x) is None]

            #Change everything that ends with ? to _q and
            #everything that ends with ! to _e
            names += [x[:-1]+"_q" for x in v if x.endswith("?")]
            names += [x[:-1]+"_e" for x in v if x.endswith("!")]

            self.__tab_completion = names
            if len(v) > 200:
                # Fricas is actually installed.
                sage.misc.persist.save(v, self._COMMANDS_CACHE)
            return names

    def _read_in_file_command(self, filename):
        """
        Return the FriCAS command to read the file ``filename``.

        INPUT:

        - ``filename``, a string ending in '.input'.

        OUTPUT:

        - a string with the command for reading filename without output.

        TESTS:

        Evaluate a rather long line::

            sage: len(fricas([i for i in range(600)]))                          # optional - fricas, indirect doctest
            600

        """
        if not filename.endswith('.input'):
            raise ValueError("the filename must end with .input")

        return ')read %s )quiet'%filename

    def _local_tmpfile(self):
        """
        Return a local tmpfile ending with ".input" used to buffer long
        command lines sent to FriCAS.

        """
        try:
            return self.__local_tmpfile
        except AttributeError:
            self.__local_tmpfile = os.path.join(SAGE_TMP_INTERFACE, 'tmp' + str(self.pid()) + '.input')
            return self.__local_tmpfile

    def _remote_tmpfile(self):
        """
        Return a remote tmpfile ending with ".input" used to buffer long
        command lines sent to FriCAS.

        """
        try:
            return self.__remote_tmpfile
        except AttributeError:
            self.__remote_tmpfile = self._remote_tmpdir()+"/interface_%s:%s.input"%(LOCAL_IDENTIFIER,self.pid())
            return self.__remote_tmpfile

# what I expect from FriCAS:

# 1.) in set(self, var, value)
#
# no markers:
# there could be some "debugging" output, as in fricas("guessADE([1,1,1,1], debug==true)")
#
# startKeyedMsg: an error happened
#
# 2.) in get(self, var)
#
# |startAlgebraOutput\|...|endOfAlgebraOutput\|
#
# 3.) I also need a routine to send a system command and get its output.

    def _check_errors(self, line, output):
        """
        Check whether output contains an error and, if so, raise it.

        INPUT:

        - ``line``, a string that was sent to FriCAS.

        - ``output``, a string returned by FriCAS

        OUTPUT:

        None

        TESTS::

            sage: fricas.set("x", "[i fo83r i in 0..17]")                       # optional - fricas, indirect doctest
            Traceback (most recent call last):
            ...
            RuntimeError: An error occurred when FriCAS evaluated '[i fo83r i in 0..17]':
              Line   1: x:=[i fo83r i in 0..17];
                       ...A..........B
              Error  A: Missing mate.
              Error  B: syntax error at top level
              Error  B: Possibly missing a ]
               3 error(s) parsing

            sage: fricas.set("x", "something stupid")                           # optional - fricas, indirect doctest
            Traceback (most recent call last):
            ...
            RuntimeError: An error occurred when FriCAS evaluated 'something stupid':
               There are no library operations named something
                  Use HyperDoc Browse or issue
                                           )what op something
                  to learn if there is any operation containing " something " in its
                  name.
            <BLANKLINE>
               Cannot find a definition or applicable library operation named
                  something with argument type(s)
                                            Variable(stupid)
            <BLANKLINE>
                  Perhaps you should use "@" to indicate the required return type, or
                  "$" to specify which version of the function you need.

        """
        # otherwise there might be a message
        m = re.search("\|startKeyedMsg\|\r\n(.*)\r\n\|endOfKeyedMsg\|\r", output, flags = re.DOTALL)
        if m:
            replacements = [('|startKeyedMsg|\r\n', ''),
                            ('|endOfKeyedMsg|\r', '')]
            for old, new in replacements:
                output = output.replace(old, new)
            raise RuntimeError("An error occurred when FriCAS evaluated '%s':\n%s" % (line, output))

        # or even an error
        if FRICAS_ERROR_IN_LIBRARY_CODE in output:
            raise RuntimeError("An error occurred when FriCAS evaluated '%s':\n%s" % (line, output))

    def set(self, var, value):
        """
        Set a variable to a value in FriCAS.

        INPUT:

        - ``var``, ``value``: strings, the first representing a valid
          FriCAS variable identifier, the second a FriCAS expression.

        OUTPUT: None

        EXAMPLES::

            sage: fricas.set('xx', '2')                                         # optional - fricas
            sage: fricas.get('xx')                                              # optional - fricas
            '2'

        """
        cmd = '%s%s%s;'%(var,self._assign_symbol(), value)
        output = self.eval(cmd, reformat=False)
        self._check_errors(value, output)

    def get(self, var):
        r"""
 Get the string representation of the value (more precisely, the
        OutputForm) of a variable or expression in FriCAS.

        If FriCAS cannot evaluate `var` an error is raised.

        EXAMPLES::

            sage: fricas.set('xx', '2')                                         # optional - fricas
            sage: fricas.get('xx')                                              # optional - fricas
            '2'
            sage: a = fricas('(1 + sqrt(2))^5')                                 # optional - fricas
            sage: fricas.get(a.name())                                          # optional - fricas
            '    +-+\r\n29 \\|2  + 41'
            sage: fricas.get('(1 + sqrt(2))^5')                                 # optional - fricas
            '    +-+\r\n29 \\|2  + 41'
            sage: fricas.new('(1 + sqrt(2))^5')                                 # optional - fricas
                +-+
            29 \|2  + 41
        """
        output = self.eval(str(var), reformat=False)
        # if there is AlgebraOutput we ask no more
        m = re.search("\|startAlgebraOutput\|\r\n(.*)\r\n\|endOfAlgebraOutput\|\r", output, flags = re.DOTALL)
        if m:
            lines = m.groups()[0].split("\r\n")
            if max(len(line) for line in lines) < FRICAS_LINE_LENGTH:
                return "\r\n".join(line[FRICAS_SINGLE_LINE_START:] for line in lines)
            else:
                return "\r\n".join(line[FRICAS_MULTI_LINE_START:] for line in lines)

        self._check_errors(var, output)

    def get_string(self, var):
        """
        Return the value of a FriCAS string as a string, without checking
        that it is a string.

        TESTS:

        We test that strings are returned properly::

            sage: r = fricas.get_string('concat([concat(string(i)," ") for i in 0..299])')   # optional - fricas
            sage: r == " ".join([str(i) for i in range(300)]) + ' '                          # optional - fricas
            True

            sage: fricas.get_string('concat([string(1) for i in 1..5])') == "1"*5            # optional - fricas
            True

            sage: fricas.get_string('concat([string(1) for i in 1..10000])') == "1"*10000    # optional - fricas
            True

        """
        return self.get(str(var)).replace("\r\n", "")[1:-1]

    def get_integer(self, var):
        """
        Return the value of a FriCAS integer as an integer, without
        checking that it is an integer.

        TESTS::

            sage: fricas.get_integer('factorial 1111') == factorial(1111)       # optional - fricas
            True

        """
        return int(self.get_unparsed_InputForm(str(var)))

    def get_boolean(self, var):
        """
        Return the value of a FriCAS boolean as a boolean, without checking
        that it is a boolean.

        TESTS::

            sage: fricas.get_boolean('(1=1)::Boolean') == True                  # optional - fricas
            True

            sage: fricas.get_boolean('(1=2)::Boolean') == False                 # optional - fricas
            True
        """
        return self.get(str(var)).replace("\r\n", "") == "true"

    def get_unparsed_InputForm(self, var):
        """
        Return the unparsed ``InputForm`` as a string.

        .. TODO::

            - catch errors, especially when InputForm is not available:

                - for example when integration returns ``"failed"``

                - ``UnivariatePolynomial``

            - should we provide workarounds, too?

        TESTS::

            sage: fricas.get_unparsed_InputForm('1..3')                         # optional - fricas
            '(1..3)$Segment(PositiveInteger())'

        """
        return self.get_string('unparse((%s)::InputForm)' %str(var))

    def _assign_symbol(self):
        """
        Return the symbol used for setting a variable in FriCAS.

        EXAMPLES::

            sage: fricas.set("x", "1");                                         # optional - fricas, indirect doctest
            sage: fricas.get("x")                                               # optional - fricas
            '1'
            sage: fricas.eval(")cl val x")                                      # optional - fricas
            ''
        """
        return ":="

    def _equality_symbol(self):
        """
        Return the equality testing logical symbol in FriCAS.

        EXAMPLES::

            sage: a = fricas(x==6); a                                           # optional - fricas, indirect doctest
            x = 6

        A warning:

            sage: fricas.set("x", 2);                                           # optional - fricas
            sage: a = fricas(x==6); a                                           # optional - fricas
            2 = 6
            sage: fricas.eval(")cl val x")                                      # optional - fricas
            ''
        """
        return "="

    def _true_symbol(self):
        """
        Return the string used for True in FriCAS.

        EXAMPLES::

            sage: str(fricas("(1=1)@Boolean")) == fricas._true_symbol()         # optional - fricas
            True
        """
        return "true"

    def _false_symbol(self):
        """
        Return the string used for False in FriCAS.

        EXAMPLES::

            sage: str(fricas("(1~=1)@Boolean")) == fricas._false_symbol()       # optional - fricas
            True
        """
        return "false"

    def _inequality_symbol(self):
        """
        Return the string used for False in FriCAS.

        EXAMPLES::

            sage: fricas(x!=0)                                                  # optional - fricas, indirect doctest
            true
        """
        return '~='

    def _repr_(self):
        """
        EXAMPLES::

            sage: fricas                                                        # indirect doctest
            FriCAS
        """
        return "FriCAS"

    def __reduce__(self):
        """
        EXAMPLES::

            sage: fricas.__reduce__()                                           # optional - fricas
            (<function reduce_load_fricas at 0x...>, ())
            sage: f, args = _                                                   # optional - fricas
            sage: f(*args)                                                      # optional - fricas
            FriCAS
        """
        return reduce_load_fricas, tuple([])

    def eval(self, code, strip=True, synchronize=False, locals=None, allow_use_file=True,
             split_lines="nofile", reformat=True, **kwds):
        """
        Evaluate ``code`` using FriCAS.

        Except ``reformat``, all arguments are passed to
        :meth:`sage.interfaces.expect.Expect.eval`.

        INPUT:

        - ``reformat`` -- bool; remove the output markers when True.

        This can also be used to pass system commands to FriCAS.

        EXAMPLES::

            sage: fricas.set("x", "1783"); fricas("x")                          # optional - fricas
            1783
            sage: fricas.eval(")cl val x");                                     # optional - fricas
            ''
            sage: fricas("x")                                                   # optional - fricas
            x

        """
        output = Expect.eval(self, code, strip=strip,
                             synchronize=synchronize, locals=locals,
                             allow_use_file=allow_use_file, split_lines=split_lines,
                             **kwds)
        if reformat:
            replacements = [('|startAlgebraOutput|\r\n', ''),
                            ('|endOfAlgebraOutput|\r', ''),
                            ('|startKeyedMsg|\r\n', ''),
                            ('|endOfKeyedMsg|\r', '')]
            for old, new in replacements:
                output = output.replace(old, new)

        return output


    def _function_class(self):
        """
        Return the FriCASExpectFunction class.

        EXAMPLES::

            sage: fricas._function_class()                                      # optional - fricas
            <class 'sage.interfaces.fricas.FriCASExpectFunction'>
            sage: type(fricas.gcd)                                              # optional - fricas
            <class 'sage.interfaces.fricas.FriCASExpectFunction'>
        """
        return FriCASExpectFunction

    def _object_class(self):
        """
        EXAMPLES::

            sage: fricas._object_class()                                        # optional - fricas
            <class 'sage.interfaces.fricas.FriCASElement'>
            sage: type(fricas(2))                                               # optional - fricas
            <class 'sage.interfaces.fricas.FriCASElement'>
        """
        return FriCASElement

    def _function_element_class(self):
        """
        Returns the FriCAS function element class.

        EXAMPLES::

            sage: fricas._function_element_class()                              # optional - fricas
            <class 'sage.interfaces.fricas.FriCASFunctionElement'>
            sage: type(fricas(2).gcd)                                           # optional - fricas
            <class 'sage.interfaces.fricas.FriCASFunctionElement'>
        """
        return FriCASFunctionElement

    def console(self):
        """
        Spawn a new FriCAS command-line session.

        EXAMPLES::

            sage: fricas.console()                                              # not tested
                             FriCAS (AXIOM fork) Computer Algebra System
                                    Version: FriCAS 1.0.5
                     Timestamp: Thursday February 19, 2009 at 06:57:33
            -----------------------------------------------------------------------------
               Issue )copyright to view copyright notices.
               Issue )summary for a summary of useful system commands.
               Issue )quit to leave AXIOM and return to shell.
            -----------------------------------------------------------------------------
        """
        fricas_console()


@instancedoc
class FriCASElement(ExpectElement):
    """
    Instances of this class represent objects in FriCAS.

    Using the method :meth:`sage` we can translate some of them to
    SageMath objects:

    .. automethod:: _sage_
    """
    def __len__(self):
        """
        Return the length of a list.

        EXAMPLES::

            sage: v = fricas('[x^i for i in 0..5]')                             # optional - fricas
            sage: len(v)                                                        # optional - fricas
            6
        """
        P = self._check_valid()
        l = P('#(%s)' %self._name)
        return l.sage()

    def __getitem__(self, n):
        """
        We implement the sage conventions here, translating to 0-based iterables.

        We do not check validity, since many objects in FriCAS are
        iterable, in particular Streams

        .. TODO::

            - can we somehow implement negative arguments?

        TESTS::

            sage: fricas("[1,2,3]")[0]                                          # optional - fricas
            1

            sage: fricas("[1,2,3]")[3]                                          # optional - fricas
            Traceback (most recent call last):
            ...
            TypeError: An error occurred when FriCAS evaluated 'elt(...,...)':
            <BLANKLINE>
            >> Error detected within library code:
            index out of range
        """
        n = int(n)
        if n < 0:
            raise IndexError("index out of range")
        P = self._check_valid()
        # use "elt" instead of "." here because then the error
        # message is clearer
        return P.new("elt(%s,%s)" %(self._name, n+1))

    def __int__(self):
        """
        TESTS::

            sage: int(fricas(2))                                                # optional - fricas
            2
        """
        return int(self.sage())

    def bool(self):
        """
        Coerce the expression into a boolean.

        EXAMPLES::

            sage: fricas("1=1").bool()                                          # optional - fricas
            True
            sage: fricas("1~=1").bool()                                         # optional - fricas
            False
        """
        P = self._check_valid()
        return P.new(self._name + "::Boolean").sage()

    def __bool__(self):
        """
        Check whether the expression is different from zero.

        EXAMPLES::

            sage: fricas(0).is_zero()                                           # optional - fricas, indirect doctest
            True
        """
        P = self._check_valid()
        return not P.new("zero?(%s)" % self._name).sage()

    __nonzero__ = __bool__

    def __long__(self):
        """
        TESTS::

            sage: long(fricas('1'))                                             # optional - fricas
            1L
        """
        return long(self.sage())

    def __float__(self):
        """
        TESTS::

            sage: float(fricas(2))                                              # optional - fricas
            2.0
        """
        return float(self.sage())

    def _integer_(self, ZZ=None):
        """
        EXAMPLES::

            sage: ZZ(fricas('1'))                                               # optional - fricas
            1
        """
        from sage.rings.all import ZZ
        return ZZ(self.sage())

    def _rational_(self):
        """
        EXAMPLES::

            sage: QQ(fricas('-1/2'))                                            # optional - fricas
            -1/2
        """
        from sage.rings.all import QQ
        return QQ(self.sage())

    def gen(self, n):
        """
        Return an error, since the n-th generator in FriCAS is not well defined.
        """
        raise NotImplementedError

    def _latex_(self):
        r"""
        EXAMPLES::

            sage: latex(fricas("sin(x+y)/exp(z)*log(1+%e)"))                    # optional - fricas
            {{\log \left( {{e+1}} \right)} \  {\sin \left( {{y+x}} \right)}} \over {{e} ^{z}}

            sage: latex(fricas("matrix([[1,2],[3,4]])"))                        # optional - fricas
            \left[ \begin{array}{cc} 1 & 2 \\ 3 & 4 \end{array}  \right]

            sage: latex(fricas("integrate(sin(x+1/x),x)"))                      # optional - fricas
            \int ^{\displaystyle x} {{\sin \left( {{{{{ \%A} ^{2}}+1} \over  \%A}} \right)} \  {d \%A}}
        """
        replacements = [('\sp ', '^'),
                        ('\sp{', '^{'),
                        ('\sb ', '_'),
                        ('\sb{', '_{')]
        P = self._check_valid()
        s = P.get_string("first tex(%s)" %self._name)
        for old, new in replacements:
            s = s.replace(old, new)
        return s

    def _get_sage_type(self, domain):
        """
        INPUT:

        - ``domain``, a FriCAS SExpression

        OUTPUT:

        - a corresponding Sage type

        EXAMPLES::

            sage: m = fricas("dom(1/2)::Any")                                   # optional - fricas
            sage: fricas(0)._get_sage_type(m)                                   # optional - fricas
            Rational Field
        """
        from sage.rings.all import ZZ, QQ, QQbar, PolynomialRing, RDF
        from sage.rings.fraction_field import FractionField
        from sage.rings.finite_rings.integer_mod_ring import Integers
        from sage.rings.real_mpfr import RealField
        from sage.symbolic.ring import SR
        from sage.matrix.constructor import matrix

        # first implement domains without arguments
        head = str(domain.car())
        if head in ["Integer", "NonNegativeInteger", "PositiveInteger"]:
            return ZZ
        if head == "String":
            return str
        if head == "Float":
            P = self._check_valid()
            prec = max(P.new("length mantissa(%s)" %self._name).sage(), 53)
            return RealField(prec)
        if head == "DoubleFloat":
            return RDF
        if head == "AlgebraicNumber":
            return QQbar

        # now implement "functorial" types
        if head == "OrderedCompletion":
            # this is a workaround, I don't know how translate this
            return SR

        if head == "IntegerMod":
            return Integers(domain[1].integer().sage())

        if head == "Fraction":
            return FractionField(self._get_sage_type(domain[1]))

        if head == "Expression":
            return SR

        if head == "Polynomial":
            # this is a workaround, since in sage we always have to specify the variables
            return SR

        raise NotImplementedError("The translation of FriCAS type %s to sage is not yet implemented." %domain)

    def _sage_expression(self, unparsed_InputForm):
        """
        Convert an expression to an element of the Symbolic Ring.

        This does not depend on `self`.  Instead, for practical
        reasons of the implementation of `self._sage_`, it takes the
        unparsed InputForm as argument.

        .. TODO::

             We really should walk through the InputForm here.

        TESTS::

            sage: f = fricas('integrate(sin(x^2), x)'); f                       # optional - fricas
                       +---+
                       | 2
            fresnelS(x |--- )
                      \|%pi
            -----------------
                   +---+
                   | 2
                   |---
                  \|%pi
            sage: s = fricas.get_unparsed_InputForm(f._name); s                 # optional - fricas
            'fresnelS(x*(2/pi())^(1/2))/((2/pi())^(1/2))'
            sage: f._sage_expression(s)                                         # optional - fricas
            1/2*sqrt(2)*sqrt(pi)*fresnelS(sqrt(2)*x/sqrt(pi))

<<<<<<< HEAD
        Check that :trac:`23782` is fixed::

            sage: s = '((3*n^10-25*n^9+50*n^8+62*n^7-229*n^6-25*n^5+320*n^4-12*n^3-144*n^2)/11520)::EXPR INT'
            sage: fricas(s).sage()                                              # optional - fricas
            1/3840*n^10 - 5/2304*n^9 + 5/1152*n^8 + 31/5760*n^7 - 229/11520*n^6 - 5/2304*n^5 + 1/36*n^4 - 1/960*n^3 - 1/80*n^2

        """
        from sage.symbolic.ring import SR
=======
        Check that :trac:`22525` is fixed::

            sage: l = [sin, cos, sec, csc, cot, tan, asin, acos, atan, acot, acsc, asec, arcsin, arccos, arctan, arccot, arccsc, arcsec]
            sage: [f(x)._fricas_().sage().subs(x=0.9) for f in l]               # optional - fricas
            [0.783326909627483,
             0.621609968270664,
             1.60872581046605,
             1.27660621345890,
             0.793551147842317,
             1.26015821755034,
             1.11976951499863,
             0.451026811796262,
             0.732815101786507,
             0.837981225008390,
             NaN,
             NaN,
             1.11976951499863,
             0.451026811796262,
             0.732815101786507,
             0.837981225008390,
             NaN,
             NaN]

            sage: l = [tanh, sinh, cosh, coth, sech, csch, asinh, acosh, atanh, acoth, asech, acsch, arcsinh, arccosh, arctanh, arccoth, arcsech, arccsch]
            sage: [f(x)._fricas_().sage().subs(x=0.9) for f in l]               # optional - fricas
            [0.716297870199024,
             1.02651672570818,
             1.43308638544877,
             1.39606725303001,
             0.697794641100332,
             0.974168247780004,
             0.808866935652782,
             NaN,
             1.47221948958322,
             NaN,
             0.467145308103262,
             0.957800449200672,
             0.808866935652782,
             NaN,
             1.47221948958322,
             NaN,
             0.467145308103262,
             0.957800449200672]
        """
        from sage.calculus.calculus import symbolic_expression_from_string
        from sage.libs.pynac.pynac import symbol_table
>>>>>>> 6cd99718
        s = unparsed_InputForm
        replacements = [('pi()', 'pi '),
                        ('::Symbol', ' ')]
        for old, new in replacements:
            s = s.replace(old, new)
        try:
            return symbolic_expression_from_string(s, symbol_table["fricas"])
        except (SyntaxError, TypeError):
            raise NotImplementedError("The translation of the FriCAS Expression %s to sage is not yet implemented." %s)


    def _sage_(self):
        """
        Convert self to a Sage object.

        EXAMPLES:

        Floats::

            sage: fricas(2.1234).sage()                                         # optional - fricas
            2.12340000000000
            sage: _.parent()                                                    # optional - fricas
            Real Field with 53 bits of precision
            sage: a = RealField(100)(pi)                                        # optional - fricas
            sage: fricas(a).sage()                                              # optional - fricas
            3.1415926535897932384626433833
            sage: _.parent()                                                    # optional - fricas
            Real Field with 100 bits of precision
            sage: fricas(a).sage() == a                                         # optional - fricas
            True
            sage: fricas(2.0).sage()                                            # optional - fricas
            2.00000000000000
            sage: _.parent()                                                    # optional - fricas
            Real Field with 53 bits of precision

        Algebraic numbers::

            sage: a = fricas('(1 + sqrt(2))^5'); a                              # optional - fricas
                +-+
            29 \|2  + 41
            sage: b = a.sage(); b                                               # optional - fricas
            82.0121933088198?
            sage: b.radical_expression()                                        # optional - fricas
            29*sqrt(2) + 41

        Integers modulo n::

            sage: fricas("((42^17)^1783)::IntegerMod(5^(5^5))").sage() == Integers(5^(5^5))((42^17)^1783) # optional - fricas
            True

        We can also convert FriCAS's polynomials to Sage polynomials::

            sage: a = fricas(x^2 + 1); a.typeOf()                               # optional - fricas
            Polynomial(Integer)
            sage: a.sage()                                                      # optional - fricas
            x^2 + 1
            sage: _.parent()                                                    # optional - fricas
            Univariate Polynomial Ring in x over Integer Ring
            sage: fricas('x^2 + y^2 + 1/2').sage()                              # optional - fricas
            y^2 + x^2 + 1/2
            sage: _.parent()                                                    # optional - fricas
            Multivariate Polynomial Ring in y, x over Rational Field

            sage: fricas("1$Polynomial Integer").sage()                         # optional - fricas
            1

            sage: fricas("x^2/2").sage()                                        # optional - fricas
            1/2*x^2

        Rational functions::

            sage: fricas("x^2 + 1/z").sage()                                    # optional - fricas
            x^2 + 1/z

        Expressions::

            sage: fricas("sin(x+y)/exp(z)*log(1+%e)").sage()                    # optional - fricas
            e^(-z)*log(e + 1)*sin(x + y)

            sage: fricas("factorial(n)").sage()                                 # optional - fricas
            factorial(n)

            sage: fricas("integrate(sin(x+y), x=0..1)").sage()                  # optional - fricas
            -cos(y + 1) + cos(y)

            sage: fricas("integrate(x*sin(1/x), x=0..1)").sage()                # optional - fricas
            'failed'

            sage: fricas("integrate(sin((x^2+1)/x),x)").sage()                  # optional - fricas
            integral(sin((x^2 + 1)/x), x)

        .. TODO::

            - Converting matrices and lists takes much too long.

        Matrices::

            sage: fricas("matrix [[x^n/2^m for n in 0..5] for m in 0..3]").sage()         # optional - fricas, long time
            [      1       x     x^2     x^3     x^4     x^5]
            [    1/2   1/2*x 1/2*x^2 1/2*x^3 1/2*x^4 1/2*x^5]
            [    1/4   1/4*x 1/4*x^2 1/4*x^3 1/4*x^4 1/4*x^5]
            [    1/8   1/8*x 1/8*x^2 1/8*x^3 1/8*x^4 1/8*x^5]

        Lists::

            sage: fricas("[2^n/x^n for n in 0..5]").sage()                      # optional - fricas, long time
            [1, 2/x, 4/x^2, 8/x^3, 16/x^4, 32/x^5]

            sage: fricas("[matrix [[i for i in 1..n]] for n in 0..5]").sage()   # optional - fricas, long time
            [[], [1], [1 2], [1 2 3], [1 2 3 4], [1 2 3 4 5]]

        Error handling::

            sage: s = fricas.guessPade("[fibonacci i for i in 0..10]"); s       # optional - fricas
                n        x
            [[[x ]- ----------]]
                     2
                    x  + x - 1
            sage: s.sage()                                                      # optional - fricas
            Traceback (most recent call last):
            ...
            NotImplementedError: The translation of the FriCAS Expression rootOfADE(n,...()) to sage is not yet implemented.

            sage: s = fricas("series(sqrt(1+x), x=0)"); s                       # optional - fricas
                  1     1  2    1  3    5   4    7   5    21   6    33   7    429   8
              1 + - x - - x  + -- x  - --- x  + --- x  - ---- x  + ---- x  - ----- x
                  2     8      16      128      256      1024      2048      32768
            +
               715   9    2431   10      11
              ----- x  - ------ x   + O(x  )
              65536      262144

            sage: s.sage()                                                      # optional - fricas
            Traceback (most recent call last):
            ...
            NotImplementedError: The translation of the FriCAS object
            <BLANKLINE>
                  1     1  2    1  3    5   4    7   5    21   6    33   7    429   8
              1 + - x - - x  + -- x  - --- x  + --- x  - ---- x  + ---- x  - ----- x
                  2     8      16      128      256      1024      2048      32768
            +
               715   9    2431   10      11
              ----- x  - ------ x   + O(x  )
              65536      262144
            <BLANKLINE>
            to sage is not yet implemented:
            An error occurred when FriCAS evaluated 'unparse(...::InputForm)':
            <BLANKLINE>
               Cannot convert the value from type Any to InputForm .
        """
        from sage.rings.all import ZZ, QQ, QQbar, PolynomialRing, RDF
        from sage.rings.fraction_field import FractionField
        from sage.rings.finite_rings.integer_mod_ring import Integers
        from sage.rings.real_mpfr import RealField
        from sage.symbolic.ring import SR
        from sage.matrix.constructor import matrix
        from sage.structure.factorization import Factorization
        from sage.misc.sage_eval import sage_eval

        # TODO: perhaps we should translate the type first?
        # TODO: perhaps we should get the InputForm as SExpression?

        # remember: fricas.new gives a FriCASElement

        # the coercion to Any gets rid of the Union domain
        P = self._check_valid()
        domain = P.new("dom((%s)::Any)" % self._name) # domain is now a fricas SExpression

        # first translate dummy domains such as "failed". we must not
        # recurse here!
        if P.get_boolean("string?(%s)" % domain._name):
            return P.get_string("string(%s)" % domain._name)

        # now translate domains which cannot be coerced to InputForm,
        # or where we do not need it.
        head = str(domain.car())
        if head == "List":
            n = P.get_integer('#(%s)' %self._name)
            return [P.new('elt(%s,%s)' %(self._name, k)).sage() for k in range(1, n+1)]

        if head == "Matrix":
            base_ring = self._get_sage_type(domain[1])
            rows = P.new('listOfLists(%s)' %self._name).sage()
            return matrix(base_ring, rows)

        if head == "Fraction":
            return P.new("numer(%s)" %self._name).sage()/P.new("denom(%s)" %self._name).sage()

        if head == "Factored":
            l = P.new('[[f.factor, f.exponent] for f in factors(%s)]' %self._name).sage()
            return Factorization([(p, e) for p,e in l])

        # finally translate domains with InputForm
        try:
            unparsed_InputForm = P.get_unparsed_InputForm(self._name)
        except RuntimeError as error:
            raise NotImplementedError("The translation of the FriCAS object\n\n%s\n\nto sage is not yet implemented:\n%s" %(self, error))

        if head == "Boolean":
            return unparsed_InputForm == "true"

        if head in ["Integer", "NonNegativeInteger", "PositiveInteger"]:
            return ZZ(unparsed_InputForm)

        if head == "String":
            return unparsed_InputForm

        if head == "Float":
            # Warning: precision$Float gives the current precision,
            # whereas length(mantissa(self)) gives the precision of
            # self.
            prec = max(P.new("length mantissa(%s)" %self._name).sage(), 53)
            R = RealField(prec)
            x, e, b = unparsed_InputForm.lstrip('float(').rstrip(')').split(',')
            return R(ZZ(x)*ZZ(b)**ZZ(e))

        if head == "DoubleFloat":
            return RDF(unparsed_InputForm)

        if head == "AlgebraicNumber":
            s = unparsed_InputForm[:-len("::AlgebraicNumber()")]
            return sage_eval("QQbar(" + s + ")")

        if head == "IntegerMod":
            # one might be tempted not to go via InputForm here, but
            # it turns out to be safer to do it.
            n = unparsed_InputForm[len("index("):]
            n = n[:n.find(")")]
            return self._get_sage_type(domain)(n)

        if head == "Polynomial":
            base_ring = self._get_sage_type(domain[1])
            # the following is a bad hack, we should be getting a list here
            vars = P.get_unparsed_InputForm("variables(%s)" %self._name)[1:-1]
            if vars == "":
                return base_ring(unparsed_InputForm)
            else:
                R = PolynomialRing(base_ring, vars)
                return R(unparsed_InputForm)

        if head == "OrderedCompletion":
            # this is a workaround, I don't know how translate this
            if str(domain[1].car()) == "Expression":
                return self._sage_expression(unparsed_InputForm)

        if head == "Expression":
            # TODO: we also have Expression Complex Integer and the like
            if str(domain[1].car()) == "Integer":
                return self._sage_expression(unparsed_InputForm)

        if head == 'DistributedMultivariatePolynomial':
            base_ring = self._get_sage_type(domain[2])
            vars = domain[1].car()
            R = PolynomialRing(base_ring, vars)
            return R(unparsed_InputForm)

        raise NotImplementedError("The translation of the FriCAS object %s to sage is not yet implemented." %(unparsed_InputForm))


@instancedoc
class FriCASFunctionElement(FunctionElement):
    def __init__(self, object, name):
        """
        Make FriCAS operation names valid python function identifiers.

        TESTS::

            sage: a = fricas('"Hello"')                                         # optional - fricas
            sage: a.upperCase_q                                                 # optional - fricas
            upperCase?
            sage: a.upperCase_e                                                 # optional - fricas
            upperCase!
            sage: a.upperCase_e()                                               # optional - fricas
            "HELLO"

        """
        if name.endswith("_q"):
            name = name[:-2] + "?"
        elif name.endswith("_e"):
            name = name[:-2] + "!"
        FunctionElement.__init__(self, object, name)


@instancedoc
class FriCASExpectFunction(ExpectFunction):
    def __init__(self, parent, name):
        """
        Translate the pythonized function identifier back to a FriCAS
        operation name.

        TESTS::

            sage: fricas.upperCase_q                                            # optional - fricas
            upperCase?
            sage: fricas.upperCase_e                                            # optional - fricas
            upperCase!

        """
        if name.endswith("_q"):
            name = name[:-2] + "?"
        elif name.endswith("_e"):
            name = name[:-2] + "!"
        ExpectFunction.__init__(self, parent, name)


def is_FriCASElement(x):
    """
    Return ``True`` if ``x`` is of type :class:`FriCASElement`.

    EXAMPLES::

        sage: from sage.interfaces.fricas import is_FriCASElement               # optional - fricas
        sage: is_FriCASElement(fricas(2))                                       # optional - fricas
        True
        sage: is_FriCASElement(2)                                               # optional - fricas
        False
    """
    return isinstance(x, FriCASElement)

fricas = FriCAS()

def reduce_load_fricas():
    """
    Returns the FriCAS interface object defined in
    :sage.interfaces.fricas.

    EXAMPLES::

        sage: from sage.interfaces.fricas import reduce_load_fricas             # optional - fricas
        sage: reduce_load_fricas()                                              # optional - fricas
        FriCAS
    """
    return fricas

import os

def fricas_console():
    """
    Spawn a new FriCAS command-line session.

    EXAMPLES::

        sage: fricas_console()                                                  # not tested
                         FriCAS (AXIOM fork) Computer Algebra System
                                    Version: FriCAS 1.0.5
                     Timestamp: Thursday February 19, 2009 at 06:57:33
        -----------------------------------------------------------------------------
           Issue )copyright to view copyright notices.
           Issue )summary for a summary of useful system commands.
           Issue )quit to leave AXIOM and return to shell.
        -----------------------------------------------------------------------------
    """
    from sage.repl.rich_output.display_manager import get_display_manager
    if not get_display_manager().is_in_terminal():
        raise RuntimeError('Can use the console only in the terminal. Try %%fricas magics instead.')
    os.system('fricas -nox')

def __doctest_cleanup():
    """
    EXAMPLES::

        sage: from sage.interfaces.fricas import __doctest_cleanup              # optional - fricas
        sage: a = FriCAS()                                                      # optional - fricas
        sage: two = a(2)                                                        # optional - fricas
        sage: a.is_running()                                                    # optional - fricas
        True
        sage: __doctest_cleanup()                                               # optional - fricas
        sage: a.is_running()                                                    # optional - fricas
        False
    """
    import sage.interfaces.quit
    sage.interfaces.quit.expect_quitall()<|MERGE_RESOLUTION|>--- conflicted
+++ resolved
@@ -1072,16 +1072,6 @@
             sage: f._sage_expression(s)                                         # optional - fricas
             1/2*sqrt(2)*sqrt(pi)*fresnelS(sqrt(2)*x/sqrt(pi))
 
-<<<<<<< HEAD
-        Check that :trac:`23782` is fixed::
-
-            sage: s = '((3*n^10-25*n^9+50*n^8+62*n^7-229*n^6-25*n^5+320*n^4-12*n^3-144*n^2)/11520)::EXPR INT'
-            sage: fricas(s).sage()                                              # optional - fricas
-            1/3840*n^10 - 5/2304*n^9 + 5/1152*n^8 + 31/5760*n^7 - 229/11520*n^6 - 5/2304*n^5 + 1/36*n^4 - 1/960*n^3 - 1/80*n^2
-
-        """
-        from sage.symbolic.ring import SR
-=======
         Check that :trac:`22525` is fixed::
 
             sage: l = [sin, cos, sec, csc, cot, tan, asin, acos, atan, acot, acsc, asec, arcsin, arccos, arctan, arccot, arccsc, arcsec]
@@ -1125,10 +1115,16 @@
              NaN,
              0.467145308103262,
              0.957800449200672]
+
+        Check that :trac:`23782` is fixed::
+
+            sage: s = '((3*n^10-25*n^9+50*n^8+62*n^7-229*n^6-25*n^5+320*n^4-12*n^3-144*n^2)/11520)::EXPR INT'
+            sage: fricas(s).sage()                                              # optional - fricas
+            1/3840*n^10 - 5/2304*n^9 + 5/1152*n^8 + 31/5760*n^7 - 229/11520*n^6 - 5/2304*n^5 + 1/36*n^4 - 1/960*n^3 - 1/80*n^2
+
         """
         from sage.calculus.calculus import symbolic_expression_from_string
         from sage.libs.pynac.pynac import symbol_table
->>>>>>> 6cd99718
         s = unparsed_InputForm
         replacements = [('pi()', 'pi '),
                         ('::Symbol', ' ')]
