# -*- encoding: utf-8 -*-
r"""
Graphics objects

This file contains the definition of the classes :class:`Graphics` and
:class:`GraphicsArray`.  Usually, you don't create these classes directly
(although you can do it), you would use :func:`plot` or
:func:`graphics_array` instead.

AUTHORS:

- Jeroen Demeyer (2012-04-19): split off this file from plot.py (:trac:`12857`)
- Punarbasu Purkayastha (2012-05-20): Add logarithmic scale (:trac:`4529`)
- Emily Chen (2013-01-05): Add documentation for :meth:`~sage.plot.graphics.Graphics.show` figsize parameter (:trac:`5956`)

"""

#*****************************************************************************
#       Copyright (C) 2006 Alex Clemesha <clemesha@gmail.com>
#       Copyright (C) 2006-2008 William Stein <wstein@gmail.com>
#       Copyright (C) 2010 Jason Grout
#
#  Distributed under the terms of the GNU General Public License (GPL)
#  as published by the Free Software Foundation; either version 2 of
#  the License, or (at your option) any later version.
#                  http://www.gnu.org/licenses/
#*****************************************************************************

import os
import sage.misc.misc
from sage.misc.html import html
from sage.misc.temporary_file import tmp_filename, graphics_filename
from sage.structure.sage_object import SageObject
from sage.structure.graphics_file import GraphicsFile
from sage.misc.decorators import suboptions
from colors import rgbcolor

ALLOWED_EXTENSIONS = ['.eps', '.pdf', '.pgf', '.png', '.ps', '.sobj', '.svg']
DEFAULT_DPI = 100

def show_default(default=None):
    r"""
    Set the default for showing plots using any plot commands. If
    called with no arguments, returns the current default.

    If this is ``True`` (the default) then any plot object
    when displayed will be displayed as an actual plot instead of text,
    i.e., the show command is not needed.

    EXAMPLES:

    The default starts out as ``True`` in interactive use and
    ``False`` in doctests::

        sage: show_default()  # long time
        doctest:...: DeprecationWarning: this is done automatically by the doctest framework
        See http://trac.sagemath.org/14469 for details.
        False
    """
    from sage.misc.superseded import deprecation
    deprecation(14469, 'this is done automatically by the doctest framework')
    import sage.doctest
    if default is None:
        return not sage.doctest.DOCTEST_MODE
    sage.doctest.DOCTEST_MODE = not bool(default)

# If do_verify is True, options are checked when drawing a
# GraphicsPrimitive.  See primitive.py
do_verify = True

def is_Graphics(x):
    """
    Return True if `x` is a Graphics object.

    EXAMPLES::

        sage: from sage.plot.graphics import is_Graphics
        sage: is_Graphics(1)
        False
        sage: is_Graphics(disk((0.0, 0.0), 1, (0, pi/2)))
        True
    """
    return isinstance(x, Graphics)


class Graphics(SageObject):
    """
    The Graphics object is an empty list of graphics objects. It is
    useful to use this object when initializing a for loop where
    different graphics object will be added to the empty object.

    EXAMPLES::

        sage: G = Graphics(); print G
        Graphics object consisting of 0 graphics primitives
        sage: c = circle((1,1), 1)
        sage: G+=c; print G
        Graphics object consisting of 1 graphics primitive

    Here we make a graphic of embedded isosceles triangles, coloring
    each one with a different color as we go::

        sage: h=10; c=0.4; p=0.5;
        sage: G = Graphics()
        sage: for x in srange(1,h+1):
        ....:     l = [[0,x*sqrt(3)],[-x/2,-x*sqrt(3)/2],[x/2,-x*sqrt(3)/2],[0,x*sqrt(3)]]
        ....:     G+=line(l,color=hue(c + p*(x/h)))
        sage: G.show(figsize=[5,5])

    We can change the scale of the axes in the graphics before displaying.::

        sage: G = plot(exp, 1, 10) # long time
        sage: G.show(scale='semilogy') # long time

    TESTS:

    From :trac:`4604`, ensure Graphics can handle 3d objects::

        sage: g = Graphics()
        sage: g += sphere((1, 1, 1), 2)
        sage: g.show()

    We check that graphics can be pickled (we can't use equality on
    graphics so we just check that the load/dump cycle gives a
    :class:`Graphics` instance)::

        sage: g = Graphics()
        sage: g2 = loads(dumps(g))
        sage: g2.show()

    ::

        sage: isinstance(g2, Graphics)
        True

    .. automethod:: _graphics_
    """

    def __init__(self):
        """
        Create a new empty Graphics objects with all the defaults.

        EXAMPLES::

            sage: G = Graphics()
        """
        self._axes_color = (0, 0, 0)
        self._axes_label_color = (0, 0, 0)
        self._axes_width = 0.8
        self._bbox_extra_artists = []
        self._extra_kwds = {}
        self._fontsize = 10
        self._legend_colors = []
        self._legend_opts = {}
        self._objects = []
        self._show_axes = True
        self._show_legend = False
        self._tick_label_color = (0, 0, 0)

    def set_aspect_ratio(self, ratio):
        """
        Set the aspect ratio, which is the ratio of height and width
        of a unit square (i.e., height/width of a unit square), or
        'automatic' (expand to fill the figure).

        INPUT:


        -  ``ratio`` - a positive real number or 'automatic'


        EXAMPLES: We create a plot of the upper half of a circle, but it
        doesn't look round because the aspect ratio is off::

            sage: P = plot(sqrt(1-x^2),(x,-1,1)); P
            Graphics object consisting of 1 graphics primitive

        So we set the aspect ratio and now it is round::

            sage: P.set_aspect_ratio(1)
            sage: P.aspect_ratio()
            1.0
            sage: P
            Graphics object consisting of 1 graphics primitive

        Note that the aspect ratio is inherited upon addition (which takes
        the max of aspect ratios of objects whose aspect ratio has been
        set)::

            sage: P + plot(sqrt(4-x^2),(x,-2,2))
            Graphics object consisting of 2 graphics primitives

        In the following example, both plots produce a circle that looks
        twice as tall as wide::

            sage: Q = circle((0,0), 0.5); Q.set_aspect_ratio(2)
            sage: (P + Q).aspect_ratio(); P+Q
            2.0
            Graphics object consisting of 2 graphics primitives
            sage: (Q + P).aspect_ratio(); Q+P
            2.0
            Graphics object consisting of 2 graphics primitives
        """
        if ratio != 'auto' and ratio != 'automatic':
            ratio = float(ratio)
            if ratio <= 0:
                raise ValueError("the aspect ratio must be positive or 'automatic'")
        else:
            ratio = 'automatic'
        self._extra_kwds['aspect_ratio'] = ratio

    def aspect_ratio(self):
        """
        Get the current aspect ratio, which is the ratio of height to
        width of a unit square, or 'automatic'.

        OUTPUT: a positive float (height/width of a unit square), or 'automatic'
        (expand to fill the figure).

        EXAMPLES:

        The default aspect ratio for a new blank Graphics object is 'automatic'::

            sage: P = Graphics()
            sage: P.aspect_ratio()
            'automatic'

        The aspect ratio can be explicitly set different than the object's default::

            sage: P = circle((1,1), 1)
            sage: P.aspect_ratio()
            1.0
            sage: P.set_aspect_ratio(2)
            sage: P.aspect_ratio()
            2.0
            sage: P.set_aspect_ratio('automatic')
            sage: P.aspect_ratio()
            'automatic'
        """
        return self._extra_kwds.get('aspect_ratio', 'automatic')

    def legend(self, show=None):
        r"""
        Set whether or not the legend is shown by default.

        INPUT:

        -  ``show`` - (default: None) a boolean

        If called with no input, return the current legend setting.

        EXAMPLES:

        By default no legend is displayed::

            sage: P = plot(sin)
            sage: P.legend()
            False

        But if we put a label then the legend is shown::

            sage: P = plot(sin, legend_label='sin')
            sage: P.legend()
            True

        We can turn it on or off::

            sage: P.legend(False)
            sage: P.legend()
            False
            sage: P.legend(True)
            sage: P # show with the legend
            Graphics object consisting of 1 graphics primitive
        """
        if show is None:
            return self._show_legend
        else:
            self._show_legend = bool(show)

    def set_legend_options(self, **kwds):
        r"""
        Set various legend options.

        INPUT:

        - ``title`` - (default: None) string, the legend title

        - ``ncol`` - (default: 1) positive integer, the number of columns

        - ``columnspacing`` - (default: None) the spacing between columns

        - ``borderaxespad`` - (default: None) float, length between the axes and the legend

        - ``back_color`` - (default: (0.9, 0.9, 0.9)) This parameter can be a string
          denoting a color or an RGB tuple. The string can be a color name
          as in ('red', 'green', 'yellow', ...) or a floating point number
          like '0.8' which gets expanded to (0.8, 0.8, 0.8). The
          tuple form is just a floating point RGB tuple with all values ranging
          from 0 to 1.

        - ``handlelength`` - (default: 0.05) float, the length of the legend handles

        - ``handletextpad`` - (default: 0.5) float, the pad between the legend handle and text

        - ``labelspacing`` - (default: 0.02) float, vertical space between legend entries

        - ``loc`` - (default: 'best') May be a string, an integer or a tuple. String or
              integer inputs must be one of the following:

          - 0, 'best'

          - 1, 'upper right'

          - 2, 'upper left'

          - 3, 'lower left'

          - 4, 'lower right'

          - 5, 'right'

          - 6, 'center left'

          - 7, 'center right'

          - 8, 'lower center'

          - 9, 'upper center'

          - 10, 'center'

          - Tuple arguments represent an absolute (x, y) position on the plot
            in axes coordinates (meaning from 0 to 1 in each direction).

        - ``markerscale`` - (default: 0.6) float, how much to scale the markers in the legend.

        - ``numpoints`` - (default: 2) integer, the number of points in the legend for line

        - ``borderpad`` - (default: 0.6) float, the fractional whitespace inside the legend border
          (between 0 and 1)

        - ``font_family`` - (default: 'sans-serif') string, one of 'serif', 'sans-serif',
          'cursive', 'fantasy', 'monospace'

        - ``font_style`` - (default: 'normal') string, one of 'normal', 'italic', 'oblique'

        - ``font_variant`` - (default: 'normal') string, one of 'normal', 'small-caps'

        - ``font_weight`` - (default: 'medium') string, one of 'black', 'extra bold', 'bold',
          'semibold', 'medium', 'normal', 'light'

        - ``font_size`` - (default: 'medium') string, one of 'xx-small', 'x-small', 'small',
          'medium', 'large', 'x-large', 'xx-large' or an absolute font size (e.g. 12)

        -  ``shadow`` - (default: False) boolean - draw a shadow behind the legend

        - ``fancybox`` - (default: False) a boolean.  If True, draws a frame with a round
          fancybox.

        These are all keyword arguments.

        OUTPUT: a dictionary of all current legend options

        EXAMPLES:

        By default, no options are set::

            sage: p = plot(tan, legend_label='tan')
            sage: p.set_legend_options()
            {}

        We build a legend with a shadow::

            sage: p.set_legend_options(shadow=True)
            sage: p.set_legend_options()['shadow']
            True

        To set the legend position to the center of the plot, all these
        methods are roughly equivalent::

            sage: p.set_legend_options(loc='center'); p
            Graphics object consisting of 1 graphics primitive

        ::

            sage: p.set_legend_options(loc=10); p
            Graphics object consisting of 1 graphics primitive

        ::

            sage: p.set_legend_options(loc=(0.5,0.5)); p # aligns the bottom of the box to the center
            Graphics object consisting of 1 graphics primitive
        """
        if len(kwds) == 0:
            return self._legend_opts
        else:
            self._legend_opts.update(kwds)


    def get_axes_range(self):
        """
        Returns a dictionary of the range of the axes for this graphics
        object.  This is fall back to the ranges in get_minmax_data() for
        any value which the user has not explicitly set.

        .. warning::

           Changing the dictionary returned by this function does not
           change the axes range for this object.  To do that, use the
           :meth:`set_axes_range` method.

        EXAMPLES::

            sage: L = line([(1,2), (3,-4), (2, 5), (1,2)])
            sage: list(sorted(L.get_axes_range().items()))
            [('xmax', 3.0), ('xmin', 1.0), ('ymax', 5.0), ('ymin', -4.0)]
            sage: L.set_axes_range(xmin=-1)
            sage: list(sorted(L.get_axes_range().items()))
            [('xmax', 3.0), ('xmin', -1.0), ('ymax', 5.0), ('ymin', -4.0)]
        """
        axes_range = self.get_minmax_data()
        axes_range.update(self._get_axes_range_dict())
        return axes_range

    def set_axes_range(self, xmin=None, xmax=None, ymin=None, ymax=None):
        """
        Set the ranges of the `x` and `y` axes.

        INPUT:


        -  ``xmin, xmax, ymin, ymax`` - floats


        EXAMPLES::

            sage: L = line([(1,2), (3,-4), (2, 5), (1,2)])
            sage: L.set_axes_range(-1, 20, 0, 2)
            sage: d = L.get_axes_range()
            sage: d['xmin'], d['xmax'], d['ymin'], d['ymax']
            (-1.0, 20.0, 0.0, 2.0)
        """
        l = locals()
        axes_range = self._get_axes_range_dict()
        for name in ['xmin', 'xmax', 'ymin', 'ymax']:
            if l[name] is not None:
                axes_range[name] = float(l[name])

    axes_range = set_axes_range

    def _get_axes_range_dict(self):
        """
        Returns the underlying dictionary used to store the user's
        custom ranges for the axes on this object.

        EXAMPLES::

            sage: L = line([(1,2), (3,-4), (2, 5), (1,2)])
            sage: L._get_axes_range_dict()
            {}
            sage: L.set_axes_range(xmin=-1)
            sage: L._get_axes_range_dict()
            {'xmin': -1.0}
        """
        try:
            return self._axes_range
        except AttributeError:
            self._axes_range = {}
            return self._axes_range

    def fontsize(self, s=None):
        """
        Set the font size of axes labels and tick marks.

        INPUT:


        -  ``s`` - integer, a font size in points.


        If called with no input, return the current fontsize.

        EXAMPLES::

            sage: L = line([(1,2), (3,-4), (2, 5), (1,2)])
            sage: L.fontsize()
            10
            sage: L.fontsize(20)
            sage: L.fontsize()
            20

        All the numbers on the axes will be very large in this plot::

            sage: L
            Graphics object consisting of 1 graphics primitive
        """
        if s is None:
            try:
                return self._fontsize
            except AttributeError:
                self._fontsize = 10
                return self._fontsize
        self._fontsize = int(s)

    def axes(self, show=None):
        """
        Set whether or not the `x` and `y` axes are shown
        by default.

        INPUT:


        -  ``show`` - bool


        If called with no input, return the current axes setting.

        EXAMPLES::

            sage: L = line([(1,2), (3,-4), (2, 5), (1,2)])

        By default the axes are displayed.

        ::

            sage: L.axes()
            True

        But we turn them off, and verify that they are off

        ::

            sage: L.axes(False)
            sage: L.axes()
            False

        Displaying L now shows a triangle but no axes.

        ::

            sage: L
            Graphics object consisting of 1 graphics primitive
        """
        if show is None:
            try:
                return self._show_axes
            except AttributeError:
                self._show_axes = True
                return self._show_axes
        self._show_axes = bool(show)

    def axes_color(self, c=None):
        """
        Set the axes color.

        If called with no input, return the current axes_color setting.

        INPUT:


        -  ``c`` - an RGB color 3-tuple, where each tuple entry
           is a float between 0 and 1


        EXAMPLES: We create a line, which has like everything a default
        axes color of black.

        ::

            sage: L = line([(1,2), (3,-4), (2, 5), (1,2)])
            sage: L.axes_color()
            (0, 0, 0)

        We change the axes color to red and verify the change.

        ::

            sage: L.axes_color((1,0,0))
            sage: L.axes_color()
            (1.0, 0.0, 0.0)

        When we display the plot, we'll see a blue triangle and bright red
        axes.

        ::

            sage: L
            Graphics object consisting of 1 graphics primitive
        """
        if c is None:
            try:
                return self._axes_color

            except AttributeError:
                self._axes_color = (0.0, 0.0, 0.0)
                return self._axes_color
        self._axes_color = rgbcolor(c)

    def axes_labels(self, l=None):
        """
        Set the axes labels.

        INPUT:


        -  ``l`` - (default: None) a list of two strings or
           None


        OUTPUT: a 2-tuple of strings

        If l is None, returns the current ``axes_labels``,
        which is itself by default None. The default labels are both
        empty.

        EXAMPLES: We create a plot and put x and y axes labels on it.

        ::

            sage: p = plot(sin(x), (x, 0, 10))
            sage: p.axes_labels(['$x$','$y$'])
            sage: p.axes_labels()
            ('$x$', '$y$')

        Now when you plot p, you see x and y axes labels::

            sage: p
            Graphics object consisting of 1 graphics primitive

        Notice that some may prefer axes labels which are not
        typeset::

            sage: plot(sin(x), (x, 0, 10), axes_labels=['x','y'])
            Graphics object consisting of 1 graphics primitive

        TESTS:

        Unicode strings are acceptable; see :trac:`13161`. Note that
        this does not guarantee that matplotlib will handle the strings
        properly, although it should.

        ::

            sage: c = circle((0,0), 1)
            sage: c.axes_labels(['axe des abscisses', u'axe des ordonnées'])
            sage: c._axes_labels
            ('axe des abscisses', u'axe des ordonn\xc3\xa9es')

        """
        if l is None:
            try:
                return self._axes_labels
            except AttributeError:
                self._axes_labels = None
                return self._axes_labels
        if not isinstance(l, (list, tuple)):
            raise TypeError("l must be a list or tuple")
        if len(l) != 2:
            raise ValueError("l must have length 2")
        self._axes_labels = tuple(l)

    def axes_label_color(self, c=None):
        r"""
        Set the color of the axes labels.

        The axes labels are placed at the edge of the x and y axes, and are
        not on by default (use the ``axes_labels`` command to
        set them; see the example below). This function just changes their
        color.

        INPUT:


        -  ``c`` - an RGB 3-tuple of numbers between 0 and 1


        If called with no input, return the current axes_label_color
        setting.

        EXAMPLES: We create a plot, which by default has axes label color
        black.

        ::

            sage: p = plot(sin, (-1,1))
            sage: p.axes_label_color()
            (0, 0, 0)

        We change the labels to be red, and confirm this::

            sage: p.axes_label_color((1,0,0))
            sage: p.axes_label_color()
            (1.0, 0.0, 0.0)

        We set labels, since otherwise we won't see anything.

        ::

            sage: p.axes_labels(['$x$ axis', '$y$ axis'])

        In the plot below, notice that the labels are red::

            sage: p
            Graphics object consisting of 1 graphics primitive
        """
        if c is None:
            try:
                return self._axes_label_color
            except AttributeError:
                self._axes_label_color = (0, 0, 0)
                return self._axes_label_color
        self._axes_label_color = rgbcolor(c)


    def axes_width(self, w=None):
        r"""
        Set the axes width. Use this to draw a plot with really fat or
        really thin axes.

        INPUT:


        -  ``w`` - a float


        If called with no input, return the current
        ``axes_width`` setting.

        EXAMPLE: We create a plot, see the default axes width (with funny
        Python float rounding), then reset the width to 10 (very fat).

        ::

            sage: p = plot(cos, (-3,3))
            sage: p.axes_width()
            0.8
            sage: p.axes_width(10)
            sage: p.axes_width()
            10.0

        Finally we plot the result, which is a graph with very fat axes.

        ::

            sage: p
            Graphics object consisting of 1 graphics primitive
        """
        if w is None:
            try:
                return self._axes_width
            except AttributeError:
                self._axes_width = True
                return self._axes_width
        self._axes_width = float(w)

    def tick_label_color(self, c=None):
        """
        Set the color of the axes tick labels.

        INPUT:


        -  ``c`` - an RGB 3-tuple of numbers between 0 and 1


        If called with no input, return the current tick_label_color
        setting.

        EXAMPLES::

            sage: p = plot(cos, (-3,3))
            sage: p.tick_label_color()
            (0, 0, 0)
            sage: p.tick_label_color((1,0,0))
            sage: p.tick_label_color()
            (1.0, 0.0, 0.0)
            sage: p
            Graphics object consisting of 1 graphics primitive
        """
        if c is None:
            try:
                return self._tick_label_color
            except AttributeError:
                self._tick_label_color = (0, 0, 0)
                return self._tick_label_color
        self._tick_label_color = rgbcolor(c)

    def _repr_(self):
        r"""
        Return a string representation of the graphics objects.

        OUTPUT:

        String.

        EXAMPLES:

        We create a plot and call :meth:`show` on it, which causes it
        to be displayed as a plot::

            sage: P = plot(cos, (-1,1))
            sage: P.show()

        Just doing this also displays the plot::

            sage: P
            Graphics object consisting of 1 graphics primitive

        Using the Python `repr` or `str` commands do not display the
        plot::

            sage: repr(P)
            'Graphics object consisting of 1 graphics primitive'
            sage: str(P)
            'Graphics object consisting of 1 graphics primitive'
            sage: print(P)
            Graphics object consisting of 1 graphics primitive

        TESTS::

            sage: P._repr_()
            'Graphics object consisting of 1 graphics primitive'
        """
        return self.__str__()

    def _graphics_(self, mime_types=None, figsize=None, dpi=None):
        """
        Magic graphics method.

        The presence of this method is used by the displayhook to
        decide that we want to see a graphical output by default.

        INPUT:
        
        - ``mime_types`` -- set of mime types (as strings).

        - ``figsize`` -- pair of integers (optional). The desired
          graphics size in pixels. Suggested, but need not be
          respected by the output.

        - ``dpi`` -- integer (optional). The desired resolution in
          dots per inch. Suggested, but need not be respected by the
          output.

        OUTPUT:

        Return an instance of
        :class:`sage.structure.graphics_file.GraphicsFile`
        encapsulating a suitable image file. If ``mime_types`` is
        specified, the resulting file format must match one of these.

        Alternatively, this method can return ``None`` to indicate
        that textual representation is preferable and/or no graphics
        with the desired mime type can be generated.

        EXAMPLES::

            sage: g = Graphics()
            sage: g._graphics_()
            Graphics file image/png

            sage: [g, g]
            [Graphics object consisting of 0 graphics primitives,
             Graphics object consisting of 0 graphics primitives]

            sage: g._graphics_(mime_types={'foo/bar'}) is None
            True
        """
        from sage.structure.graphics_file import Mime, graphics_from_save
        preference = [Mime.PNG, Mime.SVG, Mime.JPG, Mime.PDF]
        return graphics_from_save(self.save, preference,
                                  allowed_mime_types=mime_types, 
                                  figsize=figsize, dpi=dpi)

    def __str__(self):
        r"""
        Return string representation of this plot.

        OUTPUT:

        String.

        EXAMPLES::

            sage: S = circle((0,0), 2); S.__str__()
            'Graphics object consisting of 1 graphics primitive'
            sage: str(S)
            'Graphics object consisting of 1 graphics primitive'
            sage: print S
            Graphics object consisting of 1 graphics primitive
        """
        s = "Graphics object consisting of %s graphics primitives"%(len(self))
        if len(self) == 1:
            s = s[:-1]
        return s

    def __getitem__(self, i):
        """
        Returns the ith graphics primitive object:

        EXAMPLE::

            sage: G = circle((1,1),2) + circle((2,2),5); print G
            Graphics object consisting of 2 graphics primitives
            sage: G[1]
            Circle defined by (2.0,2.0) with r=5.0
        """
        return self._objects[i]

    def __len__(self):
        """
        If G is of type Graphics, then len(G) gives the number of distinct
        graphics primitives making up that object.

        EXAMPLES::

            sage: G = circle((1,1),1) + circle((1,2),1) + circle((1,2),5); print G
            Graphics object consisting of 3 graphics primitives
            sage: len(G)
            3
        """
        return len(self._objects)

    def __delitem__(self, i):
        """
        If G is of type Graphics, then del(G[i]) removes the ith distinct
        graphic primitive making up that object.

        EXAMPLES::

            sage: G = circle((1,1),1) + circle((1,2),1) + circle((1,2),5); print G
            Graphics object consisting of 3 graphics primitives
            sage: len(G)
            3
            sage: del(G[2])
            sage: print G
            Graphics object consisting of 2 graphics primitives
            sage: len(G)
            2
        """
        del self._objects[int(i)]

    def __setitem__(self, i, x):
        """
        You can replace a GraphicPrimitive (point, line, circle, etc...) in
        a Graphics object G with any other GraphicPrimitive

        EXAMPLES::

            sage: G = circle((1,1),1) + circle((1,2),1) + circle((1,2),5); print G
            Graphics object consisting of 3 graphics primitives

        ::

            sage: p = polygon([[1,3],[2,-2],[1,1],[1,3]]); print p
            Graphics object consisting of 1 graphics primitive

        ::

            sage: G[1] = p[0]
            sage: G    # show the plot
            Graphics object consisting of 3 graphics primitives
        """
        from sage.plot.primitive import GraphicPrimitive
        if not isinstance(x, GraphicPrimitive):
            raise TypeError("x must be a GraphicPrimitive")
        self._objects[int(i)] = x

    def __radd__(self, other):
        """
        Compute and return other + this graphics object.

        This only works when other is a Python int equal to 0. In all other
        cases a TypeError is raised. The main reason for this function is
        to make summing a list of graphics objects easier.

        EXAMPLES::

            sage: S = circle((0,0), 2)
            sage: print int(0) + S
            Graphics object consisting of 1 graphics primitive
            sage: print S + int(0)
            Graphics object consisting of 1 graphics primitive

        The following would fail were it not for this function::

            sage: v = [circle((0,0), 2), circle((2,3), 1)]
            sage: print sum(v)
            Graphics object consisting of 2 graphics primitives
        """
        if isinstance(other, (int, long)) and other == 0:
            return self
        raise TypeError

    def __add__(self, other):
        """
        If you have any Graphics object G1, you can always add any other
        amount of Graphics objects G2,G3,... to form a new Graphics object:
        G4 = G1 + G2 + G3.

        The xmin, xmax, ymin, and ymax properties of the graphics objects
        are expanded to include all objects in both scenes. If the aspect
        ratio property of either or both objects are set, then the larger
        aspect ratio is chosen, with 'automatic' being overridden by a
        numeric aspect ratio.

        If one of the graphics object is set to show a legend, then
        the resulting object will also be set to show a legend. Legend
        options are propagated if set. If the same legend option is
        present in both arguments, the latter value is used.

        EXAMPLES::

            sage: g1 = plot(abs(sqrt(x^3-1)), (x,1,5), frame=True)
            sage: g2 = plot(-abs(sqrt(x^3-1)), (x,1,5), color='red')
            sage: g1 + g2  # displays the plot
            Graphics object consisting of 2 graphics primitives

        TESTS:

        Extra keywords to show are propagated::

            sage: (g1 + g2)._extra_kwds=={'aspect_ratio': 'automatic', 'frame': True}
            True
            sage: g1.set_aspect_ratio(2)
            sage: (g1+g2).aspect_ratio()
            2.0
            sage: g2.set_aspect_ratio(3)
            sage: (g1+g2).aspect_ratio()
            3.0

        As are legend options, :trac:`12936`::

            sage: p1 = plot(x, x, 0, 1)
            sage: p2 = p1
            sage: p1.set_legend_options(back_color = 'white')
            sage: p2.set_legend_options(shadow = True)
            sage: p3 = p1 + p2
            sage: p3._legend_opts
            {'back_color': 'white', 'shadow': True}

        If the same legend option is specified more than once, the
        latter takes precedence::

            sage: p1 = plot(x, x, 0, 1)
            sage: p2 = p1
            sage: p1.set_legend_options(shadow = True)
            sage: p2.set_legend_options(shadow = False)
            sage: p3 = p1 + p2
            sage: p3._legend_opts
            {'shadow': False}

        """
        if isinstance(other, int) and other == 0:
            return self
        if not isinstance(other, Graphics):
            from sage.plot.plot3d.base import Graphics3d
            if isinstance(other, Graphics3d):
                return self.plot3d() + other
            raise TypeError("other (=%s) must be a Graphics objects"%other)
        g = Graphics()
        g._objects = self._objects + other._objects
        g._show_legend = self._show_legend or other._show_legend
        g._extra_kwds.update(self._extra_kwds)
        g._extra_kwds.update(other._extra_kwds)
        g._legend_colors = self._legend_colors + other._legend_colors
        g._legend_opts.update(self._legend_opts)
        g._legend_opts.update(other._legend_opts)
        if self.aspect_ratio()=='automatic':
            g.set_aspect_ratio(other.aspect_ratio())
        elif other.aspect_ratio()=='automatic':
            g.set_aspect_ratio(self.aspect_ratio())
        else:
            g.set_aspect_ratio(max(self.aspect_ratio(), other.aspect_ratio()))
        return g

    def add_primitive(self, primitive):
        """
        Adds a primitive to this graphics object.

        EXAMPLES:

        We give a very explicit example::

            sage: G = Graphics()
            sage: from sage.plot.line import Line
            sage: from sage.plot.arrow import Arrow
            sage: L = Line([3,4,2,7,-2],[1,2,e,4,5.],{'alpha':1,'thickness':2,'rgbcolor':(0,1,1),'legend_label':''})
            sage: A = Arrow(2,-5,.1,.2,{'width':3,'head':0,'rgbcolor':(1,0,0),'linestyle':'dashed','zorder':8,'legend_label':''})
            sage: G.add_primitive(L)
            sage: G.add_primitive(A)
            sage: G
            Graphics object consisting of 2 graphics primitives
        """
        self._objects.append(primitive)

    def plot(self, *args, **kwds):
        """
        Draw a 2D plot of this graphics object, which just returns this
        object since this is already a 2D graphics object.

        EXAMPLES::

            sage: S = circle((0,0), 2)
            sage: S.plot() is S
            True
        """
        return self

    def plot3d(self, z=0, **kwds):
        """
        Returns an embedding of this 2D plot into the xy-plane of 3D space,
        as a 3D plot object. An optional parameter z can be given to
        specify the z-coordinate.

        EXAMPLES::

            sage: sum([plot(z*sin(x), 0, 10).plot3d(z) for z in range(6)]) # long time
            Graphics3d Object
        """
        from sage.plot.plot3d.base import Graphics3dGroup
        g = Graphics3dGroup([g.plot3d(**kwds) for g in self._objects])
        if z:
            g = g.translate(0,0,z)
        return g

    @classmethod
    def _extract_kwds_for_show(cls, kwds, ignore=[]):
        """
        Extract keywords relevant to show() from the provided dictionary.

        EXAMPLES::

            sage: kwds = {'f': lambda x: x, 'xmin': 0, 'figsize': [1,1], 'plot_points': (40, 40)}
            sage: G_kwds = Graphics._extract_kwds_for_show(kwds, ignore='xmin')
            sage: kwds # Note how this action modifies the passed dictionary
            {'f': <function <lambda> at 0x...>,
             'plot_points': (40, 40),
             'xmin': 0}
            sage: G_kwds
            {'figsize': [1, 1]}

        This method is intended to be used with _set_extra_kwds(). Here is an
        idiom to ensure the correct keywords will get passed on to show()::

            sage: options = {} # Usually this will come from an argument
            sage: g = Graphics()
            sage: g._set_extra_kwds(Graphics._extract_kwds_for_show(options))
        """
        result = {}
        for option in cls.SHOW_OPTIONS:
            if option not in ignore:
                try:
                    result[option] = kwds.pop(option)
                except KeyError:
                    pass
        return result

    def _set_extra_kwds(self, kwds):
        """
        Set a dictionary of keywords that will get passed on to show().

        TESTS::

            sage: g = Graphics()
            sage: g._extra_kwds
            {}
            sage: g._set_extra_kwds({'figsize': [10,10]})
            sage: g._extra_kwds
            {'figsize': [10, 10]}
            sage: g.show() # Now the (blank) plot will be extra large
        """
        self._extra_kwds = kwds

    def _set_scale(self, figure, scale=None, base=None):
        """
        Set the scale of the axes in the current figure. This function is
        only for internal use.

        INPUT:
        - ``figure`` -- the matplotlib figure instance.
        - ``scale`` -- the scale of the figure. Values it can take are
          ``"linear"``, ``"loglog"``, ``"semilogx"``, ``"semilogy"``. See
          :meth:`show` for other options it can take.
        - ``base`` -- the base of the logarithm if a logarithmic scale is
          set. See :meth:`show` for the options it can take.

        OUTPUT:
        The scale in the form of a tuple: (xscale, yscale, basex, basey)

        EXAMPLES::

            sage: p = plot(x,1,10)
            sage: fig = p.matplotlib()
            sage: p._set_scale(fig, scale='linear', base=2)
            ('linear', 'linear', 10, 10)
            sage: p._set_scale(fig, scale='semilogy', base=2)
            ('linear', 'log', 10, 2)
            sage: p._set_scale(fig, scale=('loglog', 2, 3))
            ('log', 'log', 2, 3)
            sage: p._set_scale(fig, scale=['semilogx', 2])
            ('log', 'linear', 2, 10)

        TESTS::

            sage: p._set_scale(fig, 'log')
            Traceback (most recent call last):
            ...
            ValueError: The scale must be one of 'linear', 'loglog', 'semilogx' or 'semilogy' -- got 'log'
            sage: p._set_scale(fig, ('loglog', 1))
            Traceback (most recent call last):
            ...
            ValueError: The base of the logarithm must be greater than 1
        """
        if scale is None:
            return ('linear', 'linear', 10, 10)
        if isinstance(scale, (list, tuple)):
            if len(scale) != 2 and len(scale) != 3:
                raise ValueError("If the input is a tuple, it must be of "
                    "the form (scale, base) or (scale, basex, basey)")
            if len(scale) == 2:
                base = scale[1]
            else:
                base = scale[1:]
            scale = scale[0]

        if scale not in ('linear', 'loglog', 'semilogx', 'semilogy'):
            raise ValueError("The scale must be one of 'linear', 'loglog',"
                    " 'semilogx' or 'semilogy' -- got '{0}'".format(scale))

        if isinstance(base, (list, tuple)):
            basex, basey = base
        elif base is None:
            basex = basey = 10
        else:
            basex = basey = base

        if basex <= 1 or basey <= 1:
            raise ValueError("The base of the logarithm must be greater "
                             "than 1")

        ax = figure.get_axes()[0]
        xscale = yscale = 'linear'
        if scale == 'linear':
            basex = basey = 10
        elif scale == 'loglog':
            ax.set_xscale('log', basex=basex)
            ax.set_yscale('log', basey=basey)
            xscale = yscale = 'log'
        elif scale == 'semilogx':
            ax.set_xscale('log', basex=basex)
            basey = 10
            xscale = 'log'
        elif scale == 'semilogy':
            ax.set_yscale('log', basey=basey)
            basex = 10
            yscale = 'log'

        return (xscale, yscale, basex, basey)


    # This dictionary has the default values for the keywords to show(). When
    # show is invoked with keyword arguments, those arguments are merged with
    # this dictionary to create a set of keywords with the defaults filled in.
    # Then, those keywords are passed on to save().

    # NOTE: If you intend to use a new parameter in show(), you should update
    # this dictionary to contain the default value for that parameter.

    SHOW_OPTIONS = dict(filename=None,
                        # axes options
                        axes=None, axes_labels=None, axes_pad=None,
                        base=None, scale=None,
                        xmin=None, xmax=None, ymin=None, ymax=None,
                        # Figure options
                        aspect_ratio=None, dpi=DEFAULT_DPI, fig_tight=True,
                        figsize=None, fontsize=None, frame=False,
                        title=None, title_pos=None, transparent=False,
                        # Grid options
                        gridlines=None, gridlinesstyle=None,
                        hgridlinesstyle=None, vgridlinesstyle=None,
                        # Legend options
                        legend_options={}, show_legend=None,
                        # Ticks options
                        ticks=None, tick_formatter=None, ticks_integer=False,
                        # Text options
                        typeset='default')

    @suboptions('legend',
                back_color=(0.9, 0.9, 0.9), borderpad=0.6,
                borderaxespad=None,
                columnspacing=None,
                fancybox=False, font_family='sans-serif',
                font_size='medium', font_style='normal',
                font_variant='normal', font_weight='medium',
                handlelength=0.05, handletextpad=0.5,
                labelspacing=0.02, loc='best',
                markerscale=0.6, ncol=1, numpoints=2,
                shadow=False, title=None)
    def show(self, filename=None, linkmode=False, **kwds):
        r"""
        Show this graphics image with the default image viewer.

        OPTIONAL INPUT:

        - ``filename`` - (default: None) string

        - ``dpi`` - (default: 100) dots per inch

        - ``figsize`` - (default: [8.0,6.0]) [width, height] inches. The
          maximum value of each of the width and the height can be 327
          inches, at the default ``dpi`` of 100 dpi, which is just shy of
          the maximum allowed value of 32768 dots (pixels).

        - ``fig_tight`` - (default: True) whether to clip the drawing
          tightly around drawn objects.  If True, then the resulting
          image will usually not have dimensions corresponding to
          ``figsize``.  If False, the resulting image will have
          dimensions corresponding to ``figsize``.

        - ``aspect_ratio`` - the perceived height divided by the
          perceived width. For example, if the aspect ratio is set to ``1``, circles
          will look round and a unit square will appear to have sides
          of equal length, and if the aspect ratio is set ``2``, vertical units will be
          twice as long as horizontal units, so a unit square will be twice as
          high as it is wide.  If set to ``'automatic'``, the aspect ratio
          is determined by ``figsize`` and the picture fills the figure.

        - ``axes`` - (default: True)

        - ``axes_labels`` - (default: None) list (or tuple) of two
          strings; the first is used as the label for the horizontal
          axis, and the second for the vertical axis.

        - ``fontsize`` - (default: current setting -- 10) positive
          integer; used for axes labels; if you make this very large,
          you may have to increase figsize to see all labels.

        - ``frame`` - (default: False) draw a frame around the image

        - ``gridlines`` - (default: None) can be any of the following:

          - None, False: do not add grid lines.

          - True, "automatic", "major": add grid lines at major ticks of the axes.

          - "minor": add grid at major and minor ticks.

          - [xlist,ylist]: a tuple or list containing
            two elements, where xlist (or ylist) can be
            any of the following.


            - None, False: don't add horizontal (or vertical) lines.

            - True, "automatic", "major": add horizontal (or vertical) grid lines at
              the major ticks of the axes.

            - "minor": add horizontal (or vertical) grid lines at major and minor ticks of
              axes.

            - an iterable yielding numbers n or pairs (n,opts), where n
              is the coordinate of the line and opt is a dictionary of
              MATPLOTLIB options for rendering the line.


        - ``gridlinesstyle, hgridlinesstyle, vgridlinesstyle`` -
          (default: None) a dictionary of MATPLOTLIB options for the
          rendering of the grid lines, the horizontal grid lines or the
          vertical grid lines, respectively.

        - ``linkmode`` - (default: False) If True a string containing a link
            to the produced file is returned.

        - ``transparent`` - (default: False) If True, make the background transparent.

        - ``axes_pad`` - (default: 0.02 on ``"linear"`` scale, 1 on
          ``"log"`` scale).

          - In the ``"linear"`` scale, it determines the percentage of the
            axis range that is added to each end of each axis. This helps
            avoid problems like clipping lines because of line-width, etc.
            To get axes that are exactly the specified limits, set
            ``axes_pad`` to zero.

          - On the ``"log"`` scale, it determines the exponent of the
            fraction of the minimum (resp. maximum) that is subtracted from
            the minimum (resp. added to the maximum) value of the axis. For
            instance if the minimum is `m` and the base of the axis is `b`
            then the new minimum after padding the axis will be
            `m - m/b^{\mathrm{axes\_pad}}`.

        - ``ticks_integer`` - (default: False) guarantee that the ticks
          are integers (the ``ticks`` option, if specified, will
          override this)

        - ``ticks`` - A matplotlib locator for the major ticks, or
          a number. There are several options.  For more information about
          locators, type ``from matplotlib import ticker`` and then
          ``ticker?``.

          - If this is a locator object, then it is the locator for
            the horizontal axis.  A value of None means use the default
            locator.

          - If it is a list of two locators, then the first is for the
            horizontal axis and one for the vertical axis.  A value of
            None means use the default locator (so a value of
            [None, my_locator] uses my_locator for the vertical axis and
            the default for the horizontal axis).

          - If in either case above one of the entries is a number `m`
            (something which can be coerced to a float), it will be
            replaced by a MultipleLocator which places major ticks at
            integer multiples of `m`.  See examples.

          - If in either case above one of the entries is a list of
            numbers, it will be replaced by a FixedLocator which places
            ticks at the locations specified.  This includes the case of
            of the empty list, which will give no ticks.  See examples.

        - ``tick_formatter`` - A matplotlib formatter for the major
          ticks. There are several options.  For more information about
          formatters, type ``from matplotlib import ticker`` and then
          ``ticker?``.

          If the value of this keyword is a single item, then this will
          give the formatting for the horizontal axis *only* (except for
          the ``"latex"`` option).  If it is a list or tuple, the first
          is for the horizontal axis, the second for the vertical axis.
          The options are below:

          - If one of the entries is a formatter object, then it used.
            A value of None means to use the default locator (so using
            ``tick_formatter=[None, my_formatter]`` uses my_formatter
            for the vertical axis and the default for the horizontal axis).

          - If one of the entries is a symbolic constant such as `\pi`,
            `e`, or `sqrt(2)`, ticks will be formatted nicely at rational
            multiples of this constant.

          .. warning::

             This should only be used with the ``ticks`` option using nice
             rational multiples of that constant!

          - If one of the entries is the string ``"latex"``, then the
            formatting will be nice typesetting of the ticks.  This is
            intended to be used when the tick locator for at least one of
            the axes is a list including some symbolic elements. This uses
            matplotlib's internal LaTeX rendering engine. If you want to
            use an external LaTeX compiler, then set the keyword option
            ``typeset``.  See examples.

        - ``title`` - (default: None) The title for the plot

        - ``title_pos`` - (default: None) The position of the title for the
            plot. It must be a tuple or a list of two real numbers
            ``(x_pos, y_pos)`` which indicate the relative position of the
            title within the plot. The plot itself can be considered to
            occupy, in relative terms, the region within a unit square
            `[0,1]\\times[0,1]`.  The title text is centered around the
            horizontal factor ``x_pos`` of the plot. The baseline of the
            title text is present at the vertical factor ``y_pos`` of the
            plot. Hence, ``title_pos=(0.5, 0.5)`` will center the title in
            the plot, whereas ``title_pos=(0.5, 1.1)`` will center the
            title along the horizontal direction, but will place the title
            a fraction `0.1` times above the plot.

          - If the first entry is a list of strings (or numbers), then the
            formatting for the horizontal axis will be typeset with the strings
            present in the list. Each entry of the list of strings must be
            provided with a corresponding number in the first entry of
            ``ticks`` to indicate its position on the axis. To typeset the
            strings with ``"latex"`` enclose them within ``"$"`` symbols. To
            have similar custom formatting of the labels along the vertical
            axis, the second entry must be a list of strings and the second
            entry of ``ticks`` must also be a list of numbers which give the
            positions of the labels. See the examples below.

        - ``show_legend`` - (default: None) If True, show the legend

        - ``legend_*`` - all the options valid for :meth:`set_legend_options`
            prefixed with ``legend_``

        - ``base`` - (default: 10) the base of the logarithm if
          a logarithmic scale is set. This must be greater than 1. The base
          can be also given as a list or tuple ``(basex, basey)``.
          ``basex`` sets the base of the logarithm along the horizontal
          axis and ``basey`` sets the base along the vertical axis.

        - ``scale`` -- (default: ``"linear"``) string. The scale of the axes.
          Possible values are

          - ``"linear"`` -- linear scaling of both the axes
          - ``"loglog"`` -- sets both the horizontal and vertical axes to
            logarithmic scale
          - ``"semilogx"`` -- sets only the horizontal axis to logarithmic
            scale.
          - ``"semilogy"`` -- sets only the vertical axis to logarithmic
            scale.

          The scale can be also be given as single argument that is a list
          or tuple ``(scale, base)`` or ``(scale, basex, basey)``.

          .. note::

            - If the ``scale`` is ``"linear"``, then irrespective of what
              ``base`` is set to, it will default to 10 and will remain
              unused.

        - ``typeset`` -- (default: ``"default"``) string. The type of
          font rendering that should be used for the text. The possible
          values are

          - ``"default"`` -- Uses matplotlib's internal text rendering
            engine called Mathtext ( see
            http://matplotlib.org/users/mathtext.html ). If you have
            modified the default matplotlib settings, for instance via
            a matplotlibrc file, then this option will not change any of
            those settings.
          - ``"latex"`` -- LaTeX is used for rendering the fonts. This
            requires LaTeX, dvipng and Ghostscript to be installed.
          - ``"type1"`` -- Type 1 fonts are used by matplotlib in the text
            in the figure.  This requires LaTeX, dvipng and Ghostscript to
            be installed.

        EXAMPLES::

            sage: c = circle((1,1), 1, color='red')
            sage: c.show(xmin=-1, xmax=3, ymin=-1, ymax=3)

        You can make the picture larger by changing ``figsize`` with width,
        height each having a maximum value of 327 inches at default dpi::

            sage: p = ellipse((0,0),4,1)
            sage: p.show(figsize=[327,10],dpi=100)
            sage: p.show(figsize=[328,10],dpi=80)

        You can turn off the drawing of the axes::

            sage: show(plot(sin,-4,4), axes=False)

        You can also label the axes.  Putting something in dollar
        signs formats it as a mathematical expression::

            sage: show(plot(sin,-4,4), axes_labels=('$x$','$y$'))

        You can add a title to a plot::

            sage: show(plot(sin,-4,4), title='A plot of $\sin(x)$')

        You can also provide the position for the title to the plot. In the
        plot below the title is placed on the bottom left of the figure.::

            sage: plot(sin, -4, 4, title='Plot sin(x)', title_pos=(0.05,-0.05))
            Graphics object consisting of 1 graphics primitive

        If you want all the text to be rendered by using an external LaTeX
        installation then set the ``typeset`` to ``"latex"``. This
        requires that LaTeX, dvipng and Ghostscript be installed::

            sage: plot(x, typeset='latex') # optional - latex

        If you want all the text in your plot to use Type 1 fonts, then
        set the ``typeset`` option to ``"type1"``. This requires that
        LaTeX, dvipng and Ghostscript be installed::

            sage: plot(x, typeset='type1') # optional - latex

        You can turn on the drawing of a frame around the plots::

            sage: show(plot(sin,-4,4), frame=True)

        You can make the background transparent::

            sage: plot(sin(x), (x, -4, 4), transparent=True)
            Graphics object consisting of 1 graphics primitive

        We can change the scale of the axes in the graphics before
        displaying::

            sage: G = plot(exp, 1, 10)
            sage: G.show(scale='semilogy')

        We can change the base of the logarithm too. The following changes
        the vertical axis to be on log scale, and with base 2. Note that
        the ``base`` argument will ignore any changes to the axis which is
        in linear scale.::

            sage: G.show(scale='semilogy', base=2) # long time # y axis as powers of 2

        ::

            sage: G.show(scale='semilogy', base=(3,2)) # base ignored for x-axis

        The scale can be also given as a 2-tuple or a 3-tuple.::

            sage: G.show(scale=('loglog', 2.1)) # long time # both x and y axes in base 2.1

        ::

            sage: G.show(scale=('loglog', 2, 3)) # long time # x in base 2, y in base 3

        The base need not be an integer, though it does have to be made
        a float.::

            sage: G.show(scale='semilogx', base=float(e)) # base is e

        Logarithmic scale can be used for various kinds of plots. Here are
        some examples.::

            sage: G = list_plot(map(lambda i: 10**i, range(10))) # long time
            sage: G.show(scale='semilogy') # long time

        ::

            sage: G = parametric_plot((x, x**2), (x, 1, 10))
            sage: G.show(scale='loglog')

        ::

            sage: disk((5,5), 4, (0, 3*pi/2)).show(scale='loglog',base=2)

        ::

            sage: x, y = var('x, y')
            sage: G =  plot_vector_field((2^x,y^2),(x,1,10),(y,1,100))
            sage: G.show(scale='semilogx',base=2)

        Add grid lines at the major ticks of the axes.

        ::

            sage: c = circle((0,0), 1)
            sage: c.show(gridlines=True)
            sage: c.show(gridlines="automatic")
            sage: c.show(gridlines="major")

        Add grid lines at the major and minor ticks of the axes.

        ::

            sage: u,v = var('u v')
            sage: f = exp(-(u^2+v^2))
            sage: p = plot_vector_field(f.gradient(), (u,-2,2), (v,-2,2))
            sage: p.show(gridlines="minor")

        Add only horizontal or vertical grid lines.

        ::

            sage: p = plot(sin,-10,20)
            sage: p.show(gridlines=[None, "automatic"])
            sage: p.show(gridlines=["minor", False])

        Add grid lines at specific positions (using lists/tuples).

        ::

            sage: x, y = var('x, y')
            sage: p = implicit_plot((y^2-x^2)*(x-1)*(2*x-3)-4*(x^2+y^2-2*x)^2, \
            ....:             (x,-2,2), (y,-2,2), plot_points=1000)
            sage: p.show(gridlines=[[1,0],[-1,0,1]])

        Add grid lines at specific positions (using iterators).

        ::

            sage: def maple_leaf(t):
            ....:     return (100/(100+(t-pi/2)^8))*(2-sin(7*t)-cos(30*t)/2)
            sage: p = polar_plot(maple_leaf, -pi/4, 3*pi/2, color="red",plot_points=1000) # long time
            sage: p.show(gridlines=( [-3,-2.75,..,3], xrange(-1,5,2) )) # long time

        Add grid lines at specific positions (using functions).

        ::

            sage: y = x^5 + 4*x^4 - 10*x^3 - 40*x^2 + 9*x + 36
            sage: p = plot(y, -4.1, 1.1)
            sage: xlines = lambda a,b: [z for z,m in y.roots()]
            sage: p.show(gridlines=[xlines, [0]], frame=True, axes=False)

        Change the style of all the grid lines.

        ::

            sage: b = bar_chart([-3,5,-6,11], color='red')
            sage: b.show(gridlines=([-1,-0.5,..,4],True),
            ....:     gridlinesstyle=dict(color="blue", linestyle=":"))

        Change the style of the horizontal or vertical grid lines
        separately.

        ::

            sage: p = polar_plot(2 + 2*cos(x), 0, 2*pi, color=hue(0.3))
            sage: p.show(gridlines=True,
            ....:     hgridlinesstyle=dict(color="orange", linewidth=1.0),
            ....:     vgridlinesstyle=dict(color="blue", linestyle=":"))

        Change the style of each grid line individually.

        ::

            sage: x, y = var('x, y')
            sage: p = implicit_plot((y^2-x^2)*(x-1)*(2*x-3)-4*(x^2+y^2-2*x)^2,
            ....:             (x,-2,2), (y,-2,2), plot_points=1000)
            sage: p.show(gridlines=(
            ....:    [
            ....:     (1,{"color":"red","linestyle":":"}),
            ....:     (0,{"color":"blue","linestyle":"--"})
            ....:    ],
            ....:    [
            ....:     (-1,{"color":"red","linestyle":":"}),
            ....:     (0,{"color":"blue","linestyle":"--"}),
            ....:     (1,{"color":"red","linestyle":":"}),
            ....:    ]
            ....:    ),
            ....:    gridlinesstyle=dict(marker='x',color="black"))

        Grid lines can be added to contour plots.

        ::

            sage: f = sin(x^2 + y^2)*cos(x)*sin(y)
            sage: c = contour_plot(f, (x, -4, 4), (y, -4, 4), plot_points=100)
            sage: c.show(gridlines=True, gridlinesstyle={'linestyle':':','linewidth':1, 'color':'red'})

        Grid lines can be added to matrix plots.

        ::

            sage: M = MatrixSpace(QQ,10).random_element()
            sage: matrix_plot(M).show(gridlines=True)

        By default, Sage increases the horizontal and vertical axes
        limits by a certain percentage in all directions.  This is
        controlled by the ``axes_pad`` parameter.  Increasing the range
        of the axes helps avoid problems with lines and dots being
        clipped because the linewidth extends beyond the axes.  To get
        axes limits that are exactly what is specified, set
        ``axes_pad`` to zero.  Compare the following two examples

        ::

            sage: plot(sin(x), (x, -pi, pi),thickness=2)+point((pi, -1), pointsize=15)
            Graphics object consisting of 2 graphics primitives
            sage: plot(sin(x), (x, -pi, pi),thickness=2,axes_pad=0)+point((pi, -1), pointsize=15)
            Graphics object consisting of 2 graphics primitives

        The behavior of the ``axes_pad`` parameter is different if the axis
        is in the ``"log"`` scale. If `b` is the base of the axis, the
        minimum value of the axis, is decreased by the factor
        `1/b^{\mathrm{axes\_pad}}` of the minimum and the maximum value of the axis
        is increased by the same factor of the maximum value.  Compare the
        axes in the following two plots to see the difference.

        ::

            sage: plot_loglog(x, (1.1*10**-2, 9990))
            Graphics object consisting of 1 graphics primitive

            sage: plot_loglog(x, (1.1*10**-2, 9990), axes_pad=0)
            Graphics object consisting of 1 graphics primitive

        Via matplotlib, Sage allows setting of custom ticks.  See above
        for more details.

        Here the labels are not so useful::

            sage: plot(sin(pi*x), (x, -8, 8))
            Graphics object consisting of 1 graphics primitive

        Now put ticks at multiples of 2::

            sage: plot(sin(pi*x), (x, -8, 8), ticks=2)
            Graphics object consisting of 1 graphics primitive

        Or just choose where you want the ticks::

            sage: plot(sin(pi*x), (x, -8, 8), ticks=[[-7,-3,0,3,7],[-1/2,0,1/2]])
            Graphics object consisting of 1 graphics primitive

        Or no ticks at all::

            sage: plot(sin(pi*x), (x, -8, 8), ticks=[[],[]])
            Graphics object consisting of 1 graphics primitive

        This can be very helpful in showing certain features of plots. ::

            sage: plot(1.5/(1+e^(-x)), (x, -10, 10)) # doesn't quite show value of inflection point
            Graphics object consisting of 1 graphics primitive

        ::

            sage: plot(1.5/(1+e^(-x)), (x, -10, 10), ticks=[None, 1.5/4]) # It's right at f(x)=0.75!
            Graphics object consisting of 1 graphics primitive

        But be careful to leave enough room for at least two major ticks, so that
        the user can tell what the scale is::

            sage: plot(x^2,(x,1,8),ticks=6).show()
            Traceback (most recent call last):
            ...
            ValueError: Expand the range of the independent variable to
            allow two multiples of your tick locator (option `ticks`).

        We can also do custom formatting if you need it.  See above for full
        details::

            sage: plot(2*x+1,(x,0,5),ticks=[[0,1,e,pi,sqrt(20)],2],tick_formatter="latex")
            Graphics object consisting of 1 graphics primitive

        This is particularly useful when setting custom ticks in multiples
        of `\pi`.

        ::

            sage: plot(sin(x),(x,0,2*pi),ticks=pi/3,tick_formatter=pi)
            Graphics object consisting of 1 graphics primitive

        But keep in mind that you will get exactly the formatting you asked
        for if you specify both formatters.  The first syntax is recommended
        for best style in that case. ::

            sage: plot(arcsin(x),(x,-1,1),ticks=[None,pi/6],tick_formatter=["latex",pi]) # Nice-looking!
            Graphics object consisting of 1 graphics primitive

        ::

            sage: plot(arcsin(x),(x,-1,1),ticks=[None,pi/6],tick_formatter=[None,pi]) # Not so nice-looking
            Graphics object consisting of 1 graphics primitive

        Custom tick labels can be provided by providing the keyword
        ``tick_formatter`` with the list of labels, and simultaneously
        providing the keyword ``ticks`` with the positions of the labels. ::

            sage: plot(x, (x,0,3), ticks=[[1,2.5],[0.5,1,2]], tick_formatter=[["$x_1$","$x_2$"],["$y_1$","$y_2$","$y_3$"]])
            Graphics object consisting of 1 graphics primitive

        The following sets the custom tick labels only along the horizontal
        axis. ::

            sage: plot(x**2, (x,0,2), ticks=[[1,2], None], tick_formatter=[["$x_1$","$x_2$"], None])
            Graphics object consisting of 1 graphics primitive

        If the number of tick labels do not match the number of positions of
        tick labels, then it results in an error.::

            sage: plot(x**2, (x,0,2), ticks=[[2], None], tick_formatter=[["$x_1$","$x_2$"], None]).show()
            Traceback (most recent call last):
            ...
            ValueError: If the first component of the list `tick_formatter` is a list then the first component of `ticks` must also be a list of equal length.

        When using logarithmic scale along the axis, make sure to have
        enough room for two ticks so that the user can tell what the scale
        is. This can be effected by increasing the range of the independent
        variable, or by changing the ``base``, or by providing enough tick
        locations by using the ``ticks`` parameter.

        By default, Sage will expand the variable range so that at least two
        ticks are included along the logarithmic axis. However, if you
        specify ``ticks`` manually, this safety measure can be defeated::

            sage: list_plot_loglog([(1,2),(2,3)], plotjoined=True, ticks=[[1],[1]])
            doctest:...: UserWarning: The x-axis contains fewer than 2 ticks; 
            the logarithmic scale of the plot may not be apparent to the reader.
            doctest:...: UserWarning: The y-axis contains fewer than 2 ticks; 
            the logarithmic scale of the plot may not be apparent to the reader.
            Graphics object consisting of 1 graphics primitive

        This one works, since the horizontal axis is automatically expanded
        to contain two ticks and the vertical axis is provided with two ticks::

            sage: list_plot_loglog([(1,2),(2,3)], plotjoined=True, ticks=[None,[1,10]])
            Graphics object consisting of 1 graphics primitive

        Another example in the log scale where both the axes are automatically
        expanded to show two major ticks::

            sage: list_plot_loglog([(2,0.5), (3, 4)], plotjoined=True)
            Graphics object consisting of 1 graphics primitive

        When using ``title_pos``, it must be ensured that a list or a tuple
        of length two is used. Otherwise, an error is raised.::

            sage; plot(x, -4, 4, title='Plot x', title_pos=0.05)
            Traceback (most recent call last):
            ...
            ValueError: 'title_pos' must be a list or tuple of two real numbers.

        TESTS:

        The figsize width and height parameters (at default dpi) must be
        less than 328 inches each, corresponding to the maximum allowed
        pixels in each direction of 32768.  See :trac:`5956` for more about
        the next several tests::

            sage: p = ellipse((0,0),4,1)
            sage: p.show(figsize=[328,10],dpi=100)
            Traceback (most recent call last):
            ...
            ValueError: width and height must each be below 32768

        The following tests result in a segmentation fault and should not
        be run or doctested::

            sage: p = ellipse((0,0),4,1)
            sage: #p.show(figsize=[232,232],dpi=100) # not tested
            ------------------------------------------------------------------------
            Unhandled SIGSEGV: A segmentation fault occurred in Sage.
            This probably occurred because a *compiled* component of Sage has a bug
            in it and is not properly wrapped with sig_on(), sig_off().
            Sage will now terminate.
            ------------------------------------------------------------------------
            sage: #p.show(figsize=[327,181],dpi=100) # not tested
            ------------------------------------------------------------------------
            Unhandled SIGSEGV: A segmentation fault occurred in Sage.
            This probably occurred because a *compiled* component of Sage has a bug
            in it and is not properly wrapped with sig_on(), sig_off().
            Sage will now terminate.
            ------------------------------------------------------------------------

        The following tests ensure we give a good error message for
        negative figsizes::

            sage: P = plot(x^2,(x,0,1))
            sage: P.show(figsize=[-1,1])
            Traceback (most recent call last):
            ...
            ValueError: figsize should be positive numbers, not -1.0 and 1.0
            sage: P.show(figsize=-1)
            Traceback (most recent call last):
            ...
            ValueError: figsize should be positive, not -1.0
            sage: P.show(figsize=x^2)
            Traceback (most recent call last):
            ...
            TypeError: figsize should be a positive number, not x^2
            sage: P.show(figsize=[2,3,4])
            Traceback (most recent call last):
            ...
            ValueError: figsize should be a positive number or a list of two positive numbers, not [2, 3, 4]
            sage: P.show(figsize=[sqrt(2),sqrt(3)])
        """
        if filename is None:
            filename = graphics_filename()

        self.save(filename, **kwds)

        if sage.plot.plot.EMBEDDED_MODE:
            if linkmode:
                return "<img src='cell://%s'>" % filename
            else:
                html("<img src='cell://%s'>" % filename)
                return

        gfx = GraphicsFile(filename, mime_type='image/png')
        gfx.launch_viewer()

    def xmin(self, xmin=None):
        """
        EXAMPLES::

            sage: g = line([(-1,1), (3,2)])
            sage: g.xmin()
            -1.0
            sage: g.xmin(-3)
            sage: g.xmin()
            -3.0
        """
        if xmin is None:
            return self.get_axes_range()['xmin']
        else:
            self.set_axes_range(xmin=xmin)

    def xmax(self, xmax=None):
        """
        EXAMPLES::

            sage: g = line([(-1,1), (3,2)])
            sage: g.xmax()
            3.0
            sage: g.xmax(10)
            sage: g.xmax()
            10.0
        """
        if xmax is None:
            return self.get_axes_range()['xmax']
        else:
            self.set_axes_range(xmax=xmax)

    def ymin(self, ymin=None):
        """
        EXAMPLES::

            sage: g = line([(-1,1), (3,2)])
            sage: g.ymin()
            1.0
            sage: g.ymin(-3)
            sage: g.ymin()
            -3.0
        """
        if ymin is None:
            return self.get_axes_range()['ymin']
        else:
            self.set_axes_range(ymin=ymin)

    def ymax(self, ymax=None):
        """
        EXAMPLES::

            sage: g = line([(-1,1), (3,2)])
            sage: g.ymax()
            2.0
            sage: g.ymax(10)
            sage: g.ymax()
            10.0
        """
        if ymax is None:
            return self.get_axes_range()['ymax']
        else:
            self.set_axes_range(ymax=ymax)


    def get_minmax_data(self):
        """
        Return a dictionary whose keys give the xmin, xmax, ymin, and ymax
        data for this graphic.

        .. warning::

           The returned dictionary is mutable, but changing it does
           not change the xmin/xmax/ymin/ymax data.  The minmax data is a function
           of the primitives which make up this Graphics object.  To change the
           range of the axes, call methods :meth:`xmin`, :meth:`xmax`,
           :meth:`ymin`, :meth:`ymax`, or :meth:`set_axes_range`.

        EXAMPLES::

            sage: g = line([(-1,1), (3,2)])
            sage: list(sorted(g.get_minmax_data().items()))
            [('xmax', 3.0), ('xmin', -1.0), ('ymax', 2.0), ('ymin', 1.0)]

        Note that changing ymax doesn't change the output of get_minmax_data::

            sage: g.ymax(10)
            sage: list(sorted(g.get_minmax_data().items()))
            [('xmax', 3.0), ('xmin', -1.0), ('ymax', 2.0), ('ymin', 1.0)]
        """
        objects = self._objects
        if objects:
            minmax_data = [o.get_minmax_data() for o in objects]
            xmin = min(d['xmin'] for d in minmax_data)
            xmax = max(d['xmax'] for d in minmax_data)
            ymin = min(d['ymin'] for d in minmax_data)
            ymax = max(d['ymax'] for d in minmax_data)
            # check for NaN's: weird thing -- only way I know to check if a float
            # is a NaN is to check if it is not equal to itself.
            if xmin!=xmin:
                xmin=0; sage.misc.misc.verbose("xmin was NaN (setting to 0)", level=0)
            if xmax!=xmax:
                xmax=0; sage.misc.misc.verbose("xmax was NaN (setting to 0)", level=0)
            if ymin!=ymin:
                ymin=0; sage.misc.misc.verbose("ymin was NaN (setting to 0)", level=0)
            if ymax!=ymax:
                ymax=0; sage.misc.misc.verbose("ymax was NaN (setting to 0)", level=0)
        else:
            xmin = xmax = ymin = ymax = 0

        if xmin == xmax:
            xmin -= 1
            xmax += 1
        if ymin == ymax:
            ymin -= 1
            ymax += 1
        return {'xmin':xmin, 'xmax':xmax, 'ymin':ymin, 'ymax':ymax}

    def _matplotlib_tick_formatter(self, subplot, base=(10, 10),
                            locator_options={}, scale=('linear', 'linear'),
                            tick_formatter=(None, None), ticks=(None, None),
                            xmax=None, xmin=None, ymax=None, ymin=None):
        r"""
        Take a matplotlib subplot instance representing the graphic and set
        the ticks formatting. This function is only for internal use.

        INPUT:
        - ``subplot`` -- the subplot instance.

        EXAMPLES::

            sage: from matplotlib.figure import Figure
            sage: p = plot(x); d = p.get_minmax_data()
            sage: subplot = Figure().add_subplot(111)
            sage: p._objects[0]._render_on_subplot(subplot)
            sage: p._matplotlib_tick_formatter(subplot, **d)
            (<matplotlib.axes.AxesSubplot object at ...>,
            <matplotlib.ticker.MaxNLocator object at ...>,
            <matplotlib.ticker.MaxNLocator object at ...>,
            <matplotlib.ticker.OldScalarFormatter object at ...>,
            <matplotlib.ticker.OldScalarFormatter object at ...>)
        """
        # This function is created to refactor some code that is repeated
        # in the matplotlib function
        from matplotlib.ticker import (FixedLocator, Locator,
                LogFormatterMathtext, LogLocator, MaxNLocator,
                MultipleLocator, NullLocator, OldScalarFormatter)

        x_locator, y_locator = ticks
        #---------------------- Location of x-ticks ---------------------#

        if x_locator is None:
            if scale[0] == 'log':
                x_locator = LogLocator(base=base[0])
            else:
                x_locator = MaxNLocator(**locator_options)
        elif isinstance(x_locator,Locator):
            pass
        elif x_locator == []:
            x_locator = NullLocator()
        elif isinstance(x_locator,list):
            x_locator = FixedLocator(x_locator)
        else: # x_locator is a number which can be made a float
            from sage.functions.other import ceil, floor
            if floor(xmax/x_locator)-ceil(xmin/x_locator)>1:
                x_locator=MultipleLocator(float(x_locator))
            else: # not enough room for two major ticks
                raise ValueError('Expand the range of the independent '
                'variable to allow two multiples of your tick locator '
                '(option `ticks`).')

        #---------------------- Location of y-ticks ---------------------#
        if y_locator is None:
            if scale[1] == 'log':
                y_locator = LogLocator(base=base[1])
            else:
                y_locator = MaxNLocator(**locator_options)
        elif isinstance(y_locator,Locator):
            pass
        elif y_locator == []:
            y_locator = NullLocator()
        elif isinstance(y_locator,list):
            y_locator = FixedLocator(y_locator)
        else: # y_locator is a number which can be made a float
            from sage.functions.other import ceil, floor
            if floor(ymax/y_locator)-ceil(ymin/y_locator)>1:
                y_locator=MultipleLocator(float(y_locator))
            else: # not enough room for two major ticks
                raise ValueError('Expand the range of the dependent '
                'variable to allow two multiples of your tick locator '
                '(option `ticks`).')

        x_formatter, y_formatter = tick_formatter
        from matplotlib.ticker import FuncFormatter, FixedFormatter
        from sage.misc.latex import latex
        from sage.symbolic.ring import SR
        #---------------------- Formatting x-ticks ----------------------#
        if x_formatter is None:
            if scale[0] == 'log':
                x_formatter = LogFormatterMathtext(base=base[0])
            else:
                x_formatter = OldScalarFormatter()
        elif x_formatter in SR:
            from misc import _multiple_of_constant
            x_const = x_formatter
            x_formatter = FuncFormatter(lambda n,pos:
                                        _multiple_of_constant(n,pos,x_const))
        elif x_formatter == "latex":
            if scale[0] == 'log':
                # We need to strip out '\\mathdefault' from the string
                x_formatter = FuncFormatter(lambda n,pos:
                    LogFormatterMathtext(base=base[0])(n,pos).replace(
                                                        "\\mathdefault",""))
            else:
                x_formatter = FuncFormatter(lambda n,pos: '$%s$'%latex(n))
        elif isinstance(x_formatter, (list, tuple)):
            if (not isinstance(ticks[0], (list, tuple)) or
                    len(ticks[0]) != len(x_formatter)):
                raise ValueError("If the first component of the list "
                    "`tick_formatter` is a list then the first component "
                    "of `ticks` must also be a list of equal length.")
            x_formatter = FixedFormatter(x_formatter)
        #---------------------- Formatting y-ticks ----------------------#
        if y_formatter is None:
            if scale[1] == 'log':
                y_formatter = LogFormatterMathtext(base=base[1])
            else:
                y_formatter = OldScalarFormatter()
        elif y_formatter in SR:
            from misc import _multiple_of_constant
            y_const = y_formatter
            y_formatter = FuncFormatter(lambda n,pos:
                                        _multiple_of_constant(n,pos,y_const))
        elif y_formatter == "latex":
            if scale[1] == 'log':
                # We need to strip out '\\mathdefault' from the string
                y_formatter = FuncFormatter(lambda n,pos:
                    LogFormatterMathtext(base=base[1])(n,pos).replace(
                                                        "\\mathdefault",""))
            else:
                y_formatter = FuncFormatter(lambda n,pos: '$%s$'%latex(n))
        elif isinstance(y_formatter, (list, tuple)):
            if (not isinstance(ticks[1], (list, tuple)) or
                    len(ticks[1]) != len(y_formatter)):
                raise ValueError("If the second component of the list "
                    "`tick_formatter` is a list then the second component "
                    "of `ticks` must also be a list of equal length.")
            y_formatter = FixedFormatter(y_formatter)

        subplot.xaxis.set_major_locator(x_locator)
        subplot.yaxis.set_major_locator(y_locator)
        subplot.xaxis.set_major_formatter(x_formatter)
        subplot.yaxis.set_major_formatter(y_formatter)

        # Check for whether there will be too few ticks in the log scale case.
        # If there are not enough ticks (2 or more) to determine that the scale
        # is non-linear, we throw a warning.
        from warnings import warn
        tickwarnmsg  = 'The %s-axis contains fewer than 2 ticks; '
        tickwarnmsg += 'the logarithmic scale of the plot may not be apparent '
        tickwarnmsg += 'to the reader.'

        if (scale[0] == 'log' and not isinstance(x_locator, NullLocator)
                and len(subplot.xaxis.get_ticklocs()) < 2):
            warn(tickwarnmsg % 'x')

        if (scale[1] == 'log' and not isinstance(y_locator, NullLocator)
                and len(subplot.yaxis.get_ticklocs()) < 2):
            warn(tickwarnmsg % 'y')

        return (subplot, x_locator, y_locator, x_formatter, y_formatter)


    def _get_vmin_vmax(self, vmin, vmax, basev, axes_pad):
        r"""
        Determine the min/max value for a variable plotted on a logarithmic
        scale. The motivation is that we desire at least two ticks for a log
        plot; otherwise the reader may assume that the scale is linear. For
        internal use only.

        We check if this case occurs (for e.g. assuming xmin < xmax):

           floor(logxmin)              ceil(logxmax)
           ----|---------+----------+----------|----------------------|--
                      logxmin     logxmax

        Or if this case occurs (assuming xmin < xmax):

           floor(logxmin)             floor(logxmax)         ceil(logxmax)
           ----|---------+---------------------|-----+----------------|--
                      logxmin                     logxmax


        INPUT:

        -  ``vmin`` - the current min for this variable (e.g. xmin or ymin)

        -  ``vmax`` - the current max for this variable (e.g. xmax or ymax)

        -  ``basev`` - the base of the logarithmic scale for this variable

        - ``axes_pad`` - the padding for the axis. It determines the
          exponent of the fraction of the minimum (resp. maximum) that is
          subtracted from the minimum (resp. added to the maximum) value of
          the axis. For instance if the minimum is `m` and the base of the
          axis is `b` then the new minimum after padding the axis will be
          `m - m/b^{\mathrm{axes\_pad}}`.

        OUTPUT:

        A new (min,max) pair for this variable, suitable for its logarithmic
        scale.

        EXAMPLES:

        On a base-10 logarithmic scale, we should have ``vmin``/``vmax``
        at least 10 units apart::

            sage: p = Graphics()
            sage: p._get_vmin_vmax(1, 2, 10, None)
            (9/10, 10.0)
            sage: p._get_vmin_vmax(1, 5, 10, None)
            (9/10, 10.0)
            sage: p._get_vmin_vmax(1, 10, 10, None)
            (9/10, 11)
            sage: p._get_vmin_vmax(1, 11, 10, None)
            (9/10, 121/10)
            sage: p._get_vmin_vmax(1, 50, 10, None)
            (9/10, 55)

        We can set the ``axes_pad`` separately::

            sage: p._get_vmin_vmax(1, 50, 2, 2)
            (0.75, 62.5)

        Nonpositive values of ``vmin`` are not accepted due to the domain
        of the logarithm function::

            sage: p = Graphics()
            sage: p._get_vmin_vmax(-1,2,10, None)
            Traceback (most recent call last):
            ...
            ValueError: vmin must be positive

        And ``vmax`` must be greater than ``vmin``::

            sage: p._get_vmin_vmax(1,-2,10, None)
            Traceback (most recent call last):
            ...
            ValueError: vmin must be less than vmax

        """
        if vmin <= 0:
            raise ValueError('vmin must be positive')

        if vmin >= vmax:
            raise ValueError('vmin must be less than vmax')

        import math
        if axes_pad is None:
            axes_pad = 1
        else:
            axes_pad = float(abs(axes_pad))

        logvmin = math.log(vmin)/math.log(basev)
        logvmax = math.log(vmax)/math.log(basev)

        if math.floor(logvmax) - math.ceil(logvmin) < 0:
            vmax = basev**math.ceil(logvmax)
            vmin = basev**math.floor(logvmin)
        elif math.floor(logvmax) - math.ceil(logvmin) < 1:
            if logvmax-math.floor(logvmax) > math.ceil(logvmin)-logvmin:
                vmax = basev**math.ceil(logvmax)
                if axes_pad > 0:
                    vmin -= vmin * basev**(-axes_pad)
            else:
                vmin = basev**math.floor(logvmin)
                if axes_pad > 0:
                    vmax += vmax * basev**(-axes_pad)
        elif axes_pad > 0:
            # pad the axes if we haven't expanded the axes earlier.
            vmin -= vmin * basev**(-axes_pad)
            vmax += vmax * basev**(-axes_pad)

        return vmin,vmax


    def matplotlib(self, filename=None,
                   xmin=None, xmax=None, ymin=None, ymax=None,
                   figsize=None, figure=None, sub=None,
                   axes=None, axes_labels=None, fontsize=None,
                   frame=False, verify=True,
                   aspect_ratio = None,
                   gridlines=None, gridlinesstyle=None,
                   vgridlinesstyle=None, hgridlinesstyle=None,
                   show_legend=None, legend_options={},
                   axes_pad=None, ticks_integer=None,
                   tick_formatter=None, ticks=None, title=None,
                   title_pos=None, base=None, scale=None,
                   typeset='default'):
        r"""
        Return a matplotlib figure object representing the graphic

        EXAMPLES::

            sage: c = circle((1,1),1)
            sage: print c.matplotlib()
            Figure(640x480)

        To obtain the first matplotlib axes object inside of the
        figure, you can do something like the following.

        ::

            sage: p=plot(sin(x), (x, -2*pi, 2*pi))
            sage: figure=p.matplotlib()
            sage: axes=figure.axes[0]

        For input parameters, see the documentation for the
        :meth:`show` method (this function accepts all except the
        transparent argument).

        TESTS:

        We verify that :trac:`10291` is fixed::

            sage: p = plot(sin(x), (x, -2*pi, 2*pi))
            sage: figure = p.matplotlib()
            sage: axes_range = p.get_axes_range()
            sage: figure = p.matplotlib()
            sage: axes_range2 = p.get_axes_range()
            sage: axes_range == axes_range2
            True

        We verify that legend options are properly handled (:trac:`12960`).
        First, we test with no options, and next with an incomplete set of
        options.::

            sage: p = plot(x, legend_label='aha')
            sage: p.legend(True)
            sage: pm = p.matplotlib()
            sage: pm = p.matplotlib(legend_options={'font_size':'small'})

        The title should not overlap with the axes labels nor the frame in
        the following plot (see :trac:`10512`)::

            sage: plot(sin(x^2), (x, -3, 3), title='Plot of sin(x^2)', axes_labels=['x','y'],frame=True)
            Graphics object consisting of 1 graphics primitive

        ``typeset`` must not be set to an arbitrary string::

            sage: plot(x, typeset='garbage')
            doctest:...: FormatterWarning: Exception in text/plain formatter: 
            typeset must be set to one of 'default', 'latex', or 'type1'; got 'garbage'.
            None

        We verify that numerical options are changed to float before saving (:trac:`14741`).
        By default, Sage 5.10 changes float objects to the `RealLiteral` type.
        The patch changes them to float before creating `matplotlib` objects.::

            sage: f = lambda x, y : (abs(cos((x + I * y) ** 4)) - 1) # long time
            sage: g = implicit_plot(f,(-4, 4),(-3, 3),linewidth=0.6) # long time
            sage: gm = g.matplotlib() # long time # without the patch, this goes BOOM -- er, TypeError
        """
        if not isinstance(ticks, (list, tuple)):
            ticks = (ticks, None)

        from sage.symbolic.ring import SR
        if not isinstance(tick_formatter, (list, tuple)):  # make sure both formatters typeset or both don't
            if tick_formatter == "latex" or tick_formatter in SR:
                tick_formatter = (tick_formatter, "latex")
            else:
                tick_formatter = (tick_formatter, None)

        global do_verify
        do_verify = verify

        if axes is None:
            axes = self._show_axes

        from matplotlib.figure import Figure
        from matplotlib import rcParams
        if typeset == 'type1': # Requires LaTeX, dvipng, gs to be installed.
            rcParams['ps.useafm'] = True
            rcParams['pdf.use14corefonts'] = True
            rcParams['text.usetex'] = True
        elif typeset == 'latex': # Requires LaTeX, dvipng, gs to be installed.
            rcParams['ps.useafm'] = False
            rcParams['pdf.use14corefonts'] = False
            rcParams['text.usetex'] = True
        elif typeset != 'default': # We won't change (maybe user-set) defaults
            raise ValueError("typeset must be set to one of 'default', 'latex',"
                             " or 'type1'; got '{}'.".format(typeset))

        self.fontsize(fontsize)
        self.axes_labels(l=axes_labels)

        if figsize is not None and not isinstance(figsize, (list, tuple)):
            # in this case, figsize is a number and should be positive
            try:
                figsize = float(figsize) # to pass to mpl
            except TypeError:
                raise TypeError("figsize should be a positive number, not {0}".format(figsize))
            if figsize > 0:
                default_width, default_height=rcParams['figure.figsize']
                figsize=(figsize, default_height*figsize/default_width)
            else:
                raise ValueError("figsize should be positive, not {0}".format(figsize))

        if figsize is not None:
            # then the figsize should be two positive numbers
            if len(figsize) != 2:
                raise ValueError("figsize should be a positive number or a list of two positive numbers, not {0}".format(figsize))
            figsize = (float(figsize[0]),float(figsize[1])) # floats for mpl
            if not (figsize[0] > 0 and figsize[1] > 0):
                raise ValueError("figsize should be positive numbers, not {0} and {1}".format(figsize[0],figsize[1]))

        if figure is None:
            figure=Figure(figsize=figsize)

        #the incoming subplot instance
        subplot = sub
        if not subplot:
            subplot = figure.add_subplot(111)
        #add all the primitives to the subplot
        old_opts = dict()
        for g in self._objects:
            opts, old_opts[g] = g.options(), g.options()
            for k,v in opts.items():
                try:
                    if v.parent() in sage.categories.fields.Fields(): opts[k] = float(v)
                except (AttributeError, TypeError): pass
            g.set_options(opts)
            g._render_on_subplot(subplot)
            if hasattr(g, '_bbox_extra_artists'):
                self._bbox_extra_artists.extend(g._bbox_extra_artists)
        # Set the aspect ratio
        if aspect_ratio is None:
            aspect_ratio=self.aspect_ratio()
        if aspect_ratio == 'automatic':
            subplot.set_aspect('auto', adjustable='box')
        else:
            subplot.set_aspect(aspect_ratio, adjustable='box')

        #---------------- Set the axes limits and scale ------------------#
        self.set_axes_range(xmin, xmax, ymin, ymax)
        d = self.get_axes_range()
        xmin = d['xmin']
        xmax = d['xmax']
        ymin = d['ymin']
        ymax = d['ymax']

        xscale, yscale, basex, basey = self._set_scale(figure, scale=scale,
                                                       base=base)

        # If any of the x-data are negative, we leave the min/max alone.
        if xscale == 'log' and min(xmin, xmax) > 0:
            if xmin < xmax:
                xmin, xmax = self._get_vmin_vmax(xmin, xmax, basex, axes_pad)
            else:
                xmax, xmin = self._get_vmin_vmax(xmax, xmin, basex, axes_pad)
        else:
            xpad = 0.02 if axes_pad is None else axes_pad
            xpad = (xmax - xmin)*float(xpad)
            xmax += xpad
            xmin -= xpad

        # Likewise for the y-data.
        if yscale == 'log' and min(ymin, ymax) > 0:
            if ymin < ymax:
                ymin, ymax = self._get_vmin_vmax(ymin, ymax, basey, axes_pad)
            else:
                ymax, ymin = self._get_vmin_vmax(ymax, ymin, basey, axes_pad)
        else:
            ypad = 0.02 if axes_pad is None else axes_pad
            ypad = (ymax - ymin)*float(ypad)
            ymax += ypad
            ymin -= ypad

        #-------------------------- Set the legend -----------------------#
        if show_legend is None:
            show_legend = self._show_legend

        if show_legend:
            from matplotlib.font_manager import FontProperties
            lopts = dict()
            lopts.update(legend_options)
            lopts.update(self._legend_opts)
            prop = FontProperties(
                    family  = lopts.pop('font_family', 'sans-serif'),
                    size    = lopts.pop('font_size', 'medium'),
                    style   = lopts.pop('font_style', 'normal'),
                    weight  = lopts.pop('font_weight', 'medium'),
                    variant = lopts.pop('font_variant', 'normal')
                   )
            color = lopts.pop('back_color', (0.9, 0.9, 0.9))
            leg = subplot.legend(prop=prop, **lopts)
            if leg is None:
                sage.misc.misc.warn("legend requested but no items are labeled")
            else:
                # color
                lframe = leg.get_frame()
                lframe.set_facecolor(color)
                from sage.plot.colors import to_mpl_color
                for txt,color in zip(leg.get_texts(), self._legend_colors):
                    if color is not None:
                        txt.set_color(to_mpl_color(color))

        subplot.set_xlim([xmin, xmax])
        subplot.set_ylim([ymin, ymax])

        locator_options=dict(nbins=9,steps=[1,2,5,10],integer=ticks_integer)

        if axes is None:
            axes = self._show_axes

        for spine in subplot.spines.values():
            spine.set_color(self._axes_color)
            spine.set_linewidth(self._axes_width)


        if frame:
            # For now, set the formatter to the old one, since that is
            # sort of what we are used to.  We should eventually look at
            # the default one to see if we like it better.

            (subplot, x_locator, y_locator,
                x_formatter, y_formatter) = self._matplotlib_tick_formatter(
                            subplot, base=(basex, basey),
                            locator_options=locator_options,
                            scale=(xscale, yscale),
                            tick_formatter=tick_formatter, ticks=ticks,
                            xmax=xmax, xmin=xmin, ymax=ymax, ymin=ymin)

            subplot.set_frame_on(True)
            if axes and xscale == 'linear' and yscale == 'linear':
                if (ymin<=0 and ymax>=0) or (ymax<=0 and ymin>=0):
                    subplot.axhline(color=self._axes_color,
                                    linewidth=self._axes_width)
                if (xmin<=0 and xmax>=0) or (xmax<=0 and xmin>=0):
                    subplot.axvline(color=self._axes_color,
                                    linewidth=self._axes_width)

        elif axes:
            ymiddle=False
            xmiddle=False
            # Note that the user may specify a custom xmin and xmax which
            # flips the axis horizontally. Hence we need to check for both
            # the possibilities in the if statements below. Similar
            # comments hold for ymin and ymax.
            if xscale == 'log':
                if xmax > xmin:
                    subplot.spines['right'].set_visible(False)
                    subplot.spines['left'].set_position(('outward',10))
                    subplot.yaxis.set_ticks_position('left')
                    subplot.yaxis.set_label_position('left')
                    yaxis='left'
                elif xmax < xmin:
                    subplot.spines['left'].set_visible(False)
                    subplot.spines['right'].set_position(('outward',10))
                    subplot.yaxis.set_ticks_position('right')
                    subplot.yaxis.set_label_position('right')
                    yaxis='right'
            elif (xmin > 0 and xmax > xmin) or (xmax > 0 and xmin > xmax):
                subplot.spines['right'].set_visible(False)
                subplot.spines['left'].set_position(('outward',10))
                subplot.yaxis.set_ticks_position('left')
                subplot.yaxis.set_label_position('left')
                yaxis='left'
            elif (xmax < 0 and xmax > xmin) or (xmin < 0 and xmin > xmax):
                subplot.spines['left'].set_visible(False)
                subplot.spines['right'].set_position(('outward',10))
                subplot.yaxis.set_ticks_position('right')
                subplot.yaxis.set_label_position('right')
                yaxis='right'
            else:
                subplot.spines['left'].set_position('zero')
                subplot.yaxis.set_ticks_position('left')
                subplot.yaxis.set_label_position('left')
                subplot.spines['right'].set_visible(False)
                ymiddle=True
                yaxis='left'

            if yscale == 'log':
                if ymax > ymin:
                    subplot.spines['top'].set_visible(False)
                    subplot.spines['bottom'].set_position(('outward',10))
                    subplot.xaxis.set_ticks_position('bottom')
                    subplot.xaxis.set_label_position('bottom')
                    xaxis='bottom'
                elif ymax < ymin:
                    subplot.spines['bottom'].set_visible(False)
                    subplot.spines['top'].set_position(('outward',10))
                    subplot.xaxis.set_ticks_position('top')
                    subplot.xaxis.set_label_position('top')
                    xaxis='top'
            elif (ymin > 0 and ymax > ymin) or (ymax > 0 and ymin > ymax):
                subplot.spines['top'].set_visible(False)
                subplot.spines['bottom'].set_position(('outward',10))
                subplot.xaxis.set_ticks_position('bottom')
                subplot.xaxis.set_label_position('bottom')
                xaxis='bottom'
            elif (ymax < 0 and ymax > ymin) or (ymin < 0 and ymin > ymax):
                subplot.spines['bottom'].set_visible(False)
                subplot.spines['top'].set_position(('outward',10))
                subplot.xaxis.set_ticks_position('top')
                subplot.xaxis.set_label_position('top')
                xaxis='top'
            else:
                subplot.spines['bottom'].set_position('zero')
                subplot.xaxis.set_ticks_position('bottom')
                subplot.xaxis.set_label_position('bottom')
                subplot.spines['top'].set_visible(False)
                xmiddle=True
                xaxis='bottom'

            # For now, set the formatter to the old one, since that is
            # sort of what we are used to.  We should eventually look at
            # the default one to see if we like it better.

            (subplot, x_locator, y_locator,
                x_formatter, y_formatter) = self._matplotlib_tick_formatter(
                            subplot, base=(basex, basey),
                            locator_options=locator_options,
                            scale=(xscale, yscale),
                            tick_formatter=tick_formatter, ticks=ticks,
                            xmax=xmax, xmin=xmin, ymax=ymax, ymin=ymin)

            # Make ticklines go on both sides of the axes
            #             if xmiddle:
            #                 for t in subplot.xaxis.get_majorticklines():
            #                     t.set_marker("|")
            #                     t.set_markersize(8)
            #                 for t in subplot.xaxis.get_minorticklines():
            #                     t.set_marker("|")
            #                     t.set_markersize(4)

            #             if ymiddle:
            #                 for t in subplot.yaxis.get_majorticklines():
            #                     t.set_marker("|")
            #                     t.set_markersize(8)
            #                 for t in subplot.yaxis.get_minorticklines():
            #                     t.set_marker("|")
            #                     t.set_markersize(4)

            # Make the zero tick labels disappear if the axes cross
            # inside the picture, but only if log scale is not used
            if (xmiddle and ymiddle and xscale == 'linear' and
                yscale == 'linear'):
                from sage.plot.plot import SelectiveFormatter
                subplot.yaxis.set_major_formatter(SelectiveFormatter(
                    subplot.yaxis.get_major_formatter(), skip_values=[0]))
                subplot.xaxis.set_major_formatter(SelectiveFormatter(
                    subplot.xaxis.get_major_formatter(), skip_values=[0]))

        else:
            for spine in subplot.spines.values():
                spine.set_visible(False)
            from matplotlib.ticker import NullFormatter, NullLocator
            subplot.xaxis.set_major_formatter(NullFormatter())
            subplot.yaxis.set_major_formatter(NullFormatter())
            subplot.xaxis.set_major_locator(NullLocator())
            subplot.yaxis.set_major_locator(NullLocator())

        if frame or axes:
            # Make minor tickmarks, unless we specify fixed ticks or no ticks
            # We do this change only on linear scale, otherwise matplotlib
            # errors out with a memory error.
            from matplotlib.ticker import (AutoMinorLocator, FixedLocator,
                    LogLocator, NullLocator)
            if isinstance(x_locator, (NullLocator, FixedLocator)):
                subplot.xaxis.set_minor_locator(NullLocator())
            elif xscale == 'linear':
                subplot.xaxis.set_minor_locator(AutoMinorLocator())
            else: # log scale
                from sage.misc.misc import srange
                base_inv = 1.0/basex
                subs = map(float, srange(2*base_inv, 1, base_inv))
                subplot.xaxis.set_minor_locator(LogLocator(base=basex,
                                                           subs=subs))
            if isinstance(y_locator, (NullLocator, FixedLocator)):
                subplot.yaxis.set_minor_locator(NullLocator())
            elif yscale == 'linear':
                subplot.yaxis.set_minor_locator(AutoMinorLocator())
            else: # log scale
                from sage.misc.misc import srange
                base_inv = 1.0/basey
                subs = map(float, srange(2*base_inv, 1, base_inv))
                subplot.yaxis.set_minor_locator(LogLocator(base=basey,
                                                           subs=subs))

            # Set the color and fontsize of ticks
            figure.get_axes()[0].tick_params(color=self._axes_color,
                    labelcolor=self._tick_label_color,
                    labelsize=self._fontsize, which='both')


        if gridlines is not None:
            if isinstance(gridlines, (list, tuple)):
                vgridlines,hgridlines=gridlines
            else:
                hgridlines=gridlines
                vgridlines=gridlines

            if gridlinesstyle is None:
                # Set up the default grid style
                gridlinesstyle=dict(color='black',linestyle=':',linewidth=0.5)

            vgridstyle=gridlinesstyle.copy()
            if vgridlinesstyle is not None:
                vgridstyle.update(vgridlinesstyle)

            hgridstyle=gridlinesstyle.copy()
            if hgridlinesstyle is not None:
                hgridstyle.update(hgridlinesstyle)

            if hgridlines=='minor':
                hgridstyle['which']='both'
            if vgridlines=='minor':
                vgridstyle['which']='both'

            if hasattr(hgridlines, '__iter__'):
                hlines=iter(hgridlines)
                hgridstyle.pop("minor",None)
                for hline in hlines:
                    if isinstance(hline, (list, tuple)):
                        hl, style=hline
                        st=hgridstyle.copy()
                        st.update(style)
                    else:
                        hl=hline
                        st=hgridstyle
                    subplot.axhline(hl,**st)
            else:
                if hgridlines not in (None, False):
                    subplot.yaxis.grid(True, **hgridstyle)

            if hasattr(vgridlines, '__iter__'):
                vlines=iter(vgridlines)
                vgridstyle.pop("minor",None)
                for vline in vlines:
                    if isinstance(vline, (list, tuple)):
                        vl, style=vline
                        st=vgridstyle.copy()
                        st.update(style)
                    else:
                        vl=vline
                        st=vgridstyle
                    subplot.axvline(vl,**st)
            else:
                if vgridlines not in (None, False):
                    subplot.xaxis.grid(True, **vgridstyle)



        if self._axes_labels is not None:
            label_options={}
            label_options['color']=self._axes_label_color
            label_options['size']=self._fontsize
            subplot.set_xlabel(self._axes_labels[0], **label_options)
            subplot.set_ylabel(self._axes_labels[1], **label_options)


            if axes is True and frame is False:
                # We set the label positions according to where we are
                # drawing the axes.
                if xaxis=='bottom':
                    yaxis_labely=subplot.get_ylim()[1]
                    yaxis_labeloffset=8
                    yaxis_vert='bottom'
                    xaxis_labely=0
                    xaxis_vert='baseline'
                else:
                    yaxis_labely=subplot.get_ylim()[0]
                    yaxis_labeloffset=-8
                    yaxis_vert='top'
                    xaxis_labely=1
                    xaxis_vert='top'

                if yaxis=='left':
                    xaxis_labelx=subplot.get_xlim()[1]
                    xaxis_labeloffset=8
                    xaxis_horiz='left'
                    yaxis_labelx=0
                else:
                    xaxis_labelx=subplot.get_xlim()[0]
                    xaxis_labeloffset=-8
                    xaxis_horiz='right'
                    yaxis_labelx=1

                from matplotlib.transforms import offset_copy
                xlabel=subplot.xaxis.get_label()
                xlabel.set_horizontalalignment(xaxis_horiz)
                xlabel.set_verticalalignment(xaxis_vert)
                trans=subplot.spines[xaxis].get_transform()
                labeltrans=offset_copy(trans, figure, x=xaxis_labeloffset,
                                    y=0, units='points')
                subplot.xaxis.set_label_coords(x=xaxis_labelx,
                                    y=xaxis_labely, transform=labeltrans)

                ylabel=subplot.yaxis.get_label()
                ylabel.set_horizontalalignment('center')
                ylabel.set_verticalalignment(yaxis_vert)
                ylabel.set_rotation('horizontal')
                trans=subplot.spines[yaxis].get_transform()
                labeltrans=offset_copy(trans, figure, x=0,
                                    y=yaxis_labeloffset, units='points')
                subplot.yaxis.set_label_coords(x=yaxis_labelx,
                                    y=yaxis_labely, transform=labeltrans)

        # This option makes the xlim and ylim limits not take effect
        # todo: figure out which limits were specified, and let the
        # free limits autoscale
        #subplot.autoscale_view(tight=True)
        if title is not None:
            if title_pos is not None:
                if ((not isinstance(title_pos, (list, tuple)))
                    or (len(title_pos) != 2)):
                    raise ValueError("'title_pos' must be a list or tuple "
                                     "of two real numbers.")
                title_pos = (float(title_pos[0]), float(title_pos[1]))

            if (frame) or (axes_labels is None):
                if title_pos is not None:
                    subplot.set_title(title, fontsize=fontsize,
                                      position=title_pos)
                else:
                    subplot.set_title(title, fontsize=fontsize)
            else: # frame is false axes is not None, and neither is axes_labels
                # Then, the title is moved up to avoid overlap with axes labels
                if title_pos is None:
                    title_pos = (0.5, 1.05)
                subplot.set_title(title, fontsize=fontsize, position=title_pos)

        for g in self._objects:
            g.set_options(old_opts[g])

        return figure

    def save_image(self, filename=None, *args, **kwds):
        r"""
        Save an image representation of self.  The image type is
        determined by the extension of the filename.  For example,
        this could be ``.png``, ``.jpg``, ``.gif``, ``.pdf``,
        ``.svg``.  Currently this is implemented by calling the
        :meth:`save` method of self, passing along all arguments and
        keywords.

        .. Note::

            Not all image types are necessarily implemented for all
            graphics types.  See :meth:`save` for more details.

        EXAMPLES::

            sage: c = circle((1,1), 1, color='red')
            sage: filename = os.path.join(SAGE_TMP, 'test.png')
            sage: c.save_image(filename, xmin=-1, xmax=3, ymin=-1, ymax=3)
        """
        self.save(filename, *args, **kwds)


    # ALLOWED_EXTENSIONS is the list of recognized formats.
    # filename argument is written explicitly so that it can be used as a
    # positional one, which is a very likely usage for this function.
    @suboptions('legend',
                back_color=(0.9, 0.9, 0.9), borderpad=0.6,
                borderaxespad=None,
                columnspacing=None,
                fancybox=False, font_family='sans-serif',
                font_size='medium', font_style='normal',
                font_variant='normal', font_weight='medium',
                handlelength=0.05, handletextpad=0.5,
                labelspacing=0.02, loc='best',
                markerscale=0.6, ncol=1, numpoints=2,
                shadow=False, title=None)
    def save(self, filename=None, **kwds):
        r"""
        Save the graphics to an image file.

        INPUT:

        - ``filename`` -- a string (default: autogenerated), the filename and
          the image format given by the extension, which can be one of the
          following:

            * ``.eps``,

            * ``.pdf``,

            * ``.pgf``,
           
            * ``.png``,

            * ``.ps``,

            * ``.sobj`` (for a Sage object you can load later),

            * ``.svg``,

            * empty extension will be treated as ``.sobj``.

        All other keyword arguments will be passed to the plotter.

        OUTPUT:

        - none.

        EXAMPLES::

            sage: c = circle((1,1), 1, color='red')
            sage: filename = os.path.join(SAGE_TMP, 'test.png')
            sage: c.save(filename, xmin=-1, xmax=3, ymin=-1, ymax=3)

        To make a figure bigger or smaller, use ``figsize``::

            sage: c.save(filename, figsize=5, xmin=-1, xmax=3, ymin=-1, ymax=3)

        By default, the figure grows to include all of the graphics and text,
        so the final image may not be exactly the figure size you specified.
        If you want a figure to be exactly a certain size, specify the keyword
        ``fig_tight=False``::

            sage: c.save(filename, figsize=[8,4], fig_tight=False,
            ....:       xmin=-1, xmax=3, ymin=-1, ymax=3)

        You can also pass extra options to the plot command instead of this
        method, e.g. ::

            sage: plot(x^2 - 5, (x, 0, 5), ymin=0).save(tmp_filename(ext='.png'))

        will save the same plot as the one shown by this command::

            sage: plot(x^2 - 5, (x, 0, 5), ymin=0)
            Graphics object consisting of 1 graphics primitive

        (This test verifies that :trac:`8632` is fixed.)

        TESTS:

        Legend labels should save correctly::

            sage: P = plot(x,(x,0,1),legend_label='$xyz$')
            sage: P.set_legend_options(back_color=(1,0,0))
            sage: P.set_legend_options(loc=7)
            sage: filename=os.path.join(SAGE_TMP, 'test.png')
            sage: P.save(filename)

        This plot should save with the frame shown, showing :trac:`7524`
        is fixed (same issue as :trac:`7981` and :trac:`8632`)::

            sage: var('x,y')
            (x, y)
            sage: a = plot_vector_field((x,-y),(x,-1,1),(y,-1,1))
            sage: filename=os.path.join(SAGE_TMP, 'test2.png')
            sage: a.save(filename)

        The following plot should show the axes; fixes :trac:`14782` ::

            sage: plot(x^2, (x, 1, 2), ticks=[[], []])
            Graphics object consisting of 1 graphics primitive

        """
        options = dict()
        options.update(self.SHOW_OPTIONS)
        options.update(self._extra_kwds)
        options.update(kwds)
        dpi = options.pop('dpi')
        transparent = options.pop('transparent')
        fig_tight = options.pop('fig_tight')

        if filename is None:
            try:
                filename = options.pop('filename')
            except KeyError:
                # Put this in except (not in pop()) such that the file is
                # only created when needed.
                filename = graphics_filename()
        ext = os.path.splitext(filename)[1].lower()

        if ext not in ALLOWED_EXTENSIONS:
            raise ValueError("allowed file extensions for images are '"
                             + "', '".join(ALLOWED_EXTENSIONS) + "'!")
        elif ext in ['', '.sobj']:
            SageObject.save(self, filename)
        else:
            from matplotlib import rcParams
            rc_backup = (rcParams['ps.useafm'], rcParams['pdf.use14corefonts'],
                         rcParams['text.usetex']) # save the rcParams
            figure = self.matplotlib(**options)
            # You can output in PNG, PS, EPS, PDF, PGF, or SVG format, depending
            # on the file extension.
            # PGF is handled by a different backend
            if ext == '.pgf':
                from sage.misc.sage_ostools import have_program
                latex_implementations = [i for i in ["xelatex", "pdflatex",
                                                     "lualatex"]
                                         if have_program(i)]
                if not latex_implementations:
                    raise ValueError("Matplotlib requires either xelatex, "
                                     "lualatex, or pdflatex.")
                if latex_implementations[0] == "pdflatex":
                    # use pdflatex and set font encoding as per
                    # matplotlib documentation:
                    # http://matplotlib.org/users/pgf.html#pgf-tutorial
                    pgf_options= {
                            "pgf.texsystem": "pdflatex",
                            "pgf.preamble": [
                                         r"\usepackage[utf8x]{inputenc}",
                                         r"\usepackage[T1]{fontenc}",
                                         #r"\usepackage{cmbright}",
                                         ]
                    }
                else:
                    pgf_options = {
                            "pgf.texsystem": latex_implementations[0],
                    }
                from matplotlib import rcParams
                rcParams.update(pgf_options)
                from matplotlib.backends.backend_pgf import FigureCanvasPgf
                figure.set_canvas(FigureCanvasPgf(figure))

            # matplotlib looks at the file extension to see what the renderer should be.
            # The default is FigureCanvasAgg for PNG's because this is by far the most
            # common type of files rendered, like in the notebook, for example.
            # if the file extension is not '.png', then matplotlib will handle it.
            else:
                from matplotlib.backends.backend_agg import FigureCanvasAgg
                figure.set_canvas(FigureCanvasAgg(figure))
            # this messes up the aspect ratio!
            #figure.canvas.mpl_connect('draw_event', pad_for_tick_labels)

            # tight_layout adjusts the *subplot* parameters so ticks aren't cut off, etc.
            figure.tight_layout()

            opts = dict(dpi=dpi, transparent=transparent)
            if fig_tight is True:
                opts['bbox_inches'] = 'tight'
            if self._bbox_extra_artists:
                opts['bbox_extra_artists'] = self._bbox_extra_artists

            figure.savefig(filename, **opts)

            # Restore the rcParams to the original, possibly user-set values
            (rcParams['ps.useafm'], rcParams['pdf.use14corefonts'],
                                           rcParams['text.usetex']) = rc_backup

    def _latex_(self, **kwds):
        """
        Return a string plotting ``self`` with PGF.

        INPUT:

        All keyword arguments will be passed to the plotter.

        OUTPUT:

        A string of PGF commands to plot ``self``

        EXAMPLES::

            sage: L = line([(0,0), (1,1)], axes=False)
            sage: L._latex_()     # not tested
            '%% Creator: Matplotlib, PGF backend...
        """
        tmpfilename = tmp_filename(ext='.pgf')
        self.save(filename=tmpfilename, **kwds)
        with open(tmpfilename, "r") as tmpfile:
                latex_list = tmpfile.readlines()
        return ''.join(latex_list)

    def description(self):
        r"""
        Print a textual description to stdout.

        This method is mostly used for doctests.

        EXAMPLES::

            sage: print polytopes.n_cube(2).plot().description()
            Polygon defined by 4 points: [(1.0, 1.0), (-1.0, 1.0), (-1.0, -1.0), (1.0, -1.0)]
            Line defined by 2 points: [(-1.0, -1.0), (-1.0, 1.0)]
            Line defined by 2 points: [(-1.0, -1.0), (1.0, -1.0)]
            Line defined by 2 points: [(-1.0, 1.0), (1.0, 1.0)]
            Line defined by 2 points: [(1.0, -1.0), (1.0, 1.0)]
            Point set defined by 4 point(s): [(-1.0, -1.0), (-1.0, 1.0), (1.0, -1.0), (1.0, 1.0)]
        """
        data = []
        for g in self:
            g_zorder = g.options().get('zorder', 0)
            if hasattr(g, 'xdata'):
                g_str = '{0}:\t{1}'.format(g, zip(g.xdata, g.ydata))
            else:
                g_str = repr(g)
            data.append([g_zorder, g_str, g])
        data.sort()
        return '\n'.join(g[1] for g in data)


class GraphicsArray(SageObject):
    """
    GraphicsArray takes a (`m` x `n`) list of lists of
    graphics objects and plots them all on one canvas.

    .. automethod:: _graphics_
    """
    def __init__(self, array):
        """
        Constructor for ``GraphicsArray`` class.  Normally used only
        via :func:`graphics_array` function.

        INPUT: a list or list of lists/tuples, all of which are graphics objects

        EXAMPLES::

            sage: L = [plot(sin(k*x),(x,-pi,pi)) for k in range(10)]
            sage: G = graphics_array(L)
            sage: G.ncols()
            10
            sage: M = [[plot(x^2)],[plot(x^3)]]
            sage: H = graphics_array(M)
            sage: str(H[1])
            'Graphics object consisting of 1 graphics primitive'

        TESTS::

            sage: L = [[plot(sin),plot(cos)],[plot(tan)]]
            sage: graphics_array(L)
            Traceback (most recent call last):
            ...
            TypeError: array (=[[Graphics object consisting of 1 graphics primitive, Graphics object consisting of 1 graphics primitive], [Graphics object consisting of 1 graphics primitive]]) must be a list of lists of Graphics objects
            sage: G = plot(x,(x,0,1))
            sage: graphics_array(G)
            Traceback (most recent call last):
            ...
            TypeError: array (=Graphics object consisting of 1 graphics primitive) must be a list of lists of Graphics objects
            sage: G = [[plot(x,(x,0,1)),x]]
            sage: graphics_array(G)
            Traceback (most recent call last):
            ...
            TypeError: every element of array must be a Graphics object
        """
        if not isinstance(array, (list, tuple)):
            raise TypeError("array (=%s) must be a list of lists of Graphics objects"%(array))
        array = list(array)
        self._glist = []
        self._rows = len(array)
        if self._rows > 0:
            if not isinstance(array[0], (list, tuple)):
                array = [array]
                self._rows = 1
            self._cols = len(array[0])
        else:
            self._cols = 0
        self._dims = self._rows*self._cols
        for row in array: #basically flatten the list
            if not isinstance(row, (list, tuple)) or len(row) != self._cols:
                raise TypeError("array (=%s) must be a list of lists of Graphics objects"%(array))
            for g in row:
                if not isinstance(g, Graphics):
                    raise TypeError("every element of array must be a Graphics object")
                self._glist.append(g)
        self._figsize = None

    def _repr_(self):
        """
        Representation of the graphics array.

        EXAMPLES::

            sage: R = rainbow(6)
            sage: L = [plot(x^n,(x,0,1),color=R[n]) for n in range(6)]
            sage: graphics_array(L,2,3)
            Graphics Array of size 2 x 3
        """
        return self.__str__()

    def _graphics_(self, mime_types=None, figsize=None, dpi=None):
        """
        Magic graphics method.

        See :meth:`sage.plot.graphics.Graphics._graphics_` for details.

        EXAMPLES::

            sage: from sage.plot.graphics import GraphicsArray
            sage: g = GraphicsArray([])
            sage: g._graphics_()
            Graphics file image/png
            sage: g._graphics_(mime_types={'foo/bar'}) is None
            True
        """
        from sage.structure.graphics_file import Mime, graphics_from_save
        preference = [Mime.PNG, Mime.SVG, Mime.JPG, Mime.PDF]
        return graphics_from_save(self.save, preference,
                                  allowed_mime_types=mime_types, 
                                  figsize=figsize, dpi=dpi)

    def __str__(self):
        """
        String representation of the graphics array.

        EXAMPLES::

            sage: R = rainbow(6)
            sage: L = [plot(x^n,(x,0,1),color=R[n]) for n in range(6)]
            sage: G = graphics_array(L,2,3)
            sage: G.__str__()
            'Graphics Array of size 2 x 3'
            sage: str(G)
            'Graphics Array of size 2 x 3'
        """
        return "Graphics Array of size %s x %s"%(self._rows, self._cols)

    def nrows(self):
        """
        Number of rows of the graphics array.

        EXAMPLES::

            sage: R = rainbow(6)
            sage: L = [plot(x^n,(x,0,1),color=R[n]) for n in range(6)]
            sage: G = graphics_array(L,2,3)
            sage: G.nrows()
            2
            sage: graphics_array(L).nrows()
            1
        """
        return self._rows

    def ncols(self):
        """
        Number of columns of the graphics array.

        EXAMPLES::

            sage: R = rainbow(6)
            sage: L = [plot(x^n,(x,0,1),color=R[n]) for n in range(6)]
            sage: G = graphics_array(L,2,3)
            sage: G.ncols()
            3
            sage: graphics_array(L).ncols()
            6
        """
        return self._cols

    def __getitem__(self, i):
        """
        Return the ``i``th element of the list of graphics
        in the (flattened) array.

        EXAMPLES:

        We can access and view individual plots::

            sage: M = [[plot(x^2)],[plot(x^3)]]
            sage: H = graphics_array(M)
            sage: H[1]
            Graphics object consisting of 1 graphics primitive

        They can also be represented::

            sage: str(H[1])
            'Graphics object consisting of 1 graphics primitive'

        Another example::

            sage: L = [plot(sin(k*x),(x,-pi,pi))+circle((k,k),1,color='red') for k in range(10)]
            sage: G = graphics_array(L,5,2)
            sage: str(G[3])
            'Graphics object consisting of 2 graphics primitives'
            sage: G[3]
            Graphics object consisting of 2 graphics primitives
        """
        i = int(i)
        return self._glist[i]

    def __setitem__(self, i, g):
        """
        Set the ``i``th element of the list of graphics
        in the (flattened) array.

        EXAMPLES::

            sage: M = [[plot(x^2)],[plot(x^3)]]
            sage: H = graphics_array(M)
            sage: str(H[1])
            'Graphics object consisting of 1 graphics primitive'

        We can check this is one primitive::

            sage: H[1] # the plot of x^3
            Graphics object consisting of 1 graphics primitive

        Now we change it::

            sage: H[1] = circle((1,1),2)+points([(1,2),(3,2),(5,5)],color='purple')
            sage: str(H[1])
            'Graphics object consisting of 2 graphics primitives'

        And we visually check that it's different::

            sage: H[1] # a circle and some purple points
            Graphics object consisting of 2 graphics primitives
        """
        i = int(i)
        self._glist[i] = g

    def _set_figsize_(self, ls):
        """
        Set the figsize of all plots in the array.

        This is normally only used via the ``figsize`` keyword in
        :meth:`save` or :meth:`show`.

        EXAMPLES::

            sage: L = [plot(sin(k*x),(x,-pi,pi)) for k in [1..3]]
            sage: G = graphics_array(L)
            sage: G.show(figsize=[5,3])  # smallish and compact

        ::

            sage: G.show(figsize=[10,20])  # bigger and tall and thin; long time (2s on sage.math, 2012)

        ::

            sage: G.show(figsize=8)  # figure as a whole is a square
        """
        # if just one number is passed in for figsize, as documented
        if not isinstance(ls,list):
            ls = [ls,ls]
        # now the list is a list
        m = int(ls[0])
        n = int(ls[1])
        self._figsize = [m,n]

    def __len__(self):
        """
        Total number of elements of the graphics array.

        EXAMPLES::

            sage: R = rainbow(6)
            sage: L = [plot(x^n,(x,0,1),color=R[n]) for n in range(6)]
            sage: G = graphics_array(L,2,3)
            sage: G.ncols()
            3
            sage: graphics_array(L).ncols()
            6
        """
        return len(self._glist)

# This does not work, and can never have worked!
# To make this work, one would also change the
# dimensions of the array, but it's not clear there
# is a canonical way to do this.
#
#    def append(self, g):
#        """
#        Appends a graphic to the array.
#        """
#        self._glist.append(g)

    def append(self, g):
        """
        Appends a graphic to the array.  Currently
        not implemented.

        TESTS::

            sage: from sage.plot.graphics import GraphicsArray
            sage: G = GraphicsArray([plot(sin),plot(cos)])
            sage: G.append(plot(tan))
            Traceback (most recent call last):
            ...
            NotImplementedError: Appending to a graphics array is not yet implemented
        """
        raise NotImplementedError('Appending to a graphics array is not yet implemented')


    def save(self, filename=None, dpi=DEFAULT_DPI, figsize=None, axes=None,
             **kwds):
        r"""
        Save the ``graphics_array`` to a png called ``filename``.

        We loop over all graphics objects in the array and add them to
        a subplot and then render that.

        INPUT:

        -  ``filename`` - (default: None) string

        -  ``dpi`` - dots per inch

        -  ``figsize`` - width or [width, height] See documentation
           for :meth:`sage.plot.graphics.Graphics.show` for more details.

        -  ``axes`` - (default: True)

        EXAMPLES::

            sage: F = tmp_filename(ext='.png')
            sage: L = [plot(sin(k*x),(x,-pi,pi)) for k in [1..3]]
            sage: G = graphics_array(L)
            sage: G.save(F, dpi=500, axes=False)  # long time (6s on sage.math, 2012)

        TESTS::

            sage: graphics_array([]).save()
            sage: graphics_array([[]]).save()
        """
        if figsize is not None:
            self._set_figsize_(figsize)
        if filename is None:
            filename = graphics_filename()

        #glist is a list of Graphics objects:
        glist = self._glist
        rows = self._rows
        cols = self._cols
        dims = self._dims
        if rows == 0 or cols == 0:
            glist = [Graphics()]
            rows = cols = dims = 1
        #make a blank matplotlib Figure:
        from matplotlib.figure import Figure
        figure = Figure(self._figsize)
        global do_verify
        do_verify = True
        for i,g in zip(range(1, dims+1), glist):
            subplot = figure.add_subplot(rows, cols, i)
            g.matplotlib(filename, figure=figure, sub=subplot,
                         verify=do_verify, axes = axes, **kwds)
        g.save(filename, dpi=dpi, figure=figure, sub=subplot,
               verify=do_verify, axes = axes, **kwds)

    def save_image(self, filename=None, *args, **kwds):
        r"""
        Save an image representation of self.  The image type is
        determined by the extension of the filename.  For example,
        this could be ``.png``, ``.jpg``, ``.gif``, ``.pdf``,
        ``.svg``.  Currently this is implemented by calling the
        :meth:`save` method of self, passing along all arguments and
        keywords.

        .. NOTE::

            Not all image types are necessarily implemented for all
            graphics types.  See :meth:`save` for more details.

        EXAMPLES::

            sage: plots = [[plot(m*cos(x + n*pi/4), (x,0, 2*pi)) for n in range(3)] for m in range(1,3)]
            sage: G = graphics_array(plots)
            sage: G.save_image(tmp_filename()+'.png')
        """
        self.save(filename, *args, **kwds)

    def _latex_(self, dpi=DEFAULT_DPI, figsize=None, axes=None, **args):
        """
        Return a string plotting ``self`` with PGF.

        INPUT:

        All keyword arguments will be passed to the plotter.

        OUTPUT:

        A string of PGF commands to plot ``self``

        EXAMPLES::

            sage: A = graphics_array([[plot(sin), plot(cos)],
            ....:   [plot(tan), plot(sec)]])
            sage: A._latex_()     # not tested
            '%% Creator: Matplotlib, PGF backend...
        """
        tmpfilename = tmp_filename(ext='.pgf')
        self.save(filename=tmpfilename, **args)
        with open(tmpfilename, "r") as tmpfile:
                latex_list = tmpfile.readlines()
        return ''.join(latex_list)

    def show(self, filename=None, dpi=DEFAULT_DPI, figsize=None,
             axes=None, **kwds):
        r"""
        Show this graphics array using the default viewer.

        OPTIONAL INPUT:

        -  ``filename`` - (default: None) string

        -  ``dpi`` - dots per inch

        -  ``figsize`` - width or [width, height]  See the
           documentation for :meth:`sage.plot.graphics.Graphics.show`
           for more information.

        -  ``axes`` - (default: True)

        -  ``fontsize`` - positive integer

        -  ``frame`` - (default: False) draw a frame around the
           image

        EXAMPLES:

        This draws a graphics array with four trig plots and no
        axes in any of the plots::

            sage: G = graphics_array([[plot(sin), plot(cos)], [plot(tan), plot(sec)]])
            sage: G.show(axes=False)
        """
        if filename is None:
            filename = graphics_filename()
        self.save(filename, dpi=dpi, figsize=figsize, axes=axes, **kwds)
<<<<<<< HEAD
        gfx = GraphicsFile(filename, mime_type='image/png')
        gfx.launch_viewer()
=======
        if not sage.doctest.DOCTEST_MODE and not sage.plot.plot.EMBEDDED_MODE:
            os.system('%s %s 2>/dev/null 1>/dev/null &'%(
                         sage.misc.viewer.png_viewer(), filename))
>>>>>>> e2757c27
<|MERGE_RESOLUTION|>--- conflicted
+++ resolved
@@ -3576,11 +3576,5 @@
         if filename is None:
             filename = graphics_filename()
         self.save(filename, dpi=dpi, figsize=figsize, axes=axes, **kwds)
-<<<<<<< HEAD
         gfx = GraphicsFile(filename, mime_type='image/png')
-        gfx.launch_viewer()
-=======
-        if not sage.doctest.DOCTEST_MODE and not sage.plot.plot.EMBEDDED_MODE:
-            os.system('%s %s 2>/dev/null 1>/dev/null &'%(
-                         sage.misc.viewer.png_viewer(), filename))
->>>>>>> e2757c27
+        gfx.launch_viewer()