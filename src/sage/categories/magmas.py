r"""
Magmas
"""
#*****************************************************************************
#  Copyright (C) 2010 Nicolas M. Thiery <nthiery at users.sf.net>
#
#  Distributed under the terms of the GNU General Public License (GPL)
#                  http://www.gnu.org/licenses/
#******************************************************************************

from sage.misc.cachefunc import cached_method
from sage.misc.lazy_import import LazyImport
from sage.misc.abstract_method import abstract_method
from sage.categories.subquotients import SubquotientsCategory
from sage.categories.cartesian_product import CartesianProductsCategory
from sage.categories.algebra_functor import AlgebrasCategory
from sage.categories.category_with_axiom import CategoryWithAxiom
from sage.categories.category_singleton import Category_singleton
from sage.categories.sets_cat import Sets
from sage.categories.realizations import RealizationsCategory
from sage.structure.element import have_same_parent

class Magmas(Category_singleton):
    """
    The category of (multiplicative) magmas.

    A magma is a set with a binary operation `*`.

    EXAMPLES::

        sage: Magmas()
        Category of magmas
        sage: Magmas().super_categories()
        [Category of sets]
        sage: Magmas().all_super_categories()
        [Category of magmas, Category of sets,
         Category of sets with partial maps, Category of objects]

    The following axioms are defined by this category::

        sage: Magmas().Associative()
        Category of semigroups
        sage: Magmas().Unital()
        Category of unital magmas
        sage: Magmas().Commutative()
        Category of commutative magmas
        sage: Magmas().Unital().Inverse()
        Category of inverse unital magmas
        sage: Magmas().Associative()
        Category of semigroups
        sage: Magmas().Associative().Unital()
        Category of monoids
        sage: Magmas().Associative().Unital().Inverse()
        Category of groups

    TESTS::

        sage: C = Magmas()
        sage: TestSuite(C).run()
    """
    def super_categories(self):
        """
        EXAMPLES::

            sage: Magmas().super_categories()
            [Category of sets]
        """
        return [Sets()]

    class SubcategoryMethods:

        @cached_method
        def Associative(self):
            """
            Return the full subcategory of the associative objects
            of ``self``.

            A (multiplicative) :class:`magma Magmas` `M` is
            *associative* if, for all `x,y,z\in M`,

            .. MATH:: x * (y * z) = (x * y) * z

            .. SEEALSO:: :wikipedia:`Associative_property`

            EXAMPLES::

                sage: Magmas().Associative()
                Category of semigroups

            TESTS::

                sage: TestSuite(Magmas().Associative()).run()
                sage: Rings().Associative.__module__
                'sage.categories.magmas'
            """
            return self._with_axiom('Associative')

        @cached_method
        def Commutative(self):
            """
            Return the full subcategory of the commutative objects
            of ``self``.

            A (multiplicative) :class:`magma Magmas` `M` is
            *commutative* if, for all `x,y\in M`,

            .. MATH:: x * y = y * x

            .. SEEALSO:: :wikipedia:`Commutative_property`

            EXAMPLES::

                sage: Magmas().Commutative()
                Category of commutative magmas
                sage: Monoids().Commutative()
                Category of commutative monoids

            TESTS::

                sage: TestSuite(Magmas().Commutative()).run()
                sage: Rings().Commutative.__module__
                'sage.categories.magmas'
            """
            return self._with_axiom('Commutative')

        @cached_method
        def Unital(self):
            r"""
            Return the subcategory of the unital objects of ``self``.

            A (multiplicative) :class:`magma Magmas` `M` is *unital*
            if it admits an element `1`, called *unit*, such that for
            all `x\in M`,

            .. MATH:: 1 * x = x * 1 = x

            This element is necessarily unique, and should be provided
            as ``M.one()``.

            .. SEEALSO:: :wikipedia:`Unital_magma#unital`

            EXAMPLES::

                sage: Magmas().Unital()
                Category of unital magmas
                sage: Semigroups().Unital()
                Category of monoids
                sage: Monoids().Unital()
                Category of monoids
                sage: from sage.categories.associative_algebras import AssociativeAlgebras
                sage: AssociativeAlgebras(QQ).Unital()
                Category of algebras over Rational Field

            TESTS::

                sage: TestSuite(Magmas().Unital()).run()
                sage: Semigroups().Unital.__module__
                'sage.categories.magmas'
            """
            return self._with_axiom("Unital")

        @cached_method
        def FinitelyGeneratedAsMagma(self):
            r"""
            Return the subcategory of the objects of ``self`` that are
            endowed with a distinguished finite set of
            (multiplicative) magma generators.

            A set `S` of elements of a multiplicative magma form a
            *set of generators* if any element of the magma can be
            expressed recursively from elements of `S` and products
            thereof.

            It is not imposed that morphisms shall preserve the
            distinguished set of generators; hence this is a full
            subcategory.

            .. SEEALSO:: :wikipedia:`Unital_magma#unital`

            EXAMPLES::

                sage: Magmas().FinitelyGeneratedAsMagma()
                Category of finitely generated magmas

            Being finitely generated does depend on the structure: for
            a ring, being finitely generated as a magma, as an
            additive magma, or as a ring are different concepts. Hence
            the name of this axiom is explicit::

                sage: Rings().FinitelyGeneratedAsMagma()
                Category of finitely generated as magma rings

            On the other hand, it does not depend on the
            multiplicative structure: for example a group is finitely
            generated if and only if it is finitely generated as a
            magma. A short hand is provided when there is no
            ambiguity, and the output tries to reflect that::

                sage: Semigroups().FinitelyGenerated()
                Category of finitely generated semigroups
                sage: Groups().FinitelyGenerated()
                Category of finitely generated groups

                sage: Semigroups().FinitelyGenerated().axioms()
                frozenset({'Associative', 'FinitelyGeneratedAsMagma'})

            Note that the set of generators may depend on the actual
            category; for example, in a group, one can often use less
            generators since it is allowed to take inverses.

            TESTS::

                sage: TestSuite(Magmas().FinitelyGeneratedAsMagma()).run()
                sage: Semigroups().FinitelyGeneratedAsMagma.__module__
                'sage.categories.magmas'
            """
            return self._with_axiom("FinitelyGeneratedAsMagma")

        @cached_method
        def FinitelyGenerated(self):
            r"""
            Return the subcategory of the objects of ``self`` that are
            endowed with a distinguished finite set of
            (multiplicative) magma generators.

            EXAMPLES:

            This is a shorthand for :meth:`FinitelyGeneratedAsMagma`,
            which see::

                sage: Magmas().FinitelyGenerated()
                Category of finitely generated magmas
                sage: Semigroups().FinitelyGenerated()
                Category of finitely generated semigroups
                sage: Groups().FinitelyGenerated()
                Category of finitely generated groups

            An error is raised if this is ambiguous::

                sage: (Magmas() & AdditiveMagmas()).FinitelyGenerated()
                Traceback (most recent call last):
                ...
                ValueError: FinitelyGenerated is ambiguous for
                Join of Category of magmas and Category of additive magmas.
                Please use explicitly one of the FinitelyGeneratedAsXXX methods

            .. NOTE::

                Checking that there is no ambiguity currently assumes
                that all the other "finitely generated" axioms involve
                an additive structure. As of Sage 6.4, this is
                correct.

<<<<<<< HEAD
                The use of this shorthand should be reserved to casual
=======
                The use of this shorthand should be reserved for casual
>>>>>>> 71b36dad
                interactive use or when there is no risk of ambiguity.
                """
            from sage.categories.additive_magmas import AdditiveMagmas
            if self.is_subcategory(AdditiveMagmas()):
                raise ValueError("FinitelyGenerated is ambiguous for {}.\nPlease use explicitly one of the FinitelyGeneratedAsXXX methods".format(self))
            return self.FinitelyGeneratedAsMagma()

        @cached_method
        def Distributive(self):
            """
            Return the full subcategory of the objects of ``self``
            where `*` is distributive on `+`.

            INPUT:

            - ``self`` -- a subcategory of :class:`Magmas`
              and :class:`AdditiveMagmas`

            Given that Sage does not yet know that the category
            :class:`MagmasAndAdditiveMagmas` is the intersection of
            the categories :class:`Magmas` and
            :class:`AdditiveMagmas`, the method
            :meth:`MagmasAndAdditiveMagmas.SubcategoryMethods.Distributive`
            is not available, as would be desirable, for this intersection.

            This method is a workaround. It checks that ``self`` is a
            subcategory of both :class:`Magmas` and
            :class:`AdditiveMagmas` and upgrades it to a subcategory
            of :class:`MagmasAndAdditiveMagmas` before applying the
            axiom. It complains overwise, since the ``Distributive``
            axiom does not make sense for a plain magma.

            EXAMPLES::

                sage: (Magmas() & AdditiveMagmas()).Distributive()
                Category of distributive magmas and additive magmas
                sage: (Monoids() & CommutativeAdditiveGroups()).Distributive()
                Category of rings

                sage: Magmas().Distributive()
                Traceback (most recent call last):
                ...
                ValueError: The distributive axiom only makes sense on a magma which is simultaneously an additive magma
                sage: Semigroups().Distributive()
                Traceback (most recent call last):
                ...
                ValueError: The distributive axiom only makes sense on a magma which is simultaneously an additive magma

            TESTS::

                sage: Semigroups().Distributive.__module__
                'sage.categories.magmas'
                sage: Rings().Distributive.__module__
                'sage.categories.magmas_and_additive_magmas'
            """
            from additive_magmas import AdditiveMagmas
            if not self.is_subcategory(AdditiveMagmas()):
                raise ValueError("The distributive axiom only makes sense on a magma which is simultaneously an additive magma")
            from magmas_and_additive_magmas import MagmasAndAdditiveMagmas
            return (self & MagmasAndAdditiveMagmas()).Distributive()

    Associative = LazyImport('sage.categories.semigroups', 'Semigroups', at_startup=True)
    FinitelyGeneratedAsMagma = LazyImport('sage.categories.finitely_generated_magmas', 'FinitelyGeneratedMagmas')

    class Algebras(AlgebrasCategory):

        def extra_super_categories(self):
            """
            EXAMPLES:

                sage: Magmas().Commutative().Algebras(QQ).extra_super_categories()
                [Category of commutative magmas]

            This implements the fact that the algebra of a commutative
            magma is commutative::

                sage: Magmas().Commutative().Algebras(QQ).super_categories()
                [Category of magma algebras over Rational Field, Category of commutative magmas]

            In particular, commutative monoid algebras are
            commutative algebras::

                sage: Monoids().Commutative().Algebras(QQ).is_subcategory(Algebras(QQ).Commutative())
                True
            """
            from sage.categories.magmatic_algebras import MagmaticAlgebras
            return [MagmaticAlgebras(self.base_ring())]

    class Commutative(CategoryWithAxiom):

        class ParentMethods:
            def is_commutative(self):
                """
                Return ``True``, since commutative magmas are commutative.

                EXAMPLES::

                    sage: Parent(QQ,category=CommutativeRings()).is_commutative()
                    True
                """
                return True

        class Algebras(AlgebrasCategory):

            def extra_super_categories(self):
                """
                EXAMPLES:

                    sage: Magmas().Commutative().Algebras(QQ).extra_super_categories()
                    [Category of commutative magmas]

                This implements the fact that the algebra of a commutative
                magma is commutative::

                    sage: Magmas().Commutative().Algebras(QQ).super_categories()
                    [Category of magma algebras over Rational Field,
                     Category of commutative magmas]

                In particular, commutative monoid algebras are
                commutative algebras::

                    sage: Monoids().Commutative().Algebras(QQ).is_subcategory(Algebras(QQ).Commutative())
                    True
                """
                return [Magmas().Commutative()]

    class Unital(CategoryWithAxiom):

        def additional_structure(self):
            r"""
            Return ``self``.

            Indeed, the category of unital magmas defines an
            additional structure, namely the unit of the magma which
            shall be preserved by morphisms.

            .. SEEALSO:: :meth:`Category.additional_structure`

            EXAMPLES::

                sage: Magmas().Unital().additional_structure()
                Category of unital magmas
            """
            return self

        class ParentMethods:
            @cached_method
            def one(self):
                r"""
                Return the unit of the monoid, that is the unique neutral
                element for `*`.

                .. NOTE::

                   The default implementation is to coerce `1` into ``self``.
                   It is recommended to override this method because the
                   coercion from the integers:

                    - is not always meaningful (except for `1`);
                    - often uses ``self.one()``.

                EXAMPLES::

                    sage: M = Monoids().example(); M
                    An example of a monoid: the free monoid generated by ('a', 'b', 'c', 'd')
                    sage: M.one()
                    ''
                """
                return self(1)

            def _test_one(self, **options):
                r"""
                Test that ``self.one()`` is an element of ``self`` and is
                neutral for the operation ``*``.

                INPUT:

                - ``options`` -- any keyword arguments accepted by :meth:`_tester`

                EXAMPLES:

                By default, this method tests only the elements returned by
                ``self.some_elements()``::

                    sage: S = Monoids().example()
                    sage: S._test_one()

                However, the elements tested can be customized with the
                ``elements`` keyword argument::

                    sage: S._test_one(elements = (S('a'), S('b')))

                See the documentation for :class:`TestSuite` for more information.
                """
                tester = self._tester(**options)
                one = self.one()
                tester.assert_(self.is_parent_of(one))
                for x in tester.some_elements():
                    tester.assert_(x * one == x)
                    tester.assert_(one * x == x)
                # Check that one is immutable by asking its hash;
                tester.assertEqual(type(one.__hash__()), int)
                tester.assertEqual(one.__hash__(), one.__hash__())

        class SubcategoryMethods:

            @cached_method
            def Inverse(self):
                r"""
                Return the full subcategory of the inverse objects of ``self``.

                An inverse :class:` (multiplicative) magma <Magmas>`
                is a :class:`unital magma <Magmas.Unital>` such that
                every element admits both an inverse on the left and
                on the right. Such a magma is also called a *loop*.

                .. SEEALSO::

                    :wikipedia:`Inverse_element`, :wikipedia:`Quasigroup`

                EXAMPLES::

                    sage: Magmas().Unital().Inverse()
                    Category of inverse unital magmas
                    sage: Monoids().Inverse()
                    Category of groups

                TESTS::

                    sage: TestSuite(Magmas().Unital().Inverse()).run()
                    sage: Algebras(QQ).Inverse.__module__
                    'sage.categories.magmas'
                """
                return self._with_axiom("Inverse")

        class Inverse(CategoryWithAxiom):
            class CartesianProducts(CartesianProductsCategory):
                def extra_super_categories(self):
                    """
                    Implement the fact that a cartesian product of magmas with
                    inverses is a magma with inverse.

                    EXAMPLES::

                        sage: C = Magmas().Unital().Inverse().CartesianProducts()
                        sage: C.extra_super_categories();
                        [Category of inverse unital magmas]
                        sage: sorted(C.axioms())
                        ['Inverse', 'Unital']
                    """
                    return [Magmas().Unital().Inverse()]

        class CartesianProducts(CartesianProductsCategory):
            def extra_super_categories(self):
                """
                Implement the fact that a cartesian product of unital magmas is
                a unital magma

                EXAMPLES::

                    sage: C = Magmas().Unital().CartesianProducts()
                    sage: C.extra_super_categories();
                    [Category of unital magmas]
                    sage: C.axioms()
                    frozenset({'Unital'})

                    sage: Monoids().CartesianProducts().is_subcategory(Monoids())
                    True
                """
                return [Magmas().Unital()]

            class ParentMethods:

                @cached_method
                def one(self):
                    """
                    Return the unit of this cartesian product.

                    It is built from the units for the cartesian factors of ``self``.

                    EXAMPLES::

                        sage: cartesian_product([QQ, ZZ, RR]).one()
                        (1, 1, 1.00000000000000)
                    """
                    return self._cartesian_product_of_elements(
                        _.one() for _ in self.cartesian_factors())

            class ElementMethods:
                def __invert__(self):
                    r"""
                    Return the inverse of ``self``, if it exists.

                    The inverse is computed by inverting each
                    cartesian factor and attempting to convert the
                    result back to the original parent.

                    For example, if one of the cartesian factor is an
                    element ``x`` of `\ZZ`, the result of ``~x`` is in
                    `\QQ`. So we need to convert it back to `\ZZ`. As
                    a side effect, this checks that ``x`` is indeed
                    invertible in `\ZZ`.

                    If needed an optimized version without this
                    conversion could be implemented in
                    :class:`Magmas.Unital.Inverse.ElementMethods`.

                    EXAMPLES::

                        sage: C = cartesian_product([QQ, ZZ, RR, GF(5)])
                        sage: c = C([2,-1,2,2]); c
                        (2, -1, 2.00000000000000, 2)
                        sage: ~c
                        (1/2, -1, 0.500000000000000, 3)

                    This fails as soon as one of the entries is not
                    invertible::

                        sage: ~C([0,2,2,2])
                        Traceback (most recent call last):
                        ...
                        ZeroDivisionError: rational division by zero

                        sage: ~C([2,2,2,2])
                        Traceback (most recent call last):
                        ...
                        TypeError: no conversion of this rational to integer
                    """
                    # variant without coercion:
                    # return self.parent()._cartesian_product_of_elements(
                    return self.parent()(
                        ~x for x in self.cartesian_factors())

        class Algebras(AlgebrasCategory):

            def extra_super_categories(self):
                """
                EXAMPLES:

                    sage: Magmas().Commutative().Algebras(QQ).extra_super_categories()
                    [Category of commutative magmas]

                This implements the fact that the algebra of a
                commutative magma is commutative::

                    sage: Magmas().Commutative().Algebras(QQ).super_categories()
                    [Category of magma algebras over Rational Field,
                     Category of commutative magmas]

                In particular, commutative monoid algebras are
                commutative algebras::

                    sage: Monoids().Commutative().Algebras(QQ).is_subcategory(Algebras(QQ).Commutative())
                    True
                """
                return [Magmas().Unital()]

    class ParentMethods:

        def product(self, x, y):
            """
            The binary multiplication of the magma.

            INPUT:

            - ``x``, ``y`` -- elements of this magma

            OUTPUT:

            - an element of the magma (the product of ``x`` and ``y``)

            EXAMPLES::

                sage: S = Semigroups().example("free")
                sage: x = S('a'); y = S('b')
                sage: S.product(x, y)
                'ab'

            A parent in ``Magmas()`` must either implement
            :meth:`.product` in the parent class or ``_mul_`` in the
            element class. By default, the addition method on elements
            ``x._mul_(y)`` calls ``S.product(x,y)``, and reciprocally.

            As a bonus, ``S.product`` models the binary function from
            ``S`` to ``S``::

                sage: bin = S.product
                sage: bin(x,y)
                'ab'

            Currently, ``S.product`` is just a bound method::

                sage: bin
                <bound method FreeSemigroup_with_category.product of An example of a semigroup: the free semigroup generated by ('a', 'b', 'c', 'd')>

            When Sage will support multivariate morphisms, it will be
            possible, and in fact recommended, to enrich ``S.product``
            with extra mathematical structure. This will typically be
            implemented using lazy attributes.::

                sage: bin                 # todo: not implemented
                Generic binary morphism:
                From: (S x S)
                To:   S
            """
            return x._mul_(y)

        product_from_element_class_mul = product

        def __init_extra__(self):
            """
                sage: S = Semigroups().example("free")
                sage: S('a') * S('b') # indirect doctest
                'ab'
                sage: S('a').__class__._mul_ == S('a').__class__._mul_parent
                True
            """
            # This should instead register the multiplication to the coercion model
            # But this is not yet implemented in the coercion model
            #
            # Trac ticket #11900: The following used to test whether
            # self.product != self.product_from_element_class_mul. But
            # that is, of course, a bug. Namely otherwise, if the parent
            # has an optimized `product` then its elements will *always* use
            # a slow generic `_mul_`.
            #
            # So, in addition, it should be tested whether the element class exists
            # *and* has a custom _mul_, because in this case it must not be overridden.
            if (self.product.__func__ == self.product_from_element_class_mul.__func__):
                return
            if not (hasattr(self, "element_class") and hasattr(self.element_class, "_mul_parent")):
                return
            E = self.element_class
            if hasattr(E._mul_,'__func__'):
                try:
                    el_class_mul = self.category().element_class._mul_.__func__
                except AttributeError: # abstract method
                    return
                if E._mul_.__func__ is el_class_mul:
                    # self.product is custom, thus, we rely on it
                    E._mul_ = E._mul_parent
            else: # E._mul_ has so far been abstract
                E._mul_ = E._mul_parent

        def multiplication_table(self, names='letters', elements=None):
            r"""
            Returns a table describing the multiplication operation.

            .. note:: The order of the elements in the row and column
              headings is equal to the order given by the table's
              :meth:`~sage.matrix.operation_table.OperationTable.list`
              method.  The association can also be retrieved with the
              :meth:`~sage.matrix.operation_table.OperationTable.dict`
              method.

            INPUTS:

            - ``names`` - the type of names used

              * ``'letters'`` - lowercase ASCII letters are used
                for a base 26 representation of the elements'
                positions in the list given by
                :meth:`~sage.matrix.operation_table.OperationTable.column_keys`,
                padded to a common width with leading 'a's.
              * ``'digits'`` - base 10 representation of the
                elements' positions in the list given by
                :meth:`~sage.matrix.operation_table.OperationTable.column_keys`,
                padded to a common width with leading zeros.
              * ``'elements'`` - the string representations
                of the elements themselves.
              * a list - a list of strings, where the length
                of the list equals the number of elements.
            - ``elements`` - default = ``None``.  A list of
              elements of the magma, in forms that can be
              coerced into the structure, eg. their string
              representations. This may be used to impose an
              alternate ordering on the elements, perhaps when
              this is used in the context of a particular structure.
              The default is to use whatever ordering the ``S.list``
              method returns. Or the ``elements`` can be a subset
              which is closed under the operation. In particular,
              this can be used when the base set is infinite.

            OUTPUT:
            The multiplication table as an object of the class
            :class:`~sage.matrix.operation_table.OperationTable`
            which defines several methods for manipulating and
            displaying the table.  See the documentation there
            for full details to supplement the documentation
            here.

            EXAMPLES:

            The default is to represent elements as lowercase
            ASCII letters.  ::

                sage: G=CyclicPermutationGroup(5)
                sage: G.multiplication_table()
                *  a b c d e
                 +----------
                a| a b c d e
                b| b c d e a
                c| c d e a b
                d| d e a b c
                e| e a b c d

            All that is required is that an algebraic structure
            has a multiplication defined.  A
            :class:`~sage.categories.examples.finite_semigroups.LeftRegularBand`
            is an example of a finite semigroup.  The ``names`` argument allows
            displaying the elements in different ways.  ::

                sage: from sage.categories.examples.finite_semigroups import LeftRegularBand
                sage: L=LeftRegularBand(('a','b'))
                sage: T=L.multiplication_table(names='digits')
                sage: T.column_keys()
                ('a', 'b', 'ab', 'ba')
                sage: T
                *  0 1 2 3
                 +--------
                0| 0 2 2 2
                1| 3 1 3 3
                2| 2 2 2 2
                3| 3 3 3 3

            Specifying the elements in an alternative order can provide
            more insight into how the operation behaves.  ::

                sage: L=LeftRegularBand(('a','b','c'))
                sage: elts = sorted(L.list())
                sage: L.multiplication_table(elements=elts)
                *  a b c d e f g h i j k l m n o
                 +------------------------------
                a| a b c d e b b c c c d d e e e
                b| b b c c c b b c c c c c c c c
                c| c c c c c c c c c c c c c c c
                d| d e e d e e e e e e d d e e e
                e| e e e e e e e e e e e e e e e
                f| g g h h h f g h i j i j j i j
                g| g g h h h g g h h h h h h h h
                h| h h h h h h h h h h h h h h h
                i| j j j j j i j j i j i j j i j
                j| j j j j j j j j j j j j j j j
                k| l m m l m n o o n o k l m n o
                l| l m m l m m m m m m l l m m m
                m| m m m m m m m m m m m m m m m
                n| o o o o o n o o n o n o o n o
                o| o o o o o o o o o o o o o o o

            The ``elements`` argument can be used to provide
            a subset of the elements of the structure.  The subset
            must be closed under the operation.  Elements need only
            be in a form that can be coerced into the set.  The
            ``names`` argument can also be used to request that
            the elements be represented with their usual string
            representation.  ::

                sage: L=LeftRegularBand(('a','b','c'))
                sage: elts=['a', 'c', 'ac', 'ca']
                sage: L.multiplication_table(names='elements', elements=elts)
                   *   'a'  'c' 'ac' 'ca'
                    +--------------------
                 'a'|  'a' 'ac' 'ac' 'ac'
                 'c'| 'ca'  'c' 'ca' 'ca'
                'ac'| 'ac' 'ac' 'ac' 'ac'
                'ca'| 'ca' 'ca' 'ca' 'ca'

            The table returned can be manipulated in various ways.  See
            the documentation for
            :class:`~sage.matrix.operation_table.OperationTable` for more
            comprehensive documentation. ::

                sage: G=AlternatingGroup(3)
                sage: T=G.multiplication_table()
                sage: T.column_keys()
                ((), (1,2,3), (1,3,2))
                sage: sorted(T.translation().items())
                [('a', ()), ('b', (1,2,3)), ('c', (1,3,2))]
                sage: T.change_names(['x', 'y', 'z'])
                sage: sorted(T.translation().items())
                [('x', ()), ('y', (1,2,3)), ('z', (1,3,2))]
                sage: T
                *  x y z
                 +------
                x| x y z
                y| y z x
                z| z x y
            """
            from sage.matrix.operation_table import OperationTable
            import operator
            return OperationTable(self, operation=operator.mul, names=names, elements=elements)

    class ElementMethods:

        def __mul__(self, right):
            r"""
            Product of two elements

            INPUT::

             - ``self``, ``right`` -- two elements

            This calls the `_mul_` method of ``self``, if it is
            available and the two elements have the same parent.

            Otherwise, the job is delegated to the coercion model.

            Do not override; instead implement a ``_mul_`` method in the
            element class or a ``product`` method in the parent class.

            EXAMPLES::

                sage: S = Semigroups().example("free")
                sage: x = S('a'); y = S('b')
                sage: x * y
                'ab'
            """
            if have_same_parent(self, right) and hasattr(self, "_mul_"):
                return self._mul_(right)
            from sage.structure.element import get_coercion_model
            import operator
            return get_coercion_model().bin_op(self, right, operator.mul)

        __imul__ = __mul__

        @abstract_method(optional = True)
        def _mul_(self, right):
            """
            Product of two elements

            INPUT::

             - ``self``, ``right`` -- two elements with the same parent

            OUTPUT::

             - an element of the same parent

            EXAMPLES::

                sage: S = Semigroups().example("free")
                sage: x = S('a'); y = S('b')
                sage: x._mul_(y)
                'ab'
            """

        def _mul_parent(self, other):
            r"""
            Returns the product of the two elements, calculated using
            the ``product`` method of the parent.

            This is the default implementation of _mul_ if
            ``product`` is implemented in the parent.

            INPUT::

             - ``other`` -- an element of the parent of ``self``

            OUTPUT::

             - an element of the parent of ``self``

            EXAMPLES::

                sage: S = Semigroups().example("free")
                sage: x = S('a'); y = S('b')
                sage: x._mul_parent(y)
                'ab'

            """
            return self.parent().product(self, other)

        def is_idempotent(self):
            r"""
            Test whether ``self`` is idempotent.

            EXAMPLES::

                sage: S = Semigroups().example("free"); S
                An example of a semigroup: the free semigroup generated by ('a', 'b', 'c', 'd')
                sage: a = S('a')
                sage: a^2
                'aa'
                sage: a.is_idempotent()
                False

            ::

                sage: L = Semigroups().example("leftzero"); L
                An example of a semigroup: the left zero semigroup
                sage: x = L('x')
                sage: x^2
                'x'
                sage: x.is_idempotent()
                True

            """
            return self * self == self

    class CartesianProducts(CartesianProductsCategory):

        def extra_super_categories(self):
            """
            This implements the fact that a subquotient (and therefore
            a quotient or subobject) of a finite set is finite.

            EXAMPLES::

                sage: Semigroups().CartesianProducts().extra_super_categories()
                [Category of semigroups]
                sage: Semigroups().CartesianProducts().super_categories()
                [Category of semigroups, Category of Cartesian products of magmas]
            """
            return [Magmas()]

        def example(self):
            """
            Return an example of cartesian product of magmas.

            EXAMPLES::

                sage: C = Magmas().CartesianProducts().example(); C
                The cartesian product of (Rational Field, Integer Ring, Integer Ring)
                sage: C.category()
                Join of Category of rings ...
                sage: sorted(C.category().axioms())
                ['AdditiveAssociative', 'AdditiveCommutative', 'AdditiveInverse', 'AdditiveUnital', 'Associative', 'Distributive', 'Unital']

                sage: TestSuite(C).run()
            """
            from cartesian_product import cartesian_product
            from sage.rings.integer_ring import ZZ
            from sage.rings.rational_field import QQ
            return cartesian_product([QQ, ZZ, ZZ])

        class ParentMethods:

            def product(self, left, right):
                """
                EXAMPLES::

                    sage: C = Magmas().CartesianProducts().example(); C
                    The cartesian product of (Rational Field, Integer Ring, Integer Ring)
                    sage: x = C.an_element(); x
                    (1/2, 1, 1)
                    sage: x * x
                    (1/4, 1, 1)

                    sage: A = SymmetricGroupAlgebra(QQ, 3);
                    sage: x = cartesian_product([A([1,3,2]), A([2,3,1])])
                    sage: y = cartesian_product([A([1,3,2]), A([2,3,1])])
                    sage: cartesian_product([A,A]).product(x,y)
                    B[(0, [1, 2, 3])] + B[(1, [3, 1, 2])]
                    sage: x*y
                    B[(0, [1, 2, 3])] + B[(1, [3, 1, 2])]
                """
                return self._cartesian_product_of_elements([(a*b) for (a,b) in zip(left.cartesian_factors(), right.cartesian_factors())])

    class Subquotients(SubquotientsCategory):
        r"""
        The category of subquotient magmas.

        See :meth:`Sets.SubcategoryMethods.Subquotients` for the
        general setup for subquotients. In the case of a subquotient
        magma `S` of a magma `G`, the condition that `r` be a
        morphism in ``As`` can be rewritten as follows:

         - for any two `a,b \in S` the identity
           `a \times_S b = r(l(a) \times_G l(b))` holds.

        This is used by this category to implement the product
        `\times_S` of `S` from `l` and `r` and the product of `G`.

        EXAMPLES::

            sage: Semigroups().Subquotients().all_super_categories()
            [Category of subquotients of semigroups, Category of semigroups,
             Category of subquotients of magmas, Category of magmas,
             Category of subquotients of sets, Category of sets,
             Category of sets with partial maps,
             Category of objects]
        """

        class ParentMethods:

            def product(self, x, y):
                """
                Return the product of two elements of ``self``.

                EXAMPLES::

                    sage: S = Semigroups().Subquotients().example()
                    sage: S.product(S(19), S(3))
                    19
                """
                assert(x in self)
                assert(y in self)
                return self.retract(self.lift(x) * self.lift(y))

    class Realizations(RealizationsCategory):

        class ParentMethods:

            def product_by_coercion(self, left, right):
                r"""
                Default implementation of product for realizations.

                This method coerces to the realization specified by
                ``self.realization_of().a_realization()``, computes
                the product in that realization, and then coerces
                back.

                EXAMPLES::

                    sage: Out = Sets().WithRealizations().example().Out(); Out
                    The subset algebra of {1, 2, 3} over Rational Field in the Out basis
                    sage: Out.product
                    <bound method SubsetAlgebra.Out_with_category.product_by_coercion of The subset algebra of {1, 2, 3} over Rational Field in the Out basis>
                    sage: Out.product.__module__
                    'sage.categories.magmas'
                    sage: x = Out.an_element()
                    sage: y = Out.an_element()
                    sage: Out.product(x, y)
                    Out[{}] + 4*Out[{1}] + 9*Out[{2}] + Out[{1, 2}]

                """
                R = self.realization_of().a_realization()
                return self(R(left) * R(right))<|MERGE_RESOLUTION|>--- conflicted
+++ resolved
@@ -251,11 +251,7 @@
                 an additive structure. As of Sage 6.4, this is
                 correct.
 
-<<<<<<< HEAD
-                The use of this shorthand should be reserved to casual
-=======
                 The use of this shorthand should be reserved for casual
->>>>>>> 71b36dad
                 interactive use or when there is no risk of ambiguity.
                 """
             from sage.categories.additive_magmas import AdditiveMagmas
