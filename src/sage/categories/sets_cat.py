r"""
Sets
"""
#*****************************************************************************
#  Copyright (C) 2005      David Kohel <kohel@maths.usyd.edu>
#                          William Stein <wstein@math.ucsd.edu>
#                2008      Teresa Gomez-Diaz (CNRS) <Teresa.Gomez-Diaz@univ-mlv.fr>
#                2008-2014 Nicolas M. Thiery <nthiery at users.sf.net>
#
#  Distributed under the terms of the GNU General Public License (GPL)
#                  http://www.gnu.org/licenses/
#******************************************************************************
from __future__ import print_function
from __future__ import absolute_import

from sage.misc.cachefunc import cached_method
from sage.misc.sage_unittest import TestSuite
from sage.misc.abstract_method import abstract_method
from sage.misc.lazy_attribute import lazy_attribute
from sage.misc.lazy_import import lazy_import, LazyImport
from sage.misc.lazy_format import LazyFormat
from sage.misc.superseded import deprecated_function_alias
from sage.categories.category import Category
from sage.categories.category_singleton import Category_singleton
# Do not use sage.categories.all here to avoid initialization loop
from sage.categories.morphism import SetMorphism
from sage.categories.sets_with_partial_maps import SetsWithPartialMaps
from sage.categories.subquotients import SubquotientsCategory
from sage.categories.quotients    import QuotientsCategory
from sage.categories.subobjects   import SubobjectsCategory
from sage.categories.isomorphic_objects   import IsomorphicObjectsCategory
from sage.categories.algebra_functor import AlgebrasCategory
from sage.categories.cartesian_product import CartesianProductsCategory, CartesianProductFunctor
from sage.categories.realizations import RealizationsCategory, Category_realization_of_parent
from sage.categories.with_realizations import WithRealizationsCategory
from sage.categories.category_with_axiom import CategoryWithAxiom
lazy_import('sage.sets.cartesian_product', 'CartesianProduct')

def print_compare(x, y):
    """
    Helper method used in
    :meth:`Sets.ParentMethods._test_elements_eq_symmetric`,
    :meth:`Sets.ParentMethods._test_elements_eq_tranisitive`.

    INPUT:

    - ``x`` -- an element

    - ``y`` -- an element

    EXAMPLES::

        sage: from sage.categories.sets_cat import print_compare
        sage: print_compare(1,2)
        1 != 2
        sage: print_compare(1,1)
        1 == 1

    """
    if x == y:
        return LazyFormat("%s == %s")%(x, y)
    else:
        return LazyFormat("%s != %s")%(x, y)

class EmptySetError(ValueError):
    """
    Exception raised when some operation can't be performed on the empty set.

    EXAMPLES::

        sage: def first_element(st):
        ....:  if not st: raise EmptySetError("no elements")
        ....:  else: return st[0]
        sage: first_element(Set((1,2,3)))
        1
        sage: first_element(Set([]))
        Traceback (most recent call last):
        ...
        EmptySetError: no elements
    """
    pass

class Sets(Category_singleton):
    r"""
    The category of sets.

    The base category for collections of elements with = (equality).

    This is also the category whose objects are all parents.

    EXAMPLES::

        sage: Sets()
        Category of sets
        sage: Sets().super_categories()
        [Category of sets with partial maps]
        sage: Sets().all_super_categories()
        [Category of sets, Category of sets with partial maps, Category of objects]

    Let us consider an example of set::

        sage: P = Sets().example("inherits")
        sage: P
        Set of prime numbers

    See ``P??`` for the code.


    P is in the category of sets::

        sage: P.category()
        Category of sets

    and therefore gets its methods from the following classes::

        sage: for cl in P.__class__.mro(): print(cl)
        <class 'sage.categories.examples.sets_cat.PrimeNumbers_Inherits_with_category'>
        <class 'sage.categories.examples.sets_cat.PrimeNumbers_Inherits'>
        <class 'sage.categories.examples.sets_cat.PrimeNumbers_Abstract'>
        <class 'sage.structure.unique_representation.UniqueRepresentation'>
        <class 'sage.structure.unique_representation.CachedRepresentation'>
        <type 'sage.misc.fast_methods.WithEqualityById'>
        <type 'sage.structure.parent.Parent'>
        <type 'sage.structure.category_object.CategoryObject'>
        <type 'sage.structure.sage_object.SageObject'>
        <class 'sage.categories.sets_cat.Sets.parent_class'>
        <class 'sage.categories.sets_with_partial_maps.SetsWithPartialMaps.parent_class'>
        <class 'sage.categories.objects.Objects.parent_class'>
        <... 'object'>

    We run some generic checks on P::

        sage: TestSuite(P).run(verbose=True)
        running ._test_an_element() . . . pass
        running ._test_cardinality() . . . pass
        running ._test_category() . . . pass
        running ._test_elements() . . .
          Running the test suite of self.an_element()
          running ._test_category() . . . pass
          running ._test_eq() . . . pass
          running ._test_new() . . . pass
          running ._test_not_implemented_methods() . . . pass
          running ._test_pickling() . . . pass
          pass
        running ._test_elements_eq_reflexive() . . . pass
        running ._test_elements_eq_symmetric() . . . pass
        running ._test_elements_eq_transitive() . . . pass
        running ._test_elements_neq() . . . pass
        running ._test_eq() . . . pass
        running ._test_new() . . . pass
        running ._test_not_implemented_methods() . . . pass
        running ._test_pickling() . . . pass
        running ._test_some_elements() . . . pass

    Now, we manipulate some elements of P::

        sage: P.an_element()
        47
        sage: x = P(3)
        sage: x.parent()
        Set of prime numbers
        sage: x in P, 4 in P
        (True, False)
        sage: x.is_prime()
        True

    They get their methods from the following classes::

        sage: for cl in x.__class__.mro(): print(cl)
        <class 'sage.categories.examples.sets_cat.PrimeNumbers_Inherits_with_category.element_class'>
        <class 'sage.categories.examples.sets_cat.PrimeNumbers_Inherits.Element'>
        <type 'sage.rings.integer.IntegerWrapper'>
        <type 'sage.rings.integer.Integer'>
        <type 'sage.structure.element.EuclideanDomainElement'>
        <type 'sage.structure.element.PrincipalIdealDomainElement'>
        <type 'sage.structure.element.DedekindDomainElement'>
        <type 'sage.structure.element.IntegralDomainElement'>
        <type 'sage.structure.element.CommutativeRingElement'>
        <type 'sage.structure.element.RingElement'>
        <type 'sage.structure.element.ModuleElement'>
        <class 'sage.categories.examples.sets_cat.PrimeNumbers_Abstract.Element'>
        <type 'sage.structure.element.Element'>
        <type 'sage.structure.sage_object.SageObject'>
        <class 'sage.categories.sets_cat.Sets.element_class'>
        <class 'sage.categories.sets_with_partial_maps.SetsWithPartialMaps.element_class'>
        <class 'sage.categories.objects.Objects.element_class'>
        <... 'object'>

    FIXME: Objects.element_class is not very meaningful ...


    TESTS::

          sage: TestSuite(Sets()).run()

    """

    def super_categories(self):
        r"""
        We include SetsWithPartialMaps between Sets and Objects so that we
        can define morphisms between sets that are only partially defined.
        This is also to have the Homset constructor not complain that
        SetsWithPartialMaps is not a supercategory of Fields, for example.

        EXAMPLES::

            sage: Sets().super_categories()
            [Category of sets with partial maps]
        """
        return [SetsWithPartialMaps()]

    def _call_(self, X, enumerated_set=False):
        r"""
        Construct an object in this category from the data ``X``.

        INPUT:

        - ``X`` -- an object to be converted into a set

        - ``enumerated_set`` -- if set to ``True`` and the input is either a
          Python tuple or a Python list then the output will be a finite
          enumerated set.

        EXAMPLES::

            sage: Sets()(ZZ)
            Integer Ring
            sage: Sets()([1, 2, 3])
            {1, 2, 3}

            sage: S = Sets()([1, 2, 3]); S.category()
            Category of finite sets
            sage: S = Sets()([1, 2, 3], enumerated_set=True); S.category()
            Category of facade finite enumerated sets

        .. NOTE::

           Using ``Sets()(A)`` used to implement some sort of forgetful functor
           into the ``Sets()`` category. This feature has been removed, because
           it was not consistent with the semantic of :meth:`Category.__call__`.
           Proper forgetful functors will eventually be implemented, with
           another syntax.
        """
        if enumerated_set and type(X) in (tuple,list):
            from sage.categories.enumerated_sets import EnumeratedSets
            return EnumeratedSets()(X)
        from sage.sets.set import Set
        return Set(X)

    def example(self, choice = None):
        """
        Returns examples of objects of ``Sets()``, as per
        :meth:`Category.example()
        <sage.categories.category.Category.example>`.

        EXAMPLES::

            sage: Sets().example()
            Set of prime numbers (basic implementation)

            sage: Sets().example("inherits")
            Set of prime numbers

            sage: Sets().example("facade")
            Set of prime numbers (facade implementation)

            sage: Sets().example("wrapper")
            Set of prime numbers (wrapper implementation)
        """
        if choice is None:
            from sage.categories.examples.sets_cat import PrimeNumbers
            return PrimeNumbers()
        elif choice == "inherits":
            from sage.categories.examples.sets_cat import PrimeNumbers_Inherits
            return PrimeNumbers_Inherits()
        elif choice == "facade":
            from sage.categories.examples.sets_cat import PrimeNumbers_Facade
            return PrimeNumbers_Facade()
        elif choice == "wrapper":
            from sage.categories.examples.sets_cat import PrimeNumbers_Wrapper
            return PrimeNumbers_Wrapper()
        else:
            raise ValueError("Unkown choice")

    class SubcategoryMethods:

        @cached_method
        def CartesianProducts(self):
            r"""
            Return the full subcategory of the objects of ``self``
            constructed as Cartesian products.

            .. SEEALSO::

                - :class:`.cartesian_product.CartesianProductFunctor`
                - :class:`~.covariant_functorial_construction.RegressiveCovariantFunctorialConstruction`

            EXAMPLES::

                sage: Sets().CartesianProducts()
                Category of Cartesian products of sets
                sage: Semigroups().CartesianProducts()
                Category of Cartesian products of semigroups
                sage: EuclideanDomains().CartesianProducts()
                Category of Cartesian products of commutative rings
            """
            return CartesianProductsCategory.category_of(self)

        @cached_method
        def Subquotients(self):
            r"""
            Return the full subcategory of the objects of ``self``
            constructed as subquotients.

            Given a concrete category ``self == As()`` (i.e. a subcategory
            of ``Sets()``), ``As().Subquotients()`` returns the category
            of objects of ``As()`` endowed with a distinguished
            description as subquotient of some other object of ``As()``.

            EXAMPLES::

                sage: Monoids().Subquotients()
                Category of subquotients of monoids

            A parent `A` in ``As()`` is further in
            ``As().Subquotients()`` if there is a distinguished parent
            `B` in ``As()``, called the *ambient set*, a subobject
            `B'` of `B`, and a pair of maps:

            .. MATH::

                l: A \to B'  \text{ and }  r: B' \to A

            called respectively the *lifting map* and *retract map*
            such that `r \circ l` is the identity of `A` and `r` is a
            morphism in ``As()``.

            .. TODO:: Draw the typical commutative diagram.

            It follows that, for each operation `op` of the category,
            we have some property like:

            .. MATH::

                op_A(e) = r(op_B(l(e))), \text{ for all } e\in A

            This allows for implementing the operations on `A` from
            those on `B`.

            The two most common use cases are:

             - *homomorphic images* (or *quotients*), when `B'=B`,
               `r` is an homomorphism from `B` to `A` (typically a
               canonical quotient map), and `l` a section of it (not
               necessarily a homomorphism); see :meth:`Quotients`;

             - *subobjects* (up to an isomorphism), when `l` is an
               embedding from `A` into `B`; in this case, `B'` is
               typically isomorphic to `A` through the inverse
               isomorphisms `r` and `l`; see :meth:`Subobjects`;

            .. NOTE::

                - The usual definition of "subquotient"
                  (:wikipedia:`Subquotient`) does not involve the
                  lifting map `l`. This map is required in Sage's
                  context to make the definition constructive. It is
                  only used in computations and does not affect their
                  results. This is relatively harmless since the
                  category is a concrete category (i.e., its objects
                  are sets and its morphisms are set maps).

                - In mathematics, especially in the context of
                  quotients, the retract map `r` is often referred to
                  as a *projection map* instead.

                - Since `B'` is not specified explicitly, it is
                  possible to abuse the framework with situations
                  where `B'` is not quite a subobject and `r` not
                  quite a morphism, as long as the lifting and retract
                  maps can be used as above to compute all the
                  operations in `A`. Use at your own risk!

            Assumptions:

            - For any category ``As()``, ``As().Subquotients()`` is a
              subcategory of ``As()``.

              Example: a subquotient of a group is a group (e.g., a left
              or right quotient of a group by a non-normal subgroup is
              not in this category).

            - This construction is covariant: if ``As()`` is a
              subcategory of ``Bs()``, then ``As().Subquotients()`` is a
              subcategory of ``Bs().Subquotients()``.

              Example: if `A` is a subquotient of `B` in the category of
              groups, then it is also a subquotient of `B` in the category
              of monoids.

            - If the user (or a program) calls ``As().Subquotients()``,
              then it is assumed that subquotients are well defined in
              this category. This is not checked, and probably never will
              be. Note that, if a category ``As()`` does not specify
              anything about its subquotients, then its subquotient
              category looks like this::

                 sage: EuclideanDomains().Subquotients()
                 Join of Category of euclidean domains
                     and Category of subquotients of monoids

            Interface: the ambient set `B` of `A` is given by
            ``A.ambient()``. The subset `B'` needs not be specified, so
            the retract map is handled as a partial map from `B` to `A`.

            The lifting and retract map are implemented
            respectively as methods ``A.lift(a)`` and ``A.retract(b)``.
            As a shorthand for the former, one can use alternatively
            ``a.lift()``::

                sage: S = Semigroups().Subquotients().example(); S
                An example of a (sub)quotient semigroup: a quotient of the left zero semigroup
                sage: S.ambient()
                An example of a semigroup: the left zero semigroup
                sage: S(3).lift().parent()
                An example of a semigroup: the left zero semigroup
                sage: S(3) * S(1) == S.retract( S(3).lift() * S(1).lift() )
                True

            See ``S?`` for more.

            .. TODO:: use a more interesting example, like `\ZZ/n\ZZ`.

            .. SEEALSO::

                - :meth:`Quotients`, :meth:`Subobjects`, :meth:`IsomorphicObjects`
                - :class:`.subquotients.SubquotientsCategory`
                - :class:`~.covariant_functorial_construction.RegressiveCovariantFunctorialConstruction`

            TESTS::

                sage: TestSuite(Sets().Subquotients()).run()
            """
            return SubquotientsCategory.category_of(self)

        @cached_method
        def Quotients(self):
            r"""
            Return the full subcategory of the objects of ``self``
            constructed as quotients.

            Given a concrete category ``As()`` (i.e. a subcategory of
            ``Sets()``), ``As().Quotients()`` returns the category of
            objects of ``As()`` endowed with a distinguished
            description as quotient (in fact homomorphic image) of
            some other object of ``As()``.

            Implementing an object of ``As().Quotients()`` is done in
            the same way as for ``As().Subquotients()``; namely by
            providing an ambient space and a lift and a retract
            map. See :meth:`Subquotients` for detailed instructions.

            .. SEEALSO::

                - :meth:`Subquotients` for background
                - :class:`.quotients.QuotientsCategory`
                - :class:`~.covariant_functorial_construction.RegressiveCovariantFunctorialConstruction`

            EXAMPLES::

                sage: C = Semigroups().Quotients(); C
                Category of quotients of semigroups
                sage: C.super_categories()
                [Category of subquotients of semigroups, Category of quotients of sets]
                sage: C.all_super_categories()
                [Category of quotients of semigroups,
                 Category of subquotients of semigroups,
                 Category of semigroups,
                 Category of subquotients of magmas,
                 Category of magmas,
                 Category of quotients of sets,
                 Category of subquotients of sets,
                 Category of sets,
                 Category of sets with partial maps,
                 Category of objects]

            The caller is responsible for checking that the given category
            admits a well defined category of quotients::

                sage: EuclideanDomains().Quotients()
                Join of Category of euclidean domains
                    and Category of subquotients of monoids
                    and Category of quotients of semigroups

            TESTS::

                sage: TestSuite(C).run()
            """
            return QuotientsCategory.category_of(self)

        @cached_method
        def Subobjects(self):
            r"""
            Return the full subcategory of the objects of ``self``
            constructed as subobjects.

            Given a concrete category ``As()`` (i.e. a subcategory of
            ``Sets()``), ``As().Subobjects()`` returns the category of
            objects of ``As()`` endowed with a distinguished embedding
            into some other object of ``As()``.

            Implementing an object of ``As().Subobjects()`` is done in
            the same way as for ``As().Subquotients()``; namely by
            providing an ambient space and a lift and a retract
            map. In the case of a trivial embedding, the two maps will
            typically be identity maps that just change the parent of
            their argument. See :meth:`Subquotients` for detailed
            instructions.

            .. SEEALSO::

                - :meth:`Subquotients` for background
                - :class:`.subobjects.SubobjectsCategory`
                - :class:`~.covariant_functorial_construction.RegressiveCovariantFunctorialConstruction`

            EXAMPLES::

                sage: C = Sets().Subobjects(); C
                Category of subobjects of sets

                sage: C.super_categories()
                [Category of subquotients of sets]

                sage: C.all_super_categories()
                [Category of subobjects of sets,
                 Category of subquotients of sets,
                 Category of sets,
                 Category of sets with partial maps,
                 Category of objects]

            Unless something specific about subobjects is implemented for this
            category, one actually gets an optimized super category::

                sage: C = Semigroups().Subobjects(); C
                Join of Category of subquotients of semigroups
                    and Category of subobjects of sets

            The caller is responsible for checking that the given category
            admits a well defined category of subobjects.

            TESTS::

                sage: Semigroups().Subobjects().is_subcategory(Semigroups().Subquotients())
                True
                sage: TestSuite(C).run()

            """
            return SubobjectsCategory.category_of(self)

        @cached_method
        def IsomorphicObjects(self):
            r"""
            Return the full subcategory of the objects of ``self``
            constructed by isomorphism.

            Given a concrete category ``As()`` (i.e. a subcategory of
            ``Sets()``), ``As().IsomorphicObjects()`` returns the category of
            objects of ``As()`` endowed with a distinguished description as
            the image of some other object of ``As()`` by an isomorphism in
            this category.

            See :meth:`Subquotients` for background.

            EXAMPLES:

            In the following example, `A` is defined as the image by `x\mapsto
            x^2` of the finite set `B = \{1,2,3\}`::

                sage: A = FiniteEnumeratedSets().IsomorphicObjects().example(); A
                The image by some isomorphism of An example of a finite enumerated set: {1,2,3}

            Since `B` is a finite enumerated set, so is `A`::

                sage: A in FiniteEnumeratedSets()
                True
                sage: A.cardinality()
                3
                sage: A.list()
                [1, 4, 9]

            The isomorphism from `B` to `A` is available as::

                sage: A.retract(3)
                9

            and its inverse as::

                sage: A.lift(9)
                3

            It often is natural to declare those morphisms as coercions so
            that one can do ``A(b)`` and ``B(a)`` to go back and forth between
            `A` and `B` (TODO: refer to a category example where the maps are
            declared as a coercion). This is not done by default. Indeed, in
            many cases one only wants to transport part of the structure of
            `B` to `A`. Assume for example, that one wants to construct the
            set of integers `B=ZZ`, endowed with ``max`` as addition, and
            ``+`` as multiplication instead of the usual ``+`` and ``*``. One
            can construct `A` as isomorphic to `B` as an infinite enumerated
            set. However `A` is *not* isomorphic to `B` as a ring; for
            example, for `a\in A` and `a\in B`, the expressions `a+A(b)` and
            `B(a)+b` give completely different results; hence we would not want
            the expression `a+b` to be implicitly resolved to any one of above
            two, as the coercion mechanism would do.

            Coercions also cannot be used with facade parents (see
            :class:`Sets.Facade`) like in the example above.


            We now look at a category of isomorphic objects::

                sage: C = Sets().IsomorphicObjects(); C
                Category of isomorphic objects of sets

                sage: C.super_categories()
                [Category of subobjects of sets, Category of quotients of sets]

                sage: C.all_super_categories()
                [Category of isomorphic objects of sets,
                 Category of subobjects of sets,
                 Category of quotients of sets,
                 Category of subquotients of sets,
                 Category of sets,
                 Category of sets with partial maps,
                 Category of objects]

            Unless something specific about isomorphic objects is implemented
            for this category, one actually get an optimized super category::

                sage: C = Semigroups().IsomorphicObjects(); C
                Join of Category of quotients of semigroups
                    and Category of isomorphic objects of sets

            .. SEEALSO::

                - :meth:`Subquotients` for background
                - :class:`.isomorphic_objects.IsomorphicObjectsCategory`
                - :class:`~.covariant_functorial_construction.RegressiveCovariantFunctorialConstruction`

            TESTS::

                sage: TestSuite(Sets().IsomorphicObjects()).run()
            """
            return IsomorphicObjectsCategory.category_of(self)

        @cached_method
        def Topological(self):
            """
            Return the subcategory of the topological objects of ``self``.

            TESTS::

                sage: TestSuite(Sets().Topological()).run()
            """
            from sage.categories.topological_spaces import TopologicalSpacesCategory
            return TopologicalSpacesCategory.category_of(self)

        @cached_method
        def Metric(self):
            """
            Return the subcategory of the metric objects of ``self``.

            TESTS::

                sage: TestSuite(Sets().Metric()).run()
            """
            from sage.categories.metric_spaces import MetricSpacesCategory
            return MetricSpacesCategory.category_of(self)

        @cached_method
        def Algebras(self, base_ring):
            """
            Return the category of objects constructed as algebras of
            objects of ``self`` over ``base_ring``.

            INPUT:

            - ``base_ring`` -- a ring

            See :meth:`Sets.ParentMethods.algebra` for the precise
            meaning in Sage of the *algebra of an object*.

            EXAMPLES::

                sage: Monoids().Algebras(QQ)
                Category of monoid algebras over Rational Field

                sage: Groups().Algebras(QQ)
                Category of group algebras over Rational Field

                sage: AdditiveMagmas().AdditiveAssociative().Algebras(QQ)
                Category of additive semigroup algebras over Rational Field

                sage: Monoids().Algebras(Rings())
                Category of monoid algebras over Category of rings

            .. SEEALSO::

                - :class:`.algebra_functor.AlgebrasCategory`
                - :class:`~.covariant_functorial_construction.CovariantFunctorialConstruction`

            TESTS::

                sage: TestSuite(Groups().Finite().Algebras(QQ)).run()
            """
            from sage.categories.rings import Rings
            assert base_ring in Rings or (isinstance(base_ring, Category)
                                          and base_ring.is_subcategory(Rings()))
            return AlgebrasCategory.category_of(self, base_ring)

        @cached_method
        def Finite(self):
            """
            Return the full subcategory of the finite objects of ``self``.

            EXAMPLES::

                sage: Sets().Finite()
                Category of finite sets
                sage: Rings().Finite()
                Category of finite rings

            TESTS::

                sage: TestSuite(Sets().Finite()).run()
                sage: Rings().Finite.__module__
                'sage.categories.sets_cat'
            """
            return self._with_axiom('Finite')

        @cached_method
        def Infinite(self):
            """
            Return the full subcategory of the infinite objects of ``self``.

            EXAMPLES::

                sage: Sets().Infinite()
                Category of infinite sets
                sage: Rings().Infinite()
                Category of infinite rings

            TESTS::

                sage: TestSuite(Sets().Infinite()).run()
                sage: Rings().Infinite.__module__
                'sage.categories.sets_cat'
            """
            return self._with_axiom('Infinite')

        @cached_method
        def Enumerated(self):
            """
            Return the full subcategory of the enumerated objects of ``self``.

            An enumerated object can be iterated to get its elements.

            EXAMPLES::

                sage: Sets().Enumerated()
                Category of enumerated sets
                sage: Rings().Finite().Enumerated()
                Category of finite enumerated rings
                sage: Rings().Infinite().Enumerated()
                Category of infinite enumerated rings

            TESTS::

                sage: TestSuite(Sets().Enumerated()).run()
                sage: Rings().Enumerated.__module__
                'sage.categories.sets_cat'
            """
            return self._with_axiom('Enumerated')

        def Facade(self):
            r"""
            Return the full subcategory of the facade objects of ``self``.

            .. _facade-sets:

            .. RUBRIC:: What is a facade set?

            Recall that, in Sage, :ref:`sets are modelled by *parents*
            <category-primer-parents-elements-categories>`, and their
            elements know which distinguished set they belong to. For
            example, the ring of integers `\ZZ` is modelled by the
            parent :obj:`ZZ`, and integers know that they belong to
            this set::

                sage: ZZ
                Integer Ring
                sage: 42.parent()
                Integer Ring

            Sometimes, it is convenient to represent the elements of a
            parent ``P`` by elements of some other parent. For
            example, the elements of the set of prime numbers are
            represented by plain integers::

                sage: Primes()
                Set of all prime numbers: 2, 3, 5, 7, ...
                sage: p = Primes().an_element(); p
                43
                sage: p.parent()
                Integer Ring

            In this case, ``P`` is called a *facade set*.

            This feature is advertised through the category of `P`::

                sage: Primes().category()
                Category of facade infinite enumerated sets
                sage: Sets().Facade()
                Category of facade sets

            Typical use cases include modeling a subset of an existing
            parent::

                sage: Set([4,6,9])                    # random
                {4, 6, 9}
                sage: Sets().Facade().example()
                An example of facade set: the monoid of positive integers

            or the union of several parents::

                sage: Sets().Facade().example("union")
                An example of a facade set: the integers completed by +-infinity

            or endowing an existing parent with more (or less!)
            structure::

                sage: Posets().example("facade")
                An example of a facade poset: the positive integers ordered by divisibility

            Let us investigate in detail a close variant of this last
            example: let `P` be set of divisors of `12` partially
            ordered by divisibility. There are two options for
            representing its elements:

            1. as plain integers::

                sage: P = Poset((divisors(12), attrcall("divides")), facade=True)

            2. as integers, modified to be aware that their parent is `P`::

                sage: Q = Poset((divisors(12), attrcall("divides")), facade=False)

            The advantage of option 1. is that one needs not do
            conversions back and forth between `P` and `\ZZ`. The
            disadvantage is that this introduces an ambiguity when
            writing `2 < 3`: does this compare `2` and `3` w.r.t. the
            natural order on integers or w.r.t. divisibility?::

                sage: 2 < 3
                True

            To raise this ambiguity, one needs to explicitly specify
            the underlying poset as in `2 <_P 3`::

                sage: P = Posets().example("facade")
                sage: P.lt(2,3)
                False

            On the other hand, with option 2. and once constructed,
            the elements know unambiguously how to compare
            themselves::

                sage: Q(2) < Q(3)
                False
                sage: Q(2) < Q(6)
                True

            Beware that ``P(2)`` is still the integer `2`. Therefore
            ``P(2) < P(3)`` still compares `2` and `3` as integers!::

                sage: P(2) < P(3)
                True

            In short `P` being a facade parent is one of the programmatic
            counterparts (with e.g. coercions) of the usual mathematical idiom:
            "for ease of notation, we identify an element of `P` with the
            corresponding integer". Too many identifications lead to
            confusion; the lack thereof leads to heavy, if not obfuscated,
            notations. Finding the right balance is an art, and even though
            there are common guidelines, it is ultimately up to the writer to
            choose which identifications to do. This is no different in code.

            .. SEEALSO::

               The following examples illustrate various ways to
               implement subsets like the set of prime numbers; look
               at their code for details::

                   sage: Sets().example("facade")
                   Set of prime numbers (facade implementation)
                   sage: Sets().example("inherits")
                   Set of prime numbers
                   sage: Sets().example("wrapper")
                   Set of prime numbers (wrapper implementation)

            .. RUBRIC:: Specifications

            A parent which is a facade must either:

            - call :meth:`Parent.__init__` using the ``facade`` parameter to
              specify a parent, or tuple thereof.
            - overload the method :meth:`~Sets.Facade.ParentMethods.facade_for`.

            .. NOTE::

                The concept of facade parents was originally introduced
                in the computer algebra system MuPAD.

            TESTS:

            Check that multiple categories initialisation
            works (:trac:`13801`)::

                sage: class A(Parent):
                ....:   def __init__(self):
                ....:       Parent.__init__(self, category=(FiniteEnumeratedSets(),Monoids()), facade=True)
                sage: a = A()

                sage: Posets().Facade()
                Category of facade posets
                sage: Posets().Facade().Finite() is  Posets().Finite().Facade()
                True
            """
            return self._with_axiom('Facade')

        Facades = deprecated_function_alias(17073, Facade)

    class ParentMethods:
#         # currently overriden by the default implementation in sage.structure.Parent
#         def __call__(self, *args, **options):
#             return self.element_class(*args, **options)

        # Todo: simplify the _element_constructor definition logic
        # Todo: find a nicer mantra for conditionaly defined methods
        @lazy_attribute
        def _element_constructor_(self):
            r"""
            TESTS::

                sage: S = Sets().example()
                sage: S._element_constructor_(17)
                17
                sage: S(17) # indirect doctest
                17

                sage: A = FreeModule(QQ, 3)
                sage: A.element_class
                <type 'sage.modules.vector_rational_dense.Vector_rational_dense'>
                sage: A._element_constructor
                <bound method FreeModule_ambient_field_with_category._element_constructor_ of Vector space of dimension 3 over Rational Field>

                sage: B = SymmetricGroup(3).algebra(ZZ)
                sage: B.element_class
<<<<<<< HEAD
                <class 'sage.algebras.group_algebra.GroupAlgebra_with_category.element_class'>
=======
                <class 'sage.combinat.free_module.SymmetricGroupAlgebra_n_with_category.element_class'>
>>>>>>> a1431e02
                sage: B._element_constructor
                <bound method SymmetricGroupAlgebra_n_with_category._element_constructor_
                of Symmetric group algebra of order 3 over Integer Ring>
            """
            if hasattr(self, "element_class"):
                return self._element_constructor_from_element_class
            else:
                return NotImplemented

        def _element_constructor_from_element_class(self, *args, **keywords):
            """
            The default constructor for elements of this parent ``self``.

            Among other things, it is called upon ``self(data)`` when
            the coercion model did not find a way to coerce ``data`` into
            this parent.

            This default implementation for
            :meth:`_element_constructor_` calls the constructor of the
            element class, passing ``self`` as first argument.

            EXAMPLES::

                sage: S = Sets().example("inherits")
                sage: s = S._element_constructor_from_element_class(17); s
                17
                sage: type(s)
                <class 'sage.categories.examples.sets_cat.PrimeNumbers_Inherits_with_category.element_class'>
            """
            return self.element_class(self, *args, **keywords)

        def _coerce_map_from_(self, S):
            """
            Override this method to specify coercions beyond those specified
            in coerce_list.

            If no such coercion exists, return ``None`` or ``False``. Otherwise, it may
            return either an actual Map to use for the coercion, a callable
            (in which case it will be wrapped in a Map), or ``True`` (in which case
            a generic map will be provided).

            This default implementation always return ``None``.

            EXAMPLES::

                sage: Parent()._coerce_map_from_(QQ)

            """
            return None

        def is_parent_of(self, element):
            """
            Return whether ``self`` is the parent of ``element``.

            INPUT:

            - ``element`` -- any object

            EXAMPLES::

                sage: S = ZZ
                sage: S.is_parent_of(1)
                True
                sage: S.is_parent_of(2/1)
                False

            This method differs from :meth:`__contains__` because it
            does not attempt any coercion::

                sage: 2/1 in S, S.is_parent_of(2/1)
                (True, False)
                sage: int(1) in S, S.is_parent_of(int(1))
                (True, False)
            """
            from sage.structure.element import parent
            return parent(element) == self

        @abstract_method
        def __contains__(self, x):
            """
            Test whether the set ``self`` contains the object ``x``.

            All parents in the category ``Sets()`` should implement this method.

            EXAMPLES::

                sage: P = Sets().example(); P
                Set of prime numbers (basic implementation)
                sage: 12 in P
                False
                sage: P(5) in P
                True
            """

        @cached_method
        def an_element(self):
            r"""
            Return a (preferably typical) element of this parent.

            This is used both for illustration and testing purposes. If the
            set ``self`` is empty, :meth:`an_element` should raise the exception
            :class:`EmptySetError`.

            This default implementation calls :meth:`_an_element_` and
            caches the result. Any parent should implement either
            :meth:`an_element` or :meth:`_an_element_`.

            EXAMPLES::

               sage: CDF.an_element()
               1.0*I
               sage: ZZ[['t']].an_element()
               t
            """
            return self._an_element_()

        def _test_an_element(self, **options):
            """
            Run generic tests on the method :meth:`.an_element`.

            See also: :class:`TestSuite`.

            EXAMPLES::

                sage: C = Sets().example()
                sage: C._test_an_element()

            Let us now write a broken :meth:`.an_element` method::

                sage: from sage.categories.examples.sets_cat import PrimeNumbers
                sage: class CCls(PrimeNumbers):
                ....:     def an_element(self):
                ....:         return 18
                sage: CC = CCls()
                sage: CC._test_an_element()
                Traceback (most recent call last):
                ...
                AssertionError: self.an_element() is not in self

            TESTS::

                sage: FiniteEnumeratedSet([])._test_an_element()
            """
            tester = self._tester(**options)
            try:
                an_element = self.an_element()
            except EmptySetError:
                return
            tester.assertTrue(an_element in self, "self.an_element() is not in self")
#            tester.assertTrue(self.is_parent_of(an_element), "self is not the parent of self.an_element()")
#            tester.assertEqual(self(an_element), an_element, "element construction is not idempotent")
            if self.is_parent_of(an_element):
                tester.assertEqual(self(an_element), an_element, "element construction is not idempotent")
            else: # Allows self(an_element) to fails for facade parent.
                try:
                    rebuilt_element = self(an_element)
                except NotImplementedError:
                    tester.info("\n  The set doesn't seems to implement __call__; skipping test of construction idempotency")
                    pass
                else:
                    tester.assertEqual(rebuilt_element, an_element, "element construction is not idempotent")


        def _test_elements(self, tester = None, **options):
            """
            Run generic tests on element(s) of ``self``.

            See also: :class:`TestSuite`.

            EXAMPLES::

                sage: C = Sets().example()
                sage: C._test_elements(verbose = True)
                <BLANKLINE>
                  Running the test suite of self.an_element()
                  running ._test_category() . . . pass
                  running ._test_eq() . . . pass
                  running ._test_new() . . . pass
                  running ._test_nonzero_equal() . . . pass
                  running ._test_not_implemented_methods() . . . pass
                  running ._test_pickling() . . . pass
                <BLANKLINE>

            Debugging tip: in case of failure of this test, run instead::

                sage: TestSuite(C.an_element()).run()

            Let us now implement a parent whose elements cannot be pickled::

                sage: from sage.categories.examples.sets_cat import PrimeNumbers
                sage: class Bla(SageObject): pass
                sage: class CCls(PrimeNumbers):
                ....:     def an_element(self):
                ....:         return Bla()
                sage: CC = CCls()
                sage: CC._test_elements()
                  Failure in _test_pickling:
                  ...
                  PicklingError: Can't pickle <class '__main__.Bla'>: attribute lookup __main__.Bla failed
                  ...
                  The following tests failed: _test_pickling
            """
            # TODO: add native support for nested test suites to TestSuite

            # The intention is to raise an exception only if this is
            # run as a sub-testsuite of a larger testsuite.
            is_sub_testsuite = (tester is not None)
            tester = self._tester(tester = tester, **options)
            # Or do we want to run the test on some_elements?
            try:
                an_element = self.an_element()
            except EmptySetError:
                return
            tester.info("\n  Running the test suite of self.an_element()")
            TestSuite(an_element).run(verbose = tester._verbose, prefix = tester._prefix+"  ",
                                      raise_on_failure = is_sub_testsuite)
            tester.info(tester._prefix+" ", newline = False)

        def _test_elements_eq_reflexive(self, **options):
            """
            Run generic tests on the equality of elements.

            Test that ``==`` is reflexive.

            See also: :class:`TestSuite`.

            EXAMPLES::

                sage: C = Sets().example()
                sage: C._test_elements_eq_reflexive()

            We try a non-reflexive equality::

                sage: P = Sets().example("wrapper")
                sage: P._test_elements_eq_reflexive()
                sage: eq = P.element_class.__eq__

                sage: P.element_class.__eq__ = (lambda x, y:
                ....:      False if eq(x, P(47)) and eq(y, P(47)) else eq(x, y))
                sage: P._test_elements_eq_reflexive()
                Traceback (most recent call last):
                ...
                AssertionError: 47 != 47

            We restore ``P.element_class`` in a proper state for further tests::

                sage: P.element_class.__eq__ = eq

            """
            tester = self._tester(**options)
            S = list(tester.some_elements()) + [None, 0]
            for x in S:
                tester.assertEqual(x, x)

        def _test_elements_eq_symmetric(self, **options):
            """
            Run generic tests on the equality of elements.

            This tests that ``==`` is symmetric.

            See also: :class:`TestSuite`.

            EXAMPLES::

                sage: C = Sets().example()
                sage: C._test_elements_eq_symmetric()

            We test a non symmetric equality::

                sage: P = Sets().example("wrapper")
                sage: P._test_elements_eq_symmetric()
                sage: eq = P.element_class.__eq__

                sage: def non_sym_eq(x, y):
                ....:    if not y in P:                      return False
                ....:    elif eq(x, P(47)) and eq(y, P(53)): return True
                ....:    else:                               return eq(x, y)
                sage: P.element_class.__eq__ = non_sym_eq
                sage: P._test_elements_eq_symmetric()
                Traceback (most recent call last):
                ...
                AssertionError: non symmetric equality: 47 == 53 but 53 != 47

            We restore ``P.element_class`` in a proper state for further tests::

                sage: P.element_class.__eq__ = eq

            """
            tester = self._tester(**options)
            S = list(tester.some_elements()) + [None, 0]
            n = tester._max_runs
            from sage.misc.misc import some_tuples
            for x,y in some_tuples(S, 2, tester._max_runs):
                tester.assertEqual(x==y, y==x,
                    LazyFormat("non symmetric equality: %s but %s")%(
                        print_compare(x, y), print_compare(y, x)))

        def _test_elements_eq_transitive(self, **options):
            """
            Run generic tests on the equality of elements.

            Test that ``==`` is transitive.

            See also: :class:`TestSuite`.

            EXAMPLES::

                sage: C = Sets().example()
                sage: C._test_elements_eq_transitive()

            We test a non transitive equality::

                sage: R = Zp(3)
                sage: Sets().ParentMethods._test_elements_eq_transitive.__func__(R,elements=[R(3,2),R(3,1),R(0)])
                Traceback (most recent call last):
                ...
                AssertionError: non transitive equality:
                3 + O(3^2) == O(3) and O(3) == 0 but 3 + O(3^2) != 0

            """
            tester = self._tester(**options)
            S = list(tester.some_elements())
            n = tester._max_runs
            if (len(S)+2)**3 <= n:
                S = list(S) + [None, 0]
            else:
                from random import sample
                from sage.rings.integer import Integer
                S = sample(S, Integer(n).nth_root(3,truncate_mode=1)[0] - 2) + [None, 0]

            for x in S:
                for y in S:
                    if not x == y: continue
                    for z in S:
                        if not y == z: continue
                        tester.assertTrue(x == z,
                            LazyFormat("non transitive equality:\n"
                                       "%s and %s but %s")%(
                                print_compare(x, y),
                                print_compare(y, z),
                                print_compare(x, z)))

        def _test_elements_neq(self, **options):
            """
            Run generic tests on the equality of elements.

            Test that ``==`` and ``!=`` are consistent.

            See also: :class:`TestSuite`.

            EXAMPLES::

                sage: C = Sets().example()
                sage: C._test_elements_neq()

            We try a broken inequality::

                sage: P = Sets().example("wrapper")
                sage: P._test_elements_neq()
                sage: ne = P.element_class.__ne__
                sage: eq = P.element_class.__eq__

                sage: P.element_class.__ne__ = lambda x, y: False
                sage: P._test_elements_neq()
                Traceback (most recent call last):
                ...
                AssertionError: __eq__ and __ne__ inconsistency:
                  47 == 53 returns False  but  47 != 53 returns False

                sage: P.element_class.__ne__ = lambda x, y: not(x == y)

            We restore ``P.element_class`` in a proper state for further tests::

                sage: P.element_class.__ne__ = ne
                sage: P.element_class.__eq__ = eq
            """
            tester = self._tester(**options)
            S = list(tester.some_elements()) + [None, 0]

            from sage.misc.misc import some_tuples
            for x,y in some_tuples(S, 2, tester._max_runs):
                tester.assertNotEqual(x == y, x != y,
                    LazyFormat("__eq__ and __ne__ inconsistency:\n"
                        "  %s == %s returns %s  but  %s != %s returns %s")%(
                            x, y, (x == y), x, y, (x != y)))

        def some_elements(self):
            """
            Return a list (or iterable) of elements of ``self``.

            This is typically used for running generic tests
            (see :class:`TestSuite`).

            This default implementation calls :meth:`.an_element`.

            EXAMPLES::

                sage: S = Sets().example(); S
                Set of prime numbers (basic implementation)
                sage: S.an_element()
                47
                sage: S.some_elements()
                [47]
                sage: S = Set([])
                sage: S.some_elements()
                []

            This method should return an iterable, *not* an iterator.
            """
            try:
                return [self.an_element()]
            except EmptySetError:
                return []

        def _test_some_elements(self, **options):
            """
            Run generic tests on the method :meth:`.some_elements`.

            .. SEEALSO:: :class:`TestSuite`

            EXAMPLES::

                sage: C = Sets().example()
                sage: C._test_some_elements()

            Let us now write a broken :meth:`.some_elements` method::

                sage: from sage.categories.examples.sets_cat import *
                sage: class CCls(PrimeNumbers):
                ....:     def some_elements(self):
                ....:         return [self(17), 32]
                sage: CC = CCls()
                sage: CC._test_some_elements()
                Traceback (most recent call last):
                ...
                AssertionError: the object 32 in self.some_elements() is not in self
            """
            tester = self._tester(**options)
            elements = self.some_elements()
            # Todo: enable this once
            #tester.assert_(elements != iter(elements),
            #               "self.some_elements() should return an iterable, not an iterator")
            for x in elements:
                tester.assertTrue(x in self, LazyFormat(
                    "the object %s in self.some_elements() is not in self")%(x,))

        #Note: the four methods 'cardinality', 'is_finite_, 'is_empty' and
        # 'random_element' might or might not be implemented in the parent
        # objects. Most of the time a default implementation will be provided by
        # a subcategory of Sets. We do not declare them as optional abstract
        # methods to not pollute the namespace.

        # def cardinality(self)
        # def is_finite(self)
        # def is_empty(self)
        # def random_element(self):

        def _test_cardinality(self, **options):
            r"""
            Run generic test on the method :meth:`.cardinality`.

            EXAMPLES::

                sage: C = Sets().example()
                sage: C._test_cardinality()

            Let us now write a broken :meth:`cardinality` method::

                sage: from sage.categories.examples.sets_cat import *
                sage: class CCls(PrimeNumbers):
                ....:     def cardinality(self):
                ....:         return int(5)
                sage: CC = CCls()
                sage: CC._test_cardinality()
                Traceback (most recent call last):
                ...
                AssertionError: the output of the method cardinality must either
                be a Sage integer or infinity. Not <... 'int'>.
            """
            try:
                cardinality = self.cardinality()
            except (AttributeError,NotImplementedError):
                return
            from sage.structure.element import parent
            from sage.rings.infinity import Infinity
            from sage.rings.integer_ring import ZZ
            tester = self._tester(**options)
            tester.assertTrue(cardinality is Infinity or parent(cardinality) is ZZ,
                    "the output of the method cardinality must either be a Sage integer or infinity. Not {}.".format(type(cardinality)))

        # Functorial constructions

        def construction(self):
            """
            Return a pair ``(functor, parent)`` such that
            ``functor(parent)`` returns ``self``. If ``self`` does
            not have a functorial construction, return ``None``.

            EXAMPLES::

                sage: QQ.construction()
                (FractionField, Integer Ring)
                sage: f, R = QQ['x'].construction()
                sage: f
                Poly[x]
                sage: R
                Rational Field
                sage: f(R)
                Univariate Polynomial Ring in x over Rational Field
            """
            return None

        CartesianProduct = CartesianProduct
        def cartesian_product(*parents, **kwargs):
            """
            Return the Cartesian product of the parents.

            INPUT:

            - ``parents`` -- a list (or other iterable) of parents.

            - ``category`` -- (default: ``None``) the category the
              Cartesian product belongs to. If ``None`` is passed,
              then
              :meth:`~sage.categories.covariant_functorial_construction.CovariantFactorialConstruction.category_from_parents`
              is used to determine the category.

            - ``extra_category`` -- (default: ``None``) a category
              that is added to the Cartesian product in addition
              to the categories obtained from the parents.

            - other keyword arguments will passed on to the class used
              for this Cartesian product (see also
              :class:`~sage.sets.cartesian_product.CartesianProduct`).

            OUTPUT:

            The Cartesian product.

            EXAMPLES::

                sage: C = AlgebrasWithBasis(QQ)
                sage: A = C.example(); A.rename("A")
                sage: A.cartesian_product(A,A)
                A (+) A (+) A
                sage: ZZ.cartesian_product(GF(2), FiniteEnumeratedSet([1,2,3]))
                The Cartesian product of (Integer Ring, Finite Field of size 2, {1, 2, 3})

                sage: C = ZZ.cartesian_product(A); C
                The Cartesian product of (Integer Ring, A)

            TESTS::

                sage: type(C)
                <class 'sage.sets.cartesian_product.CartesianProduct_with_category'>
                sage: C.category()
                Join of Category of rings and ...
                    and Category of Cartesian products of commutative additive groups

            ::

                sage: cartesian_product([ZZ, ZZ], category=Sets()).category()
                Category of sets
                sage: cartesian_product([ZZ, ZZ]).category()
                Join of
                Category of Cartesian products of commutative rings and
                Category of Cartesian products of enumerated sets
                sage: cartesian_product([ZZ, ZZ], extra_category=Posets()).category()
                Join of
                Category of Cartesian products of commutative rings and
                Category of posets and
                Category of Cartesian products of enumerated sets
            """
            category = kwargs.pop('category', None)
            extra_category = kwargs.pop('extra_category', None)

            category = category or cartesian_product.category_from_parents(parents)
            if extra_category:
                if isinstance(category, (list, tuple)):
                    category = tuple(category) + (extra_category,)
                else:
                    category = category & extra_category
            return parents[0].CartesianProduct(parents, category=category, **kwargs)

        def algebra(self, base_ring, category=None, **kwds):
            """
            Return the algebra of ``self`` over ``base_ring``.

            INPUT:

            - ``self`` -- a parent `S`
            - ``base_ring`` -- a ring `K`
            - ``category`` -- a super category of the category
              of `S`, or ``None``

            This returns the space of formal linear combinations of
            elements of `G` with coefficients in `R`, endowed with
            whatever structure can be induced from that of `S`.
            See the documentation of
            :mod:`sage.categories.algebra_functor` for details.

            EXAMPLES:

            If `S` is a :class:`group <Groups>`, the result is its
            group algebra `KS`::

                sage: S = DihedralGroup(4); S
                    Dihedral group of order 8 as a permutation group
                sage: A = S.algebra(QQ); A
                Algebra of Dihedral group of order 8 as a permutation group
                        over Rational Field
                sage: A.category()
                Category of finite group algebras over Rational Field
                sage: a = A.an_element(); a
                () + 4*(1,2,3,4) + 2*(1,4)(2,3)

            This space is endowed with an algebra structure, obtained
            by extending by bilinearity the multiplication of `G` to a
            multiplication on `RG`::

                sage: a * a
                5*() + 8*(2,4) + 8*(1,2,3,4) + 8*(1,3) + 16*(1,3)(2,4) + 4*(1,4)(2,3)

            If `S` is a :class:`monoid <Monoids>`, the result is its
            monoid algebra `KS`::

                sage: S = Monoids().example(); S
                An example of a monoid: the free monoid generated by ('a', 'b', 'c', 'd')
                sage: A = S.algebra(QQ); A
                Algebra of An example of a monoid: the free monoid generated by ('a', 'b', 'c', 'd')
                        over Rational Field
                sage: A.category()
                Category of monoid algebras over Rational Field

            Similarly, we can construct algebras for additive magmas,
            monoids, and groups.

            One may specify for which category one takes the algebra;
            here we build the algebra of the additive group `GF_3`::

                sage: from sage.categories.additive_groups import AdditiveGroups
                sage: S = GF(7)
                sage: A = S.algebra(QQ, category=AdditiveGroups()); A
                Algebra of Finite Field of size 7 over Rational Field
                sage: A.category()
                Category of finite dimensional additive group algebras
                         over Rational Field

                sage: a = A(S(1))
                sage: a
                1
                sage: 1 + a * a * a
                0 + 3

            Note that the ``category`` keyword needs to be fed with
            the structure on `S` to be used, not the induced structure
            on the result.
            """
            if category is None:
                category = self.category()
            from sage.categories.semigroups import Semigroups
            from sage.categories.commutative_additive_semigroups import CommutativeAdditiveSemigroups
            if category.is_subcategory(Semigroups()) and category.is_subcategory(CommutativeAdditiveSemigroups()):
                raise TypeError(
""" `S = {}` is both an additive and a multiplicative semigroup.
Constructing its algebra is ambiguous.
Please use, e.g., S.algebra(QQ, category=Semigroups())""".format(self))
            from sage.categories.groups import Groups
            from sage.categories.additive_groups import AdditiveGroups
            from sage.combinat.free_module import CombinatorialFreeModule
            algebra_category = category.Algebras(base_ring)
            if (category.is_subcategory(Groups())
                or category.is_subcategory(AdditiveGroups())):
                # Somewhat dirty hack to wrap non-atomic objects
                from sage.categories.modules_with_basis import ModulesWithBasis
                if self not in ModulesWithBasis:
                    if 'prefix' not in kwds:
                        kwds['prefix'] = ''
                    if 'bracket' not in kwds:
                        kwds['bracket'] = False
            result = CombinatorialFreeModule(base_ring, self,
                                           category=algebra_category, **kwds)
            result.__doc__ = Sets.ParentMethods.algebra.__doc__
            return result

    class ElementMethods:
        ## Should eventually contain the basic operations which are no math
        ## latex, hash, ...
        ##def equal(x,y):
        ##def =(x,y):

        # Used by Element._test_category
        _dummy_attribute = None

        def cartesian_product(*elements):
            """
            Return the Cartesian product of its arguments, as an element of
            the Cartesian product of the parents of those elements.

            EXAMPLES::

                sage: C = AlgebrasWithBasis(QQ)
                sage: A = C.example()
                sage: (a,b,c) = A.algebra_generators()
                sage: a.cartesian_product(b, c)
                B[(0, word: a)] + B[(1, word: b)] + B[(2, word: c)]

            FIXME: is this a policy that we want to enforce on all parents?
            """
            from sage.structure.element import parent, Element
            assert all(isinstance(element, Element) for element in elements)
            parents = [parent(element) for element in elements]
            return cartesian_product(parents)._cartesian_product_of_elements(elements) # good name???

    class MorphismMethods:
        @abstract_method(optional=True)
        def __invert__(self):
            r"""
            Return the inverse morphism, or raise an error.

            The error may either state that the morphism is not
            invertible, or that Sage cannot invert it.

            EXAMPLES::

                sage: i = End(QQ).identity(); i
                Identity endomorphism of Rational Field
                sage: i.__invert__()
                Identity endomorphism of Rational Field

            This method is meant to be used with the Python inversion
            operator `~`::

                sage: ~i
                Identity endomorphism of Rational Field

            We now try to inverse a couple of morphisms defined by a matrix::

                sage: H = End(QQ^2)
                sage: phi = H(matrix([[1,1],[0,1]])); phi
                Vector space morphism represented by the matrix:
                [1 1]
                [0 1]
                Domain: Vector space of dimension 2 over Rational Field
                Codomain: Vector space of dimension 2 over Rational Field
                sage: ~phi
                Vector space morphism represented by the matrix:
                [ 1 -1]
                [ 0  1]
                Domain: Vector space of dimension 2 over Rational Field
                Codomain: Vector space of dimension 2 over Rational Field

                sage: phi = H(matrix([[1,1],[1,1]]))
                sage: ~phi
                Traceback (most recent call last):
                ...
                ZeroDivisionError: matrix morphism not invertible

            .. NOTE::

                This is an optional method. A default implementation
                raising ``NotImplementedError`` could be provided instead.
            """

        def is_injective(self):
            r"""
            Return whether this map is injective.

            EXAMPLES::

                sage: f = ZZ.hom(GF(3)); f
                Ring Coercion morphism:
                    From: Integer Ring
                    To:   Finite Field of size 3
                sage: f.is_injective()
                False

            Note that many maps do not implement this method::

                sage: R.<x> = ZZ[]
                sage: f = R.hom([x])
                sage: f.is_injective()
                Traceback (most recent call last):
                ...
                NotImplementedError

            """
            if self.domain().cardinality() <= 1:
                return True
            if self.domain().cardinality() > self.codomain().cardinality():
                return False
            raise NotImplementedError

    Enumerated = LazyImport('sage.categories.enumerated_sets', 'EnumeratedSets', at_startup=True)
    Facade = LazyImport('sage.categories.facade_sets', 'FacadeSets')
    Finite = LazyImport('sage.categories.finite_sets', 'FiniteSets', at_startup=True)
    Topological = LazyImport('sage.categories.topological_spaces',
                             'TopologicalSpaces', 'Topological', at_startup=True)
    Metric = LazyImport('sage.categories.metric_spaces', 'MetricSpaces',
                        'Mertic', at_startup=True)

    class Infinite(CategoryWithAxiom):

        class ParentMethods:

            def is_finite(self):
                """
                Return whether this set is finite.

                Since this set is infinite this always returns ``False``.

                EXAMPLES::

                    sage: C = InfiniteEnumeratedSets().example()
                    sage: C.is_finite()
                    False

                TESTS::

                    sage: from six import get_method_function as gmf
                    sage: gmf(C.is_finite) is gmf(sage.categories.sets_cat.Sets.Infinite.ParentMethods.is_finite)
                    True
                """
                return False

            def is_empty(self):
                r"""
                Return whether this set is empty.

                Since this set is infinite this always returns ``False``.

                EXAMPLES::

                    sage: C = InfiniteEnumeratedSets().example()
                    sage: C.is_empty()
                    False
                """
                return False

            def cardinality(self):
                """
                Count the elements of the enumerated set.

                EXAMPLES::

                    sage: NN = InfiniteEnumeratedSets().example()
                    sage: NN.cardinality()
                    +Infinity
                """
                from sage.rings.infinity import infinity
                return infinity

    class Subquotients(SubquotientsCategory):
        """
        A category for subquotients of sets.

        .. SEEALSO:: :meth:`Sets().Subquotients`

        EXAMPLES::

            sage: Sets().Subquotients()
            Category of subquotients of sets
            sage: Sets().Subquotients().all_super_categories()
            [Category of subquotients of sets, Category of sets,
             Category of sets with partial maps,
             Category of objects]
        """

        class ParentMethods:

            def _repr_(self):
                """
                EXAMPLES::

                    sage: from sage.categories.examples.semigroups import IncompleteSubquotientSemigroup
                    sage: S = IncompleteSubquotientSemigroup()
                    sage: S._repr_()
                    'A subquotient of An example of a semigroup: the left zero semigroup'
                """
                return "A subquotient of %s"%(self.ambient())

            @abstract_method
            def ambient(self):
                """
                Return the ambient space for ``self``.

                EXAMPLES::

                    sage: Semigroups().Subquotients().example().ambient()
                    An example of a semigroup: the left zero semigroup

                .. SEEALSO::

                    :meth:`Sets.SubcategoryMethods.Subquotients` for the
                    specifications and :meth:`.lift` and :meth:`.retract`.
                """

            # Should lift and retract be declared as conversions to the coercion mechanism ?
            # Compatibility issue: in IntegerModRing, lift is a method returning the actual
            # lifting morphism::
            #
            #   sage: F = IntegerModRing(3)
            #   sage: F.lift()
            #   Set-theoretic ring morphism:
            #   From: Ring of integers modulo 3
            #   To:   Integer Ring
            #   Defn: Choice of lifting map
            @abstract_method
            def lift(self, x):
                """
                Lift `x` to the ambient space for ``self``.

                INPUT:

                - ``x`` -- an element of ``self``

                EXAMPLES::

                    sage: S = Semigroups().Subquotients().example()
                    sage: s = S.an_element()
                    sage: s, s.parent()
                    (42, An example of a (sub)quotient semigroup: a quotient of the left zero semigroup)
                    sage: S.lift(s), S.lift(s).parent()
                    (42, An example of a semigroup: the left zero semigroup)
                    sage: s.lift(), s.lift().parent()
                    (42, An example of a semigroup: the left zero semigroup)

                .. SEEALSO::

                    :class:`Sets.SubcategoryMethods.Subquotients` for
                    the specifications, :meth:`.ambient`, :meth:`.retract`,
                    and also :meth:`Sets.Subquotients.ElementMethods.lift`.
                """

            @abstract_method
            def retract(self, x):
                """
                Retract ``x`` to ``self``.

                INPUT:

                - ``x`` -- an element of the ambient space for ``self``

                .. SEEALSO::

                    :class:`Sets.SubcategoryMethods.Subquotients` for
                    the specifications, :meth:`.ambient`, :meth:`.retract`,
                    and also :meth:`Sets.Subquotients.ElementMethods.retract`.

                EXAMPLES::

                    sage: S = Semigroups().Subquotients().example()
                    sage: s = S.ambient().an_element()
                    sage: s, s.parent()
                    (42, An example of a semigroup: the left zero semigroup)
                    sage: S.retract(s), S.retract(s).parent()
                    (42, An example of a (sub)quotient semigroup: a quotient of the left zero semigroup)
                """

        class ElementMethods:

            def lift(self):
                """
                Lift ``self`` to the ambient space for its parent.

                EXAMPLES::

                    sage: S = Semigroups().Subquotients().example()
                    sage: s = S.an_element()
                    sage: s, s.parent()
                    (42, An example of a (sub)quotient semigroup: a quotient of the left zero semigroup)
                    sage: S.lift(s), S.lift(s).parent()
                    (42, An example of a semigroup: the left zero semigroup)
                    sage: s.lift(), s.lift().parent()
                    (42, An example of a semigroup: the left zero semigroup)
                """
                return self.parent().lift(self)

    class Quotients(QuotientsCategory):
        """
        A category for quotients of sets.

        .. SEEALSO:: :meth:`Sets().Quotients`

        EXAMPLES::

            sage: Sets().Quotients()
            Category of quotients of sets
            sage: Sets().Quotients().all_super_categories()
            [Category of quotients of sets,
             Category of subquotients of sets,
             Category of sets,
             Category of sets with partial maps,
             Category of objects]
        """

        class ParentMethods:

            def _repr_(self):
                """
                EXAMPLES::

                    sage: from sage.categories.examples.semigroups import IncompleteSubquotientSemigroup
                    sage: S = IncompleteSubquotientSemigroup(category=Semigroups().Quotients())
                    sage: S._repr_()
                    'A quotient of An example of a semigroup: the left zero semigroup'
                """
                return "A quotient of {}".format(self.ambient())

            def _an_element_(self):
                """
                Return an element of ``self``, as per
                :meth:`Sets.ParentMethods.an_element`

                EXAMPLES::

                    sage: S = FiniteEnumeratedSets().IsomorphicObjects().example()
                    sage: S.an_element()  # indirect doctest
                    1
                """
                return self.retract(self.ambient().an_element())

    class Subobjects(SubobjectsCategory):
        """
        A category for subobjects of sets.

        .. SEEALSO:: :meth:`Sets().Subobjects`

        EXAMPLES::

            sage: Sets().Subobjects()
            Category of subobjects of sets
            sage: Sets().Subobjects().all_super_categories()
            [Category of subobjects of sets,
             Category of subquotients of sets,
             Category of sets,
             Category of sets with partial maps,
             Category of objects]
        """

        class ParentMethods:

            def _repr_(self):
                """
                EXAMPLES::

                    sage: from sage.categories.examples.semigroups import IncompleteSubquotientSemigroup
                    sage: S = IncompleteSubquotientSemigroup(category = Semigroups().Subobjects())
                    sage: S._repr_()
                    'A subobject of An example of a semigroup: the left zero semigroup'
                """
                return "A subobject of {}".format(self.ambient())

    class IsomorphicObjects(IsomorphicObjectsCategory):
        """
        A category for isomorphic objects of sets.

        EXAMPLES::

            sage: Sets().IsomorphicObjects()
            Category of isomorphic objects of sets
            sage: Sets().IsomorphicObjects().all_super_categories()
            [Category of isomorphic objects of sets,
             Category of subobjects of sets, Category of quotients of sets,
             Category of subquotients of sets,
             Category of sets,
             Category of sets with partial maps,
             Category of objects]
        """

        class ParentMethods:

            def _repr_(self):
                """
                EXAMPLES::

                    sage: S = FiniteEnumeratedSets().IsomorphicObjects().example()
                    sage: S._repr_()
                    'The image by some isomorphism of An example of a finite enumerated set: {1,2,3}'
                """
                return "The image by some isomorphism of %s"%(self.ambient())

    class CartesianProducts(CartesianProductsCategory):
        """
        EXAMPLES::

            sage: C = Sets().CartesianProducts().example()
            sage: C
            The Cartesian product of (Set of prime numbers (basic implementation),
             An example of an infinite enumerated set: the non negative integers,
             An example of a finite enumerated set: {1,2,3})
            sage: C.category()
            Category of Cartesian products of sets
            sage: C.categories()
            [Category of Cartesian products of sets, Category of sets,
             Category of sets with partial maps,
             Category of objects]
            sage: TestSuite(C).run()
        """

        def extra_super_categories(self):
            """
            A Cartesian product of sets is a set.

            EXAMPLES::

                sage: Sets().CartesianProducts().extra_super_categories()
                [Category of sets]
                sage: Sets().CartesianProducts().super_categories()
                [Category of sets]
            """
            return [Sets()]

        def example(self):
            """
            EXAMPLES::

                sage: Sets().CartesianProducts().example()
                The Cartesian product of (Set of prime numbers (basic implementation),
                 An example of an infinite enumerated set: the non negative integers,
                 An example of a finite enumerated set: {1,2,3})
            """
            from .finite_enumerated_sets import FiniteEnumeratedSets
            from .infinite_enumerated_sets import InfiniteEnumeratedSets
            from .cartesian_product import cartesian_product
            S1 = Sets().example()
            S2 = InfiniteEnumeratedSets().example()
            S3 = FiniteEnumeratedSets().example()
            return cartesian_product([S1, S2, S3])


        class ParentMethods:
            def __iter__(self):
                r"""
                Return a lexicographic iterator for the elements of this Cartesian product.

                EXAMPLES::

                    sage: for x,y in cartesian_product([Set([1,2]), Set(['a','b'])]):
                    ....:     print((x, y))
                    (1, 'a')
                    (1, 'b')
                    (2, 'a')
                    (2, 'b')

                    sage: A = FiniteEnumeratedSets()(["a", "b"])
                    sage: B = FiniteEnumeratedSets().example(); B
                    An example of a finite enumerated set: {1,2,3}
                    sage: C = cartesian_product([A, B, A]); C
                    The Cartesian product of ({'a', 'b'}, An example of a finite enumerated set: {1,2,3}, {'a', 'b'})
                    sage: C in FiniteEnumeratedSets()
                    True
                    sage: list(C)
                    [('a', 1, 'a'), ('a', 1, 'b'), ('a', 2, 'a'), ('a', 2, 'b'), ('a', 3, 'a'), ('a', 3, 'b'),
                     ('b', 1, 'a'), ('b', 1, 'b'), ('b', 2, 'a'), ('b', 2, 'b'), ('b', 3, 'a'), ('b', 3, 'b')]
                    sage: C.__iter__.__module__
                    'sage.categories.sets_cat'

                    sage: F22 = GF(2).cartesian_product(GF(2))
                    sage: list(F22)
                    [(0, 0), (0, 1), (1, 0), (1, 1)]

                    sage: C = cartesian_product([Permutations(10)]*4)
                    sage: it = iter(C)
                    sage: next(it)
                    ([1, 2, 3, 4, 5, 6, 7, 8, 9, 10],
                     [1, 2, 3, 4, 5, 6, 7, 8, 9, 10],
                     [1, 2, 3, 4, 5, 6, 7, 8, 9, 10],
                     [1, 2, 3, 4, 5, 6, 7, 8, 9, 10])
                    sage: next(it)
                    ([1, 2, 3, 4, 5, 6, 7, 8, 9, 10],
                     [1, 2, 3, 4, 5, 6, 7, 8, 9, 10],
                     [1, 2, 3, 4, 5, 6, 7, 8, 9, 10],
                     [1, 2, 3, 4, 5, 6, 7, 8, 10, 9])

                .. WARNING::

                    The elements are returned in lexicographic order,
                    which gives a valid enumeration only if all
                    factors, but possibly the first one, are
                    finite. So the following one is fine::

                        sage: it = iter(cartesian_product([ZZ, GF(2)]))
                        sage: [next(it) for _ in range(10)]
                        [(0, 0), (0, 1), (1, 0), (1, 1),
                         (-1, 0), (-1, 1), (2, 0), (2, 1),
                         (-2, 0), (-2, 1)]

                    But this one is not::

                        sage: it = iter(cartesian_product([GF(2), ZZ]))
                        sage: [next(it) for _ in range(10)]
                        doctest:...: UserWarning: Sage is not able to determine
                        whether the factors of this Cartesian product are
                        finite. The lexicographic ordering might not go through
                        all elements.
                        [(0, 0), (0, 1), (0, -1), (0, 2), (0, -2),
                         (0, 3), (0, -3), (0, 4), (0, -4), (0, 5)]

                .. NOTE::

                    Here it would be faster to use :func:`itertools.product` for sets
                    of small size. But the latter expands all factor in memory!
                    So we can not reasonably use it in general.

                ALGORITHM:

                Recipe 19.9 in the Python Cookbook by Alex Martelli
                and David Ascher.
                """
                if any(f not in Sets().Finite() for f in self.cartesian_factors()[1:]):
                    from warnings import warn
                    warn("Sage is not able to determine whether the factors of "
                         "this Cartesian product are finite. The lexicographic "
                         "ordering might not go through all elements.")

                # visualize an odometer, with "wheels" displaying "digits"...:
                factors = list(self.cartesian_factors())
                wheels = map(iter, factors)
                digits = [next(it) for it in wheels]
                while True:
                    yield self._cartesian_product_of_elements(digits)
                    for i in range(len(digits)-1, -1, -1):
                        try:
                            digits[i] = next(wheels[i])
                            break
                        except StopIteration:
                            wheels[i] = iter(factors[i])
                            digits[i] = next(wheels[i])
                    else:
                        break

            @cached_method
            def an_element(self):
                """
                EXAMPLES::

                    sage: C = Sets().CartesianProducts().example(); C
                    The Cartesian product of (Set of prime numbers (basic implementation),
                     An example of an infinite enumerated set: the non negative integers,
                     An example of a finite enumerated set: {1,2,3})
                    sage: C.an_element()
                    (47, 42, 1)
                """
                return self._cartesian_product_of_elements(s.an_element() for s in self._sets)

            def is_empty(self):
                r"""
                Return whether this set is empty.

                EXAMPLES::


                    sage: S1 = FiniteEnumeratedSet([1,2,3])
                    sage: S2 = Set([])
                    sage: cartesian_product([S1,ZZ]).is_empty()
                    False
                    sage: cartesian_product([S1,S2,S1]).is_empty()
                    True
                """
                return any(c.is_empty() for c in self.cartesian_factors())

            def is_finite(self):
                r"""
                Return whether this set is finite.

                EXAMPLES::

                    sage: E = FiniteEnumeratedSet([1,2,3])
                    sage: C = cartesian_product([E, SymmetricGroup(4)])
                    sage: C.is_finite()
                    True

                    sage: cartesian_product([ZZ,ZZ]).is_finite()
                    False
                    sage: cartesian_product([ZZ, Set(), ZZ]).is_finite()
                    True
                """
                f = self.cartesian_factors()
                try:
                    # Note: some parent might not implement "is_empty". So we
                    # carefully isolate this test.
                    test = any(c.is_empty() for c in f)
                except (AttributeError, NotImplementedError):
                    pass
                else:
                    if test: return test
                return all(c.is_finite() for c in f)

            def cardinality(self):
                r"""
                Return the cardinality of self.

                EXAMPLES::

                    sage: E = FiniteEnumeratedSet([1,2,3])
                    sage: C = cartesian_product([E,SymmetricGroup(4)])
                    sage: C.cardinality()
                    72

                    sage: E = FiniteEnumeratedSet([])
                    sage: C = cartesian_product([E, ZZ, QQ])
                    sage: C.cardinality()
                    0

                    sage: C = cartesian_product([ZZ, QQ])
                    sage: C.cardinality()
                    +Infinity

                    sage: cartesian_product([GF(5), Permutations(10)]).cardinality()
                    18144000
                    sage: cartesian_product([GF(71)]*20).cardinality() == 71**20
                    True
                """
                f = self.cartesian_factors()

                try:
                    # Note: some parent might not implement "is_empty". So we
                    # carefully isolate this test.
                    is_empty = any(c.is_empty() for c in f)
                except (AttributeError,NotImplementedError):
                    pass
                else:
                    if is_empty:
                        from sage.rings.integer_ring import ZZ
                        return ZZ.zero()
                    elif any(c in Sets().Infinite() for c in f):
                        from sage.rings.infinity import Infinity
                        return Infinity

                from sage.misc.misc_c import prod
                return prod(c.cardinality() for c in f)

            def random_element(self, *args):
                r"""
                Return a random element of this Cartesian product.

                The extra arguments are passed down to each of the
                factors of the Cartesian product.

                EXAMPLES::

                    sage: C = cartesian_product([Permutations(10)]*5)
                    sage: C.random_element()           # random
                    ([2, 9, 4, 7, 1, 8, 6, 10, 5, 3],
                     [8, 6, 5, 7, 1, 4, 9, 3, 10, 2],
                     [5, 10, 3, 8, 2, 9, 1, 4, 7, 6],
                     [9, 6, 10, 3, 2, 1, 5, 8, 7, 4],
                     [8, 5, 2, 9, 10, 3, 7, 1, 4, 6])

                    sage: C = cartesian_product([ZZ]*10)
                    sage: c1 = C.random_element()
                    sage: c1                   # random
                    (3, 1, 4, 1, 1, -3, 0, -4, -17, 2)
                    sage: c2 = C.random_element(4,7)
                    sage: c2                   # random
                    (6, 5, 6, 4, 5, 6, 6, 4, 5, 5)
                    sage: all(4 <= i < 7 for i in c2)
                    True
                """
                return self._cartesian_product_of_elements(
                        c.random_element(*args) for c in self.cartesian_factors())

            @abstract_method
            def _sets_keys(self):
                """
                Return the indices of the Cartesian factors of ``self``.

                EXAMPLES::

                    sage: cartesian_product([QQ, ZZ, ZZ])._sets_keys()
                    {0, 1, 2}
                """

            @abstract_method
            def cartesian_factors(self):
                """
                Return the Cartesian factors of ``self``.

                EXAMPLES::

                    sage: cartesian_product([QQ, ZZ, ZZ]).cartesian_factors()
                    (Rational Field, Integer Ring, Integer Ring)
                """

            @abstract_method
            def cartesian_projection(self, i):
                """
                Return the natural projection onto the `i`-th
                Cartesian factor of ``self``.

                INPUT:

                - ``i`` -- the index of a Cartesian factor of ``self``

                EXAMPLES::

                    sage: C = Sets().CartesianProducts().example(); C
                    The Cartesian product of (Set of prime numbers (basic implementation),
                     An example of an infinite enumerated set: the non negative integers,
                     An example of a finite enumerated set: {1,2,3})
                    sage: x = C.an_element(); x
                    (47, 42, 1)
                    sage: pi = C.cartesian_projection(1)
                    sage: pi(x)
                    42
                """

            @abstract_method
            def _cartesian_product_of_elements(self, elements):
                """
                Return the Cartesian product of the given ``elements``.

                This method should accept any iterable.

                INPUT:

                - ``elements`` -- an iterable (e.g. a tuple or a list) of
                  elements of each Cartesian factor of ``self``

                EXAMPLES::

                    sage: S1 = Sets().example()
                    sage: S2 = InfiniteEnumeratedSets().example()
                    sage: X = [S2, S1, S2]
                    sage: C = cartesian_product(X)
                    sage: C._cartesian_product_of_elements([S.an_element() for S in X])
                    (42, 47, 42)
                    sage: C._cartesian_product_of_elements(S.an_element() for S in X)
                    (42, 47, 42)
                """

        class ElementMethods:

            def cartesian_projection(self, i):
                """
                Return the projection of ``self`` onto the `i`-th
                factor of the Cartesian product.

                INPUT:

                - ``i`` -- the index of a factor of the Cartesian product

                EXAMPLES::

                    sage: F = CombinatorialFreeModule(ZZ, [4,5]); F.__custom_name = "F"
                    sage: G = CombinatorialFreeModule(ZZ, [4,6]); G.__custom_name = "G"
                    sage: S = cartesian_product([F, G])
                    sage: x = S.monomial((0,4)) + 2 * S.monomial((0,5)) + 3 * S.monomial((1,6))
                    sage: x.cartesian_projection(0)
                    B[4] + 2*B[5]
                    sage: x.cartesian_projection(1)
                    3*B[6]
                """
                return self.parent().cartesian_projection(i)(self)

            summand_projection = deprecated_function_alias(10963, cartesian_projection)

            def cartesian_factors(self):
                """
                Return the Cartesian factors of ``self``.

                EXAMPLES::

                    sage: F = CombinatorialFreeModule(ZZ, [4,5]); F.__custom_name = "F"
                    sage: G = CombinatorialFreeModule(ZZ, [4,6]); G.__custom_name = "G"
                    sage: H = CombinatorialFreeModule(ZZ, [4,7]); H.__custom_name = "H"
                    sage: S = cartesian_product([F, G, H])
                    sage: x = S.monomial((0,4)) + 2 * S.monomial((0,5)) + 3 * S.monomial((1,6)) + 4 * S.monomial((2,4)) + 5 * S.monomial((2,7))
                    sage: x.cartesian_factors()
                    (B[4] + 2*B[5], 3*B[6], 4*B[4] + 5*B[7])
                    sage: [s.parent() for s in x.cartesian_factors()]
                    [F, G, H]
                    sage: S.zero().cartesian_factors()
                    (0, 0, 0)
                    sage: [s.parent() for s in S.zero().cartesian_factors()]
                    [F, G, H]
                """
                # TODO: optimize
                return tuple(self.cartesian_projection(i)
                             for i in self.parent()._sets_keys())
                #return Family(self._sets.keys(), self.projection)

            summand_split = deprecated_function_alias(10963, cartesian_factors)

    class Algebras(AlgebrasCategory):

        def extra_super_categories(self):
            """
            EXAMPLES::

                sage: Sets().Algebras(ZZ).super_categories()
                [Category of modules with basis over Integer Ring]

                sage: Sets().Algebras(QQ).extra_super_categories()
                [Category of vector spaces with basis over Rational Field]

                sage: Sets().example().algebra(ZZ).categories()
                [Category of set algebras over Integer Ring,
                 Category of modules with basis over Integer Ring,
                 ...
                 Category of objects]

            """
            from sage.categories.modules_with_basis import ModulesWithBasis
            return [ModulesWithBasis(self.base_ring())]

        class ParentMethods:
            def construction(self):
                r"""
                Return the functorial construction of ``self``.

                EXAMPLES::

                    sage: A = GroupAlgebra(KleinFourGroup(), QQ)
                    sage: A.construction()
                    (GroupAlgebraFunctor, Rational Field)
                """
                from sage.categories.algebra_functor import GroupAlgebraFunctor
                return GroupAlgebraFunctor(self.group()), self.base_ring()

            def _repr_(self):
                r"""
                Return the string representation of `self`.

                EXAMPLES::

                    sage: A = Groups().example().algebra(QQ); A
                    Algebra of General Linear Group of degree 4 over Rational Field
                     over Rational Field
                    sage: A._name = "foo"
                    sage: A
                    foo over Rational Field
                    sage: A = KleinFourGroup().algebra(ZZ)
                    sage: A
                    Algebra of The Klein 4 group of order 4, as a permutation group
                     over Integer Ring
                """
                if hasattr(self, "_name"):
                    return self._name + " over {}".format(self.base_ring())
                else:
                    return 'Algebra of {} over {}'.format(self.basis().keys(),
                                                          self.base_ring())

            def _coerce_map_from_(self, S):
                r"""
                Return a coercion from `S` or ``None``

                INPUT:

                - ``S`` - a parent

                Let us write ``self`` as `R[G]`. This method handles
                the case where `S` is another group/monoid/...-algebra
                `R'[H]`, with R coercing into `R'` and `H` coercing
                into `G`. In that case it returns the naturally
                induced coercion between `R'[H]` and `R[G]`. Otherwise
                it returns ``None``.

                EXAMPLES::

                    sage: A = GroupAlgebra(SymmetricGroup(4), QQ)
                    sage: B = GroupAlgebra(SymmetricGroup(3), ZZ)
                    sage: A.has_coerce_map_from(B)
                    True
                    sage: B.has_coerce_map_from(A)
                    False
                    sage: A.has_coerce_map_from(ZZ)
                    True
                    sage: A.has_coerce_map_from(CC)
                    False
                    sage: A.has_coerce_map_from(SymmetricGroup(5))
                    False
                    sage: A.has_coerce_map_from(SymmetricGroup(2))
                    True


                    sage: H = CyclicPermutationGroup(3)
                    sage: G = DihedralGroup(3)

                    sage: QH = H.algebra(QQ)
                    sage: ZH = H.algebra(ZZ)
                    sage: QG = G.algebra(QQ)
                    sage: ZG = G.algebra(ZZ)
                    sage: ZG.coerce_map_from(H)
                    Composite map:
                      From: Cyclic group of order 3 as a permutation group
                      To:   Algebra of Dihedral group of order 6 as a permutation group over Integer Ring
                      Defn:   Call morphism:
                              From: Cyclic group of order 3 as a permutation group
                              To:   Dihedral group of order 6 as a permutation group
                            then
                              Conversion map:
                              From: Dihedral group of order 6 as a permutation group
                              To:   Algebra of Dihedral group of order 6 as a permutation group over Integer Ring
                    sage: QG.coerce_map_from(ZG)
                    Generic morphism:
                      From: Algebra of Dihedral group of order 6 as a permutation group over Integer Ring
                      To:   Algebra of Dihedral group of order 6 as a permutation group over Rational Field
                    sage: QG.coerce_map_from(QH)
                    Generic morphism:
                      From: Algebra of Cyclic group of order 3 as a permutation group over Rational Field
                      To:   Algebra of Dihedral group of order 6 as a permutation group over Rational Field
                    sage: QG.coerce_map_from(ZH)
                    Generic morphism:
                      From: Algebra of Cyclic group of order 3 as a permutation group over Integer Ring
                      To:   Algebra of Dihedral group of order 6 as a permutation group over Rational Field

                As expected, there is no coercion when restricting the
                field::

                    sage: ZG.coerce_map_from(QG)

                This coercion when restricting the group is unexpected::

                    sage: QH.coerce_map_from(QG)
                    Generic morphism:
                      From: Algebra of Dihedral group of order 6 as a permutation group over Rational Field
                      To:   Algebra of Cyclic group of order 3 as a permutation group over Rational Field

                but is induced by the partial coercion at the level of
                the groups::

                    sage: H.coerce_map_from(G)
                    Call morphism:
                      From: Dihedral group of order 6 as a permutation group
                      To:   Cyclic group of order 3 as a permutation group
                """
                K = self.base_ring()
                G = self.basis().keys()
                if S in Sets.Algebras:
                    S_K = S.base_ring()
                    S_G = S.basis().keys()
                    hom_K = K.coerce_map_from(S_K)
                    hom_G = G.coerce_map_from(S_G)
                    if hom_K is not None and hom_G is not None:
                        return SetMorphism(S.Hom(self, category= self.category() | S.category()),
                                           lambda x: self.sum_of_terms( (hom_G(g), hom_K(c)) for g,c in x ))

    class WithRealizations(WithRealizationsCategory):

        def extra_super_categories(self):
            """
            A set with multiple realizations is a facade parent.

            EXAMPLES::

                sage: Sets().WithRealizations().extra_super_categories()
                [Category of facade sets]
                sage: Sets().WithRealizations().super_categories()
                [Category of facade sets]
            """
            return [Sets().Facade()]

        def example(self, base_ring = None, set = None):
            r"""
            Return an example of set with multiple realizations, as
            per :meth:`Category.example`.

            EXAMPLES::

                sage: Sets().WithRealizations().example()
                The subset algebra of {1, 2, 3} over Rational Field

                sage: Sets().WithRealizations().example(ZZ, Set([1,2]))
                The subset algebra of {1, 2} over Integer Ring
            """
            from sage.rings.rational_field import QQ
            from sage.sets.set import Set
            if base_ring is None:
                base_ring = QQ
            if set is None:
                set = Set([1,2,3])
            from sage.categories.examples.with_realizations import SubsetAlgebra
            return SubsetAlgebra(base_ring, set)


        class ParentMethods:

            def _test_with_realizations(self, **options):
                r"""
                Test that this parent with realizations is
                properly implemented.

                INPUT:

                - ``options`` -- any keyword arguments accepted
                  by :meth:`_tester`

                EXAMPLES::

                    sage: A = Sets().WithRealizations().example()
                    sage: A._test_with_realizations()

                See the documentation for :class:`TestSuite`
                for more information.
                """
                tester = self._tester(**options)
                for R in self.realizations():
                    tester.assert_(R in self.Realizations())
                # Could check that there are coerce maps between any two realizations

            @lazy_attribute
            def _realizations(self):
                """
                This lazily initializes the attribute
                ``_realizations`` the first time it is needed.

                TESTS::

                    sage: class MyParent(Parent):
                    ....:    pass
                    sage: P = MyParent(category = Sets().WithRealizations())
                    sage: P._realizations
                    []
                """
                return []

            def _register_realization(self, realization):
                """
                EXAMPLES::

                    sage: A = Sets().WithRealizations().example(QQ['x']); A
                    The subset algebra of {1, 2, 3} over Univariate Polynomial Ring in x over Rational Field
                    sage: class ANewRealizationOfA(CombinatorialFreeModule):
                    ....:     pass
                    sage: category = A.Realizations() & Algebras(QQ[x]).WithBasis()
                    sage: R = ANewRealizationOfA(A.base_ring(), A.F().basis().keys(), category = category)
                    sage: R in A.realizations()  # indirect doctest
                    True

                Note: the test above uses ``QQ[x]`` to not interfer
                with other tests.
                """
                assert realization.realization_of() is self
                self._realizations.append(realization)

            def inject_shorthands(self, verbose=True):
                """
                Import standard shorthands into the global namespace.

                INPUT:

                - ``verbose`` -- boolean (default ``True``); if ``True``,
                  prints the defined shorthands

                EXAMPLES::

                    sage: Q = QuasiSymmetricFunctions(ZZ)
                    sage: Q.inject_shorthands()
                    Injecting M as shorthand for Quasisymmetric functions over
                     the Integer Ring in the Monomial basis
                    Injecting F as shorthand for Quasisymmetric functions over
                     the Integer Ring in the Fundamental basis
                    Injecting E as shorthand for Quasisymmetric functions over
                     the Integer Ring in the Essential basis
                    doctest:...: RuntimeWarning: redefining global value `E`
                    Injecting dI as shorthand for Quasisymmetric functions over
                     the Integer Ring in the dualImmaculate basis
                    Injecting QS as shorthand for Quasisymmetric functions over
                     the Integer Ring in the Quasisymmetric Schur basis
                    sage: F[1,2,1] + 5*M[1,3] + F[2]^2
                    5*F[1, 1, 1, 1] - 5*F[1, 1, 2] - 3*F[1, 2, 1] + 6*F[1, 3] +
                    2*F[2, 2] + F[3, 1] + F[4]
                    sage: F
                    Quasisymmetric functions over the Integer Ring in the
                     Fundamental basis
                    sage: M
                    Quasisymmetric functions over the Integer Ring in the
                     Monomial basis
                """
                from sage.misc.misc import inject_variable
                if not hasattr(self, "_shorthands"):
                    raise NotImplementedError("no shorthands defined for {}".format(self))
                for shorthand in self._shorthands:
                    realization = getattr(self, shorthand)()
                    if verbose:
                        print('Injecting {} as shorthand for {}'.format(shorthand, realization))
                    inject_variable(shorthand, realization)

            @abstract_method(optional=True)
            def a_realization(self):
                """
                Return a realization of ``self``.

                EXAMPLES::

                    sage: A = Sets().WithRealizations().example(); A
                    The subset algebra of {1, 2, 3} over Rational Field
                    sage: A.a_realization()
                    The subset algebra of {1, 2, 3} over Rational Field in the Fundamental basis
                """

            def realizations(self):
                """
                Return all the realizations of ``self`` that ``self``
                is aware of.

                EXAMPLES::

                    sage: A = Sets().WithRealizations().example(); A
                    The subset algebra of {1, 2, 3} over Rational Field
                    sage: A.realizations()
                    [The subset algebra of {1, 2, 3} over Rational Field in the Fundamental basis, The subset algebra of {1, 2, 3} over Rational Field in the In basis, The subset algebra of {1, 2, 3} over Rational Field in the Out basis]

                .. NOTE::

                    Constructing a parent ``P`` in the category
                    ``A.Realizations()`` automatically adds ``P`` to
                    this list by calling ``A._register_realization(A)``
                """
                return self._realizations

            def facade_for(self):
                """
                Return the parents ``self`` is a facade for, that is
                the realizations of ``self``

                EXAMPLES::

                    sage: A = Sets().WithRealizations().example(); A
                    The subset algebra of {1, 2, 3} over Rational Field
                    sage: A.facade_for()
                    [The subset algebra of {1, 2, 3} over Rational Field in the Fundamental basis, The subset algebra of {1, 2, 3} over Rational Field in the In basis, The subset algebra of {1, 2, 3} over Rational Field in the Out basis]

                    sage: A = Sets().WithRealizations().example(); A
                    The subset algebra of {1, 2, 3} over Rational Field
                    sage: f = A.F().an_element(); f
                    F[{}] + 2*F[{1}] + 3*F[{2}] + F[{1, 2}]
                    sage: i = A.In().an_element(); i
                    In[{}] + 2*In[{1}] + 3*In[{2}] + In[{1, 2}]
                    sage: o = A.Out().an_element(); o
                    Out[{}] + 2*Out[{1}] + 3*Out[{2}] + Out[{1, 2}]
                    sage: f in A, i in A, o in A
                    (True, True, True)
                """
                return self.realizations()

            # Do we really want this feature?
            class Realizations(Category_realization_of_parent):

                def super_categories(self):
                    """
                    EXAMPLES::

                        sage: A = Sets().WithRealizations().example(); A
                        The subset algebra of {1, 2, 3} over Rational Field
                        sage: A.Realizations().super_categories()
                        [Category of realizations of sets]
                    """
                    return [Sets().Realizations()]

            def _an_element_(self):
                """
                Return an element of some realization of ``self``.

                EXAMPLES::

                    sage: A = Sets().WithRealizations().example(); A
                    The subset algebra of {1, 2, 3} over Rational Field
                    sage: A.an_element()        # indirect doctest
                    F[{}] + 2*F[{1}] + 3*F[{2}] + F[{1, 2}]

                TESTS:

                Check that we are consistent no matter which basis is
                created first::

                    sage: M = posets.BooleanLattice(4).moebius_algebra(QQ)
                    sage: I = M.I()
                    sage: M._an_element_()
                    2*E[0] + 2*E[1] + 3*E[2]
                """
                return self.a_realization().an_element()

            # TODO: maybe this could be taken care of by Sets.Facade()?
            def __contains__(self, x):
                r"""
                Test whether ``x`` is in ``self``, that is if it is an
                element of some realization of ``self``.

                EXAMPLES::

                    sage: A = Sets().WithRealizations().example(); A
                    The subset algebra of {1, 2, 3} over Rational Field
                    sage: A.an_element() in A
                    True
                    sage: A.In().an_element() in A
                    True
                    sage: A.F().an_element() in A
                    True
                    sage: A.Out().an_element() in A
                    True
                    sage: 1 in A
                    True
                    sage: QQ['x'].an_element() in A
                    False
                """
                return any(x in realization for realization in self.realizations())

    class Realizations(RealizationsCategory):

        class ParentMethods:

            def __init_extra__(self):
                """
                Register ``self`` as a realization of ``self.realization_of``.

                TESTS::

                    sage: A = Sets().WithRealizations().example()
                    sage: A.realizations()    # indirect doctest
                    [The subset algebra of {1, 2, 3} over Rational Field in the Fundamental basis,
                     The subset algebra of {1, 2, 3} over Rational Field in the In basis,
                     The subset algebra of {1, 2, 3} over Rational Field in the Out basis]
                """
                self.realization_of()._register_realization(self)

            @cached_method
            def realization_of(self):
                """
                Return the parent this is a realization of.

                EXAMPLES::

                    sage: A = Sets().WithRealizations().example(); A
                    The subset algebra of {1, 2, 3} over Rational Field
                    sage: In = A.In(); In
                    The subset algebra of {1, 2, 3} over Rational Field in the In basis
                    sage: In.realization_of()
                    The subset algebra of {1, 2, 3} over Rational Field
                """
                for category in self.categories():
                    if isinstance(category, Category_realization_of_parent):
                        return category.base()

            def _realization_name(self):
                """
                Return the name of this realization.

                In this default implementation, this is guessed from
                the name of its class.

                EXAMPLES::

                    sage: A = Sets().WithRealizations().example(); A
                    The subset algebra of {1, 2, 3} over Rational Field
                    sage: In = A.In(); In
                    The subset algebra of {1, 2, 3} over Rational Field in the In basis
                    sage: In._realization_name()
                    'In'
                """
                # The __base__ gets rid of the with_category
                # The split adds support for nested classes
                return self.__class__.__base__.__name__.split('.')[-1]

            def _repr_(self):
                """
                EXAMPLES::

                    sage: A = Sets().WithRealizations().example(); A
                    The subset algebra of {1, 2, 3} over Rational Field
                    sage: In = A.In(); In
                    The subset algebra of {1, 2, 3} over Rational Field in the In basis

                In the example above, :meth:`repr` was overriden by
                the category ``A.Realizations()``. We now add a new
                (fake) realization which is not in
                ``A.Realizations()`` to actually exercise this
                method::

                    sage: from sage.categories.realizations import Realizations
                    sage: class Blah(Parent):
                    ....:     pass
                    sage: P = Blah(category = Sets.WithRealizations.ParentMethods.Realizations(A))
                    sage: P     # indirect doctest
                    The subset algebra of {1, 2, 3} over Rational Field in the realization Blah
                """
                return "{} in the realization {}".format(self.realization_of(), self._realization_name())

# Moved from sage.categories.cartesian_product to avoid circular import errors
cartesian_product = CartesianProductFunctor()<|MERGE_RESOLUTION|>--- conflicted
+++ resolved
@@ -966,11 +966,7 @@
 
                 sage: B = SymmetricGroup(3).algebra(ZZ)
                 sage: B.element_class
-<<<<<<< HEAD
-                <class 'sage.algebras.group_algebra.GroupAlgebra_with_category.element_class'>
-=======
                 <class 'sage.combinat.free_module.SymmetricGroupAlgebra_n_with_category.element_class'>
->>>>>>> a1431e02
                 sage: B._element_constructor
                 <bound method SymmetricGroupAlgebra_n_with_category._element_constructor_
                 of Symmetric group algebra of order 3 over Integer Ring>
