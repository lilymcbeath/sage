#*****************************************************************************
#       Copyright (C) 2007 David Kohel <kohel@maths.usyd.edu.au>
#
#  Distributed under the terms of the GNU General Public License (GPL)
#
#                  http://www.gnu.org/licenses/
#*****************************************************************************

from sage.rings.integer import Integer
from sage.rings.real_mpfr import RealField
from sage.rings.rational_field import RationalField
from sage.probability.random_variable import DiscreteProbabilitySpace

def strip_encoding(S):
    """
    The upper case string of S stripped of all non-alphabetic characters.
    EXAMPLES:
        sage: S = "The cat in the hat."
        sage: strip_encoding(S)
	'THECATINTHEHAT'
    """
    X = ''
    for i in range(len(S)):
	C = S[i]
	if C.isalpha():
	    X += S[i].upper()
    return X

def frequency_distribution(S, n=1, field=None):
    """
    The probability space of frequencies of n-character substrings of S.
    """
    N = len(S)-n+1
    if field is None:
        field = RealField()
    P = {}
    alph = []
    eps = field(1)/N
    for i in range(N):
        c = S[i:i+n]
        if P.has_key(c):
	    P[c] += eps
        else:
	    P[c] = eps
	    alph.append(c)
    return DiscreteProbabilitySpace(alph,P,field)

def coincidence_index(S):
    """
    The coincidence index of the string S.
    EXAMPLES:
	sage: S = strip_encoding("The cat in the hat.")
	sage: coincidence_index(S)
	0.120879120879120
    """
    S = strip_encoding(S)
    n = len(S)
    X = [ 0 for i in range(26) ]
    AZ = "ABCDEFGHIJKLMNOPQRSTUVWXYZ"
    for i in range(n):
        X[AZ.index(S[i])] += 1
    RR = RealField()
    return sum([ RR(m*(m-1)) for m in X ])/RR(n*(n-1))

<<<<<<< HEAD
## def coincidence_discriminant(S):
##     """

##     INPUT:
##         S -- A sequence of 2-character strings, e.g. produced as
##              decimation of transposition ciphertext, or of adjacent
##              characters in some sample plaintext.
##     OUTPUT:
##         A measure of the difference of probability of association of
##         two characters, relative to their independent probabilities.

##     EXAMPLES:
## 	sage: S = strip_encoding("The cat in the hat.")
## 	sage: T = [ S[i:i+2] for i in range(len(S)-1) ]
## 	sage: coincidence_discriminant(T)
##         0.0300925925925925
##     """
##     AZ = 'ABCDEFGHIJKLMNOPQRSTUVWXYZ'
##     AA = [ AZ[i] + AZ[j] for i in range(26) for j in range(26) ]
##     X1 = frequency_distribution(''.join([ s[0] for s in S ]))
##     X2 = frequency_distribution(''.join([ s[1] for s in S ]))
##     F2 = {}
##     RR = RealField()
##     for XY in AA:
##         F2[XY] = RR(0)
##     eps = RR(1/len(S))
##     for AB in S:
##         F2[AB] += eps

## def translation_correlations(X1,X2):
##      """
##      The sequence of correlations of the sequence X1 with the cyclic
##      translations of the sequence X2.
##      """
##      n = len(X1)
##      if n != len(X2):
##          raise ValueError, "Arguments must be of the same length."

##      # Compute the mean value of each sequence:
##      mu1 = sum(X1)/n
##      mu2 = sum(X2)/n

##      # Compute the standard deviations of each sequence:
##      sig1 = sqrt(sum([ (S1[k]-mu1)^2 for k in range(n) ]))
##      sig2 = sqrt(sum([ (S2[k]-mu2)^2 for k in range(n) ]))

##      sig = sig1*sig2
##      corr_dict = { }
##      for j in range(n):
##          corr_dict[j] = sum([
##              (S1[i] - mu1) * (S2[(i+j)%n] - mu2) / sig for i in range(n) ])
##      return corr_dict

## def translation_matches(S,X,r):
##     """
##     Input
##        S : Test string.
##        X : Sequence of standard frequencies for the language.
##        r : A real number between 0 and 1.
##     Output
##        A list of integers k such that affine translation of S by k
##        has correlation at least r with the standard frequencies
##        given by the real sequence X.
##     """
##     Y = S.frequency_distribution()
##     corr_dict = translation_correlations(X,Y)
##     I = []
##     for i in keys(X):
##         if x[2] > r:
##             I.append(x[1])
##     return I
=======
def coincidence_discriminant(S):
    """
    Input
        A sequence of 2-character strings, e.g. produced as decimation
        of transposition ciphertext, or of adjacent characters in some
        sample plaintext.
    Output
        A measure of the difference of probability of association of
        two characters, relative to their independent probabilities.
    EXAMPLES:
	sage: S = strip_encoding("The cat in the hat.")
	sage: T = [ S[i:i+2] for i in range(len(S)-1) ]
	sage: coincidence_discriminant(T)
        0.0300925925925925
    """
    AZ = 'ABCDEFGHIJKLMNOPQRSTUVWXYZ'
    AA = [ AZ[i] + AZ[j] for i in range(26) for j in range(26) ]
    X1 = frequency_distribution(''.join([ s[0] for s in S ]))
    X2 = frequency_distribution(''.join([ s[1] for s in S ]))
    F2 = {}
    RR = RealField()
    for XY in AA:
        F2[XY] = RR(0)
    eps = RR(1/len(S))
    for AB in S:
        F2[AB] += eps
    return sum([ (F2[AZ[i]+AZ[j]]-X1[AZ[i]]*X2[AZ[j]])**2 for i in range(26) for j in range(26) ])
>>>>>>> eff8ad1e
<|MERGE_RESOLUTION|>--- conflicted
+++ resolved
@@ -62,79 +62,6 @@
     RR = RealField()
     return sum([ RR(m*(m-1)) for m in X ])/RR(n*(n-1))
 
-<<<<<<< HEAD
-## def coincidence_discriminant(S):
-##     """
-
-##     INPUT:
-##         S -- A sequence of 2-character strings, e.g. produced as
-##              decimation of transposition ciphertext, or of adjacent
-##              characters in some sample plaintext.
-##     OUTPUT:
-##         A measure of the difference of probability of association of
-##         two characters, relative to their independent probabilities.
-
-##     EXAMPLES:
-## 	sage: S = strip_encoding("The cat in the hat.")
-## 	sage: T = [ S[i:i+2] for i in range(len(S)-1) ]
-## 	sage: coincidence_discriminant(T)
-##         0.0300925925925925
-##     """
-##     AZ = 'ABCDEFGHIJKLMNOPQRSTUVWXYZ'
-##     AA = [ AZ[i] + AZ[j] for i in range(26) for j in range(26) ]
-##     X1 = frequency_distribution(''.join([ s[0] for s in S ]))
-##     X2 = frequency_distribution(''.join([ s[1] for s in S ]))
-##     F2 = {}
-##     RR = RealField()
-##     for XY in AA:
-##         F2[XY] = RR(0)
-##     eps = RR(1/len(S))
-##     for AB in S:
-##         F2[AB] += eps
-
-## def translation_correlations(X1,X2):
-##      """
-##      The sequence of correlations of the sequence X1 with the cyclic
-##      translations of the sequence X2.
-##      """
-##      n = len(X1)
-##      if n != len(X2):
-##          raise ValueError, "Arguments must be of the same length."
-
-##      # Compute the mean value of each sequence:
-##      mu1 = sum(X1)/n
-##      mu2 = sum(X2)/n
-
-##      # Compute the standard deviations of each sequence:
-##      sig1 = sqrt(sum([ (S1[k]-mu1)^2 for k in range(n) ]))
-##      sig2 = sqrt(sum([ (S2[k]-mu2)^2 for k in range(n) ]))
-
-##      sig = sig1*sig2
-##      corr_dict = { }
-##      for j in range(n):
-##          corr_dict[j] = sum([
-##              (S1[i] - mu1) * (S2[(i+j)%n] - mu2) / sig for i in range(n) ])
-##      return corr_dict
-
-## def translation_matches(S,X,r):
-##     """
-##     Input
-##        S : Test string.
-##        X : Sequence of standard frequencies for the language.
-##        r : A real number between 0 and 1.
-##     Output
-##        A list of integers k such that affine translation of S by k
-##        has correlation at least r with the standard frequencies
-##        given by the real sequence X.
-##     """
-##     Y = S.frequency_distribution()
-##     corr_dict = translation_correlations(X,Y)
-##     I = []
-##     for i in keys(X):
-##         if x[2] > r:
-##             I.append(x[1])
-##     return I
-=======
 def coincidence_discriminant(S):
     """
     Input
@@ -161,5 +88,4 @@
     eps = RR(1/len(S))
     for AB in S:
         F2[AB] += eps
-    return sum([ (F2[AZ[i]+AZ[j]]-X1[AZ[i]]*X2[AZ[j]])**2 for i in range(26) for j in range(26) ])
->>>>>>> eff8ad1e
+    return sum([ (F2[AZ[i]+AZ[j]]-X1[AZ[i]]*X2[AZ[j]])**2 for i in range(26) for j in range(26) ])