--- conflicted
+++ resolved
@@ -1337,11 +1337,7 @@
             (2.18905068682..., 15)
             sage: m.log_likelihood(v)
             2.18905068682...
-<<<<<<< HEAD
-            sage: m  # rel tol 3e-14
-=======
             sage: m  # rel tol 6e-14
->>>>>>> f16112c7
             Gaussian Mixture Hidden Markov Model with 2 States
             Transition matrix:
             [   0.8746363339773399   0.12536366602266016]
