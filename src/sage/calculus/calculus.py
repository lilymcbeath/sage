--- conflicted
+++ resolved
@@ -1804,7 +1804,6 @@
         sage: solve([2*x==3, x != 5], x)
         [[x == (3/2), (-7/2) != 0]]
 
-<<<<<<< HEAD
     Make sure that we don't accidentally pick up variables in the maxima namespace (trac #8734)::
 
         sage: sage.calculus.calculus.maxima('my_new_var : 2')
@@ -1812,8 +1811,6 @@
         sage: var('my_new_var').full_simplify()
         my_new_var
 
-     """
-=======
     Check that some hypothetical variables don't end up as special constants (:trac:`6882`)::
     
         sage: from sage.calculus.calculus import symbolic_expression_from_maxima_string as sefms
@@ -1830,7 +1827,6 @@
         sage: sefms('%inf')
         +Infinity
     """
->>>>>>> 518de3e6
     syms = sage.symbolic.pynac.symbol_table.get('maxima', {}).copy()
 
     if len(x) == 0:
