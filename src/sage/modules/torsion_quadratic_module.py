r"""
Finite `\ZZ`-modules with with bilinear and quadratic forms.

AUTHORS:

- Simon Brandhorst (2017-09): First created
"""

#*****************************************************************************
#       Copyright (C) 2017 Simon Brandhorst <sbrandhorst@web.de>
#
# This program is free software: you can redistribute it and/or modify
# it under the terms of the GNU General Public License as published by
# the Free Software Foundation, either version 2 of the License, or
# (at your option) any later version.
#                  http://www.gnu.org/licenses/
#*****************************************************************************


from sage.modules.fg_pid.fgp_module import FGP_Module_class
from sage.modules.fg_pid.fgp_element import DEBUG, FGP_Element
from sage.modules.free_quadratic_module import FreeQuadraticModule
from sage.arith.misc import gcd
<<<<<<< HEAD
from sage.rings.all import ZZ, Zp, QQ, IntegerModRing
=======
from sage.rings.all import ZZ, QQ
>>>>>>> 9bf9f05f
from sage.groups.additive_abelian.qmodnz import QmodnZ
from sage.matrix.constructor import matrix
from sage.matrix.special import diagonal_matrix
from sage.misc.cachefunc import cached_method
from sage.rings.finite_rings.integer_mod import mod
from sage.arith.misc import legendre_symbol

def TorsionQuadraticForm(q):
    r"""
    Create a torsion quadratic form module from a rational matrix.

    The resulting quadratic form takes values in `\QQ / \ZZ` 
    or `\QQ / 2 \ZZ` (depending on ``q``).
    If it takes values modulo `2`, then it is non-degenerate.
    In any case the bilinear form is non-degenerate.

    INPUT:

    - ``q`` -- a symmetric rational matrix

    EXAMPLES::

        sage: q1 = Matrix(QQ,2,[1,1/2,1/2,1])
        sage: TorsionQuadraticForm(q1)
        Finite quadratic module over Integer Ring with invariants (2, 2)
        Gram matrix of the quadratic form with values in Q/2Z:
        [  1 1/2]
        [1/2   1]

    In the following example the quadratic form is degenerate. 
    But the bilinear form is still non-degenerate::

        sage: q2 = diagonal_matrix(QQ,[1/4,1/3])
        sage: TorsionQuadraticForm(q2)
        Finite quadratic module over Integer Ring with invariants (12,)
        Gram matrix of the quadratic form with values in Q/Z:
        [7/12]
    """
    q = matrix(QQ, q)
    if q.nrows() != q.ncols():
        raise ValueError("the input must be a square matrix")
    if q != q.transpose():
        raise ValueError("the input must be a symmetric matrix")

    Q, d = q._clear_denom()
    S, U, V = Q.smith_form()
    D = U * q * V
    Q = FreeQuadraticModule(ZZ, q.ncols(), inner_product_matrix=d**2 * q)
    denoms = [D[i,i].denominator() for i in range(D.ncols())]
    rels = Q.span(diagonal_matrix(ZZ, denoms) * U)
    return TorsionQuadraticModule((1/d)*Q, (1/d)*rels)

class TorsionQuadraticModuleElement(FGP_Element):
    r"""
    An element of a torsion quadratic module.

    INPUT:

    - ``parent`` -- parent
    - ``x`` -- element of ``parent.V()``

    TESTS::

        sage: from sage.modules.torsion_quadratic_module import TorsionQuadraticModule
        sage: T = TorsionQuadraticModule(ZZ^3, 6*ZZ^3)
        sage: loads(dumps(T)) == T
        True
        sage: t = T.gen(0)
        sage: loads(dumps(t)) == t
        True
    """
    def __init__(self, parent, x, check=DEBUG):
        r"""
        Initialize ``self``

        EXAMPLES::

            sage: from sage.modules.torsion_quadratic_module import TorsionQuadraticModule
            sage: V = span([[1/2,1,1], [3/2,2,1], [0,0,1]], ZZ)
            sage: b = V.basis()
            sage: W = V.span([2*b[0]+4*b[1], 9*b[0]+12*b[1], 4*b[2]])
            sage: Q = TorsionQuadraticModule(V, W)
            sage: x = Q(b[0] - b[1])
            sage: TestSuite(x).run()
        """
        FGP_Element.__init__(self, parent=parent, x=x, check=check)

    def _mul_(self, other):
        r"""
        Compute the inner product of two elements.

        OUTPUT:

        - an element of `\QQ / m\ZZ` with `m\ZZ = (V, W)`

        EXAMPLES::

            sage: from sage.modules.torsion_quadratic_module import TorsionQuadraticModule
            sage: V = (1/2)*ZZ^2; W = ZZ^2
            sage: T = TorsionQuadraticModule(V, W)
            sage: g = T.gens()
            sage: x = g[0]
            sage: y = g[0] + g[1]
            sage: x
            (1, 0)
            sage: x*y
            1/4

        The inner product has further aliases::

            sage: x.inner_product(y)
            1/4
            sage: x.b(y)
            1/4
        """
        value_module = self.parent().value_module()
        return value_module( self.lift().inner_product(other.lift()) )

    inner_product = _mul_
    b = _mul_

    def quadratic_product(self):
        r"""
        Compute the quadratic_product of ``self``.

        OUTPUT:

        - an element of `\QQ / n\ZZ` where `n\ZZ = 2(V,W) +
          \ZZ \{ (w,w) | w \in W \}`

        EXAMPLES::

            sage: from sage.modules.torsion_quadratic_module import TorsionQuadraticModule
            sage: W = FreeQuadraticModule(ZZ, 2, 2*matrix.identity(2))
            sage: V = (1/2) * W
            sage: T = TorsionQuadraticModule(V,W)
            sage: x = T.gen(0);
            sage: x
            (1, 0)
            sage: x.quadratic_product()
            1/2
            sage: x.quadratic_product().parent()
            Q/2Z
            sage: x*x
            1/2
            sage: (x*x).parent()
            Q/Z
        """
        value_module_qf = self.parent().value_module_qf()
        lift = self.lift()
        return value_module_qf(lift.inner_product(lift))

    q = quadratic_product

class TorsionQuadraticModule(FGP_Module_class):
    r"""
    Finite quotients with a bilinear and a quadratic form.

    Let `V` be a symmetric FreeQuadraticModule and `W \subseteq V` a
    submodule of the same rank as `V`. The quotient `V / W` is a torsion
    quadratic module. It inherits a bilinear form `b` and a quadratic
    form `q`.

    `b: V \times V \to \QQ / m\ZZ`, where  `m\ZZ = (V,W)`
    and `b(x,y) = (x,y) + m\ZZ`

    `q: V \to \QQ / n\ZZ`, where `n\ZZ = 2(V,W) + \ZZ \{ (w,w) | w \in W \}`

    INPUT:

    - ``V`` -- a :class:`FreeModule` with a symmetric inner product matrix

    - ``W`` -- a submodule of ``V`` of the same rank as ``V``

    - ``check`` -- bool (default: ``True``)

    - ``modulus`` -- a rational number dividing `m` (default: `m`);
      the inner product `b` is defined in `\QQ /` ``modulus`` `\ZZ`

    - ``modulus_qf`` -- a rational number dividing `n` (default: `n`);
      the quadratic form `q` is defined in `\QQ /` ``modulus_qf`` `\ZZ`

    EXAMPLES::

        sage: from sage.modules.torsion_quadratic_module import TorsionQuadraticModule
        sage: V = FreeModule(ZZ, 3)
        sage: T = TorsionQuadraticModule(V, 5*V)
        sage: T
        Finite quadratic module over Integer Ring with invariants (5, 5, 5)
        Gram matrix of the quadratic form with values in Q/5Z:
        [1 0 0]
        [0 1 0]
        [0 0 1]
    """
    Element = TorsionQuadraticModuleElement

    def __init__(self, V, W, gens=None, modulus=None, modulus_qf=None, check=True):
        r"""
        Initialize ``self``.

        TESTS::

            sage: from sage.modules.torsion_quadratic_module import TorsionQuadraticModule
            sage: T = TorsionQuadraticModule(ZZ^3, 6*ZZ^3)
            sage: TestSuite(T).run()
        """
        if check:
            if V.rank() != W.rank():
                raise ValueError("modules must be of the same rank")
            if V.base_ring() is not ZZ:
                raise NotImplementedError("only currently implemented over ZZ")
            if V.inner_product_matrix() != V.inner_product_matrix().transpose():
                raise ValueError("the cover must have a symmetric inner product")

            if gens is not None and V.span(gens) + W != V:
                raise ValueError("provided gens do not generate the quotient")

        FGP_Module_class.__init__(self, V, W, check=check)
        if gens is None:
            self._gens = FGP_Module_class.gens(self)
        else:
            self._gens = [self(v) for v in gens]

        if modulus is not None:
            if check:
                # The inner product of two elements `b(v1+W,v2+W)` is defined `mod (V,W)`
                num = gcd([x.inner_product(y) for x in V.gens()
                           for y in W.gens()])
                if num / modulus not in self.base_ring():
                    raise ValueError("the modulus must divide (V, W)")
            self._modulus = modulus
        else:
            # The inner product of two elements `b(v1+W,v2+W)` is defined `mod (V,W)`
            self._modulus = gcd([x.inner_product(y) for x in V.gens()
                                 for y in W.gens()])


        if modulus_qf is not None:
            if check:
                # The quadratic_product of an element `q(v+W)` is defined
                # `\mod 2(V,W) + ZZ\{ (w,w) | w in w\}`
                norm = gcd(self.W().gram_matrix().diagonal())
                num = gcd(norm, 2 * self._modulus)
                if num / modulus_qf not in self.base_ring():
                    raise ValueError("the modulus_qf must divide (V, W)")
            self._modulus_qf = modulus_qf
        else:
            # The quadratic_product of an element `q(v+W)` is defined
            # `\mod 2(V,W) + ZZ\{ (w,w) | w in w\}`
            norm = gcd(self.W().gram_matrix().diagonal())
            self._modulus_qf = gcd(norm, 2 * self._modulus)

    def _repr_(self):
        r"""
        Return a string representation of ``self``.

        EXAMPLES::

            sage: from sage.modules.torsion_quadratic_module import TorsionQuadraticModule
            sage: V = FreeModule(ZZ,3)
            sage: T = TorsionQuadraticModule(V, 5*V,modulus=1)
            sage: T
            Finite quadratic module over Integer Ring with invariants (5, 5, 5)
            Gram matrix of the quadratic form with values in Q/Z:
            [0 0 0]
            [0 0 0]
            [0 0 0]
        """
        return ( "Finite quadratic module over %s with invariants %s\n"
                 % (self.base_ring(),self.invariants()) +
                 "Gram matrix of the quadratic form with values in %r:\n%r"
                 % (self.value_module_qf(),self.gram_matrix_quadratic()) )

    def _module_constructor(self, V, W, check=True):
        r"""
        Construct a torsion quadratic module ``V / W``.

        INPUT:

        - ``V`` -- an module
        - ``W`` -- an submodule of ``V`` over the same base ring
        - ``check`` -- bool (default: ``True``)

        OUTPUT:

        The quotient ``V / W`` as a :class:`TorsionQuadraticModule`.

        EXAMPLES::

            sage: from sage.modules.torsion_quadratic_module import TorsionQuadraticModule
            sage: V = span([[1/2,1,1], [3/2,2,1], [0,0,1]], ZZ)
            sage: b = V.basis()
            sage: W = V.span([2*b[0]+4*b[1], 9*b[0]+12*b[1], 4*b[2]])
            sage: Q = TorsionQuadraticModule(V, W); Q
            Finite quadratic module over Integer Ring with invariants (4, 12)
            Gram matrix of the quadratic form with values in Q/(1/4)Z:
            [0 0]
            [0 0]
            sage: Q._module_constructor(V,W)
            Finite quadratic module over Integer Ring with invariants (4, 12)
            Gram matrix of the quadratic form with values in Q/(1/4)Z:
            [0 0]
            [0 0]
        """
        return TorsionQuadraticModule(V, W, check=check)

    @cached_method
    def Brown_invariant(self):
        r"""
        Return the Brown invariant of this torsion quadratic form.

        Let `(D,q)` be a torsion quadratic module with values in `\QQ / \2 \ZZ`.
        The Brown invariant `Br(D,q) \in \Zmod{8}` is defined by the equation

        .. MATH::

            \exp \left( \frac{2 \pi i }{8} Br(q)\right) =
            \frac{1}{\sqrt{D}} \sum_{x \in D} \exp(i \pi q(x)).

        The Brown invariant is additive with respect to direct sums of
        torsion quadratic modules.

        OUTPUT:

        - an element of `\Zmod{8}`

        EXAMPLES::

            sage: L = IntegralLattice("D4")
            sage: D = L.discriminant_group()
            sage: D.Brown_invariant()
            4

        We require the quadratic form to be defined modulo `2 \ZZ`::

            sage: from sage.modules.torsion_quadratic_module import TorsionQuadraticModule
            sage: V = FreeQuadraticModule(ZZ,3,matrix.identity(3))
            sage: T = TorsionQuadraticModule((1/10)*V, V)
            sage: T.Brown_invariant()
            Traceback (most recent call last):
            ...
            ValueError: The torsion quadratic form must have values in\QQ / 2\ZZ
        """
        if self._modulus_qf != 2:
            raise ValueError("The torsion quadratic form must have values in"
                            "\QQ / 2\ZZ")
        from sage.quadratic_forms.genera.normal_form import collect_small_blocks
        brown = IntegerModRing(8).zero()
        for p in self.annihilator().gen().prime_divisors():
            q = self.primary_part(p).normal_form()
            q = q.gram_matrix_quadratic()
            L = collect_small_blocks(q)
            for qi in L:
                brown += _Brown_indecomposable(qi,p)
        return brown

    @cached_method
    def gram_matrix_bilinear(self):
        r"""
        Return the gram matrix with respect to the generators.

        OUTPUT:

        A rational matrix ``G`` with ``G[i,j]`` given by the inner product
        of the `i`-th and `j`-th generator. Its entries are only well
        defined `\mod (V, W)`.

        EXAMPLES::

            sage: from sage.modules.torsion_quadratic_module import TorsionQuadraticModule
            sage: V = FreeQuadraticModule(ZZ, 3, matrix.identity(3)*5)
            sage: T = TorsionQuadraticModule((1/5)*V, V)
            sage: T.gram_matrix_bilinear()
            [1/5   0   0]
            [  0 1/5   0]
            [  0   0 1/5]
        """
        gens = self._gens
        n = len(gens)
        Q = self.base_ring().fraction_field()
        G = matrix.zero(Q, n)
        for i in range(n):
            for j in range(i+1):
                G[i,j] = G[j,i] = (gens[i] * gens[j]).lift()
        return G

    @cached_method
    def gram_matrix_quadratic(self):
        r"""
        The gram matrix of the quadratic form with respect to the generators.

        OUTPUT:

        - a rational matrix ``Gq`` with ``Gq[i,j] = gens[i]*gens[j]``
          and ``G[i,i] = gens[i].q()``

        EXAMPLES::

            sage: from sage.modules.torsion_quadratic_module import TorsionQuadraticModule
            sage: D4_gram = Matrix(ZZ, [[2,0,0,-1],[0,2,0,-1],[0,0,2,-1],[-1,-1,-1,2]])
            sage: D4 = FreeQuadraticModule(ZZ, 4, D4_gram)
            sage: D4dual = D4.span(D4_gram.inverse())
            sage: discrForm = TorsionQuadraticModule(D4dual, D4)
            sage: discrForm.gram_matrix_quadratic()
            [  1 1/2]
            [1/2   1]
            sage: discrForm.gram_matrix_bilinear()
            [  0 1/2]
            [1/2   0]
        """
        gens = self._gens
        n = len(gens)
        Q = self.base_ring().fraction_field()
        G = matrix.zero(Q, n)
        for i in range(n):
            for j in range(i):
                G[i,j] = G[j,i] = (gens[i] * gens[j]).lift()
            G[i,i] = gens[i].q().lift()
        return G

    def gens(self):
        r"""
        Return generators of ``self``.

        There is no assumption on the generators except that they
        generate the module.

        EXAMPLES::

            sage: from sage.modules.torsion_quadratic_module import TorsionQuadraticModule
            sage: V = FreeModule(ZZ, 3)
            sage: T = TorsionQuadraticModule(V, 5*V)
            sage: T.gens()
            ((1, 0, 0), (0, 1, 0), (0, 0, 1))
        """
        return self._gens

    def is_genus(self, signature_pair, even=True):
        r"""
        Return ``True`` if there is a lattice with this signature and discriminant form.

        TODO:

        - implement the same for odd lattices

        INPUT:

        - signature_pair -- a tuple of non negative integers ``(s_plus, s_minus)``
        - even -- bool (default: ``True``)

        EXAMPLES::

            sage: L = IntegralLattice("D4").direct_sum(IntegralLattice(3 * Matrix(ZZ,2,[2,1,1,2])))
            sage: D = L.discriminant_group()
            sage: D.is_genus((6,0))
            True

        Let us see if there is a lattice in the genus defined by the same discriminant form
        but with a different signature::

            sage: D.is_genus((4,2))
            False
            sage: D.is_genus((16,2))
            True
        """
        s_plus = signature_pair[0]
        s_minus = signature_pair[1]
        rank = s_plus + s_minus
        signature = s_plus - s_minus
        D = self.cardinality()
        det = (-1)**s_minus * D
        if rank < len(self.invariants()):
            return False
        if even and self._modulus_qf != 2:
            raise ValueError("the discriminant form of an even lattice has"
                                 "values modulo 2.")
        if (not even) and not (self.modulus == self._modulus_qf == 1):
            raise ValueError("the discriminant form of an odd lattice has"
                             "values modulo 1.")
        if not even:
            raise NotImplementedError("at the moment sage knows how to do this only for even genera. " +
                                      " Help us to implement this for odd genera.")
        for p in D.prime_divisors():
            # check the determinat conditions
            Q_p = self.primary_part(p)
            gram_p = Q_p.gram_matrix_quadratic()
            length_p = len(Q_p.invariants())
            u = det.prime_to_m_part(p)
            up = gram_p.det().numerator().prime_to_m_part(p)
            if p!=2 and length_p==rank:
                if legendre_symbol(u, p) != legendre_symbol(up, p):
                    return False
            if p == 2:
                if mod(rank, 2) != mod(length_p, 2):
                    return False
                n = (rank - length_p) / 2
                if mod(u, 4) != mod((-1)**(n % 2) * up, 4):
                    return False
                if rank == length_p:
                    a = QQ(1) / QQ(2)
                    b = QQ(3) / QQ(2)
                    diag = gram_p.diagonal()
                    if not (a in diag or b in diag):
                        if mod(u, 8) != mod(up, 8):
                            return False
        if self.Brown_invariant() != signature:
            return False
        return True

    def orthogonal_submodule_to(self, S):
        r"""
        Return the submodule orthogonal to ``S``.

        INPUT:

        - ``S`` -- a submodule, list, or tuple of generators

        EXAMPLES::

            sage: from sage.modules.torsion_quadratic_module import TorsionQuadraticModule
            sage: V = FreeModule(ZZ, 10)
            sage: T = TorsionQuadraticModule(V, 3*V)
            sage: S = T.submodule(T.gens()[:5])
            sage: O = T.orthogonal_submodule_to(S)
            sage: O
            Finite quadratic module over Integer Ring with invariants (3, 3, 3, 3, 3)
            Gram matrix of the quadratic form with values in Q/3Z:
            [1 0 0 0 0]
            [0 1 0 0 0]
            [0 0 1 0 0]
            [0 0 0 1 0]
            [0 0 0 0 1]
            sage: O.V() + S.V() == T.V()
            True
        """
        if not isinstance(S,TorsionQuadraticModule):
            S = self.submodule(S)
        else:
            if not S.is_submodule(self):
                raise ValueError("S must be a submodule of this module")

        G = self.V().inner_product_matrix()
        T = self.V().basis_matrix()
        S = S.V().basis_matrix()
        m = self._modulus

        Y = T * G * S.transpose()
        # Elements of the ambient module which pair integrally with self.V()
        integral = Y.inverse() * T
        # Element of the ambient module which pair in mZZ with self.V()
        orthogonal = m * integral
        orthogonal = self.V().span(orthogonal.rows())
        # We have to make sure we get a submodule
        orthogonal = orthogonal.intersection(self.V())
        orthogonal = self.submodule(orthogonal.gens())
        return orthogonal

    @cached_method
    def normal_form(self, partial=False):
        r"""
        Return the normal form of this torsion quadratic module.

        Two torsion quadratic modules are isomorphic if and only if they have
        the same value modules and the same normal form.

        A torsion quadratic module `(T,q)` with values in `\QQ/n\ZZ` is
        in normal form if the rescaled quadratic module `(T, q/n)`
        with values in `\QQ/\ZZ` is in normal form.

        For the definition of normal form see [MirMor2009]_ IV Definition 4.6.
        Below are some of its properties.
        Let `p` be odd and `u` be the smallest non-square modulo `p`.
        The normal form is a diagonal matrix with diagonal entries either `p^n`
        or `u p^n`.

        If `p = 2` is even, then the normal form consists of
        1 x 1 blocks of the form

        .. MATH::

            (0), \quad 2^n(1),\quad 2^n(3),\quad 2^n(5) ,\quad 2^n(7)

        or of `2 \times 2` blocks of the form

        .. MATH::

            2^n
            \left(\begin{matrix}
                2 & 1\\
                1 & 2
            \end{matrix}\right), \quad
            2^n
            \left(\begin{matrix}
                0 & 1\\
                1 & 0
            \end{matrix}\right).

       The blocks are ordered by their valuation.

        INPUT:

        - partial - bool (default: ``False``) return only a partial normal form
          it is not unique but still useful to extract invariants

        OUTPUT:

        - a torsion quadratic module

        EXAMPLES::

            sage: L1=IntegralLattice(matrix([[-2,0,0],[0,1,0],[0,0,4]]))
            sage: L1.discriminant_group().normal_form()
            Finite quadratic module over Integer Ring with invariants (2, 4)
            Gram matrix of the quadratic form with values in Q/Z:
            [1/2   0]
            [  0 1/4]
            sage: L2=IntegralLattice(matrix([[-2,0,0],[0,1,0],[0,0,-4]]))
            sage: L2.discriminant_group().normal_form()
            Finite quadratic module over Integer Ring with invariants (2, 4)
            Gram matrix of the quadratic form with values in Q/Z:
            [1/2   0]
            [  0 1/4]

        We check that :trac:`24864` is fixed::

            sage: L1=IntegralLattice(matrix([[-4,0,0],[0,4,0],[0,0,-2]]))
            sage: AL1=L1.discriminant_group()
            sage: L2=IntegralLattice(matrix([[-4,0,0],[0,-4,0],[0,0,2]]))
            sage: AL2=L2.discriminant_group()
            sage: AL1.normal_form()
            Finite quadratic module over Integer Ring with invariants (2, 4, 4)
            Gram matrix of the quadratic form with values in Q/2Z:
            [1/2   0   0]
            [  0 1/4   0]
            [  0   0 5/4]
            sage: AL2.normal_form()
            Finite quadratic module over Integer Ring with invariants (2, 4, 4)
            Gram matrix of the quadratic form with values in Q/2Z:
            [1/2   0   0]
            [  0 1/4   0]
            [  0   0 5/4]

        Some exotic cases::

            sage: from sage.modules.torsion_quadratic_module import TorsionQuadraticModule
            sage: D4_gram = Matrix(ZZ,4,4,[2,0,0,-1,0,2,0,-1,0,0,2,-1,-1,-1,-1,2])
            sage: D4 = FreeQuadraticModule(ZZ,4,D4_gram)
            sage: D4dual = D4.span(D4_gram.inverse())
            sage: T = TorsionQuadraticModule((1/6)*D4dual,D4)
            sage: T
            Finite quadratic module over Integer Ring with invariants (6, 6, 12, 12)
            Gram matrix of the quadratic form with values in Q/(1/3)Z:
            [1/18 5/36    0    0]
            [5/36 1/18 5/36 5/36]
            [   0 5/36 1/36 1/72]
            [   0 5/36 1/72 1/36]
            sage: T.normal_form()
            Finite quadratic module over Integer Ring with invariants (6, 6, 12, 12)
            Gram matrix of the quadratic form with values in Q/(1/3)Z:
            [ 1/6 1/12    0    0    0    0    0    0]
            [1/12  1/6    0    0    0    0    0    0]
            [   0    0 1/12 1/24    0    0    0    0]
            [   0    0 1/24 1/12    0    0    0    0]
            [   0    0    0    0  1/9    0    0    0]
            [   0    0    0    0    0  1/9    0    0]
            [   0    0    0    0    0    0  1/9    0]
            [   0    0    0    0    0    0    0  1/9]

        TESTS:

        A degenerate case::

            sage: T = TorsionQuadraticModule((1/6)*D4dual, D4, modulus=1/36)
            sage: T.normal_form()
            Finite quadratic module over Integer Ring with invariants (6, 6, 12, 12)
            Gram matrix of the quadratic form with values in Q/(1/18)Z:
            [1/36 1/72    0    0    0    0    0    0]
            [1/72 1/36    0    0    0    0    0    0]
            [   0    0    0    0    0    0    0    0]
            [   0    0    0    0    0    0    0    0]
            [   0    0    0    0    0    0    0    0]
            [   0    0    0    0    0    0    0    0]
            [   0    0    0    0    0    0    0    0]
            [   0    0    0    0    0    0    0    0]
        """
        gens = []
        from sage.quadratic_forms.genera.normal_form import p_adic_normal_form, _normalize
        for p in self.annihilator().gen().prime_divisors():
            D_p = self.primary_part(p)
            q_p = D_p.gram_matrix_quadratic()
            q_p = q_p / D_p._modulus_qf

            # continue with the non-degenerate part
            r = q_p.rank()
            if r != q_p.ncols():
                U = q_p._clear_denom()[0].hermite_form(transformation=True)[1]
            else:
                U = q_p.parent().identity_matrix()
            kernel = U[r:,:]
            nondeg = U[:r,:]
            q_p = nondeg * q_p * nondeg.T

            # the normal form is implemented for p-adic lattices
            # so we should work with the lattice q_p --> q_p^-1
            q_p1 = q_p.inverse()
            prec = self.annihilator().gen().valuation(p) + 5
            D, U = p_adic_normal_form(q_p1, p, precision=prec + 5, partial=partial)
            # if we compute the inverse in the p-adics everything explodes --> go to ZZ
            U = U.change_ring(ZZ).inverse().transpose()

            # the inverse is in normal form - so to get a normal form for the original one
            # it is enough to massage each 1x1 resp. 2x2 block.
            U = U.change_ring(Zp(p, type='fixed-mod', prec=prec)).change_ring(ZZ)
            D = U * q_p * U.T * p**q_p.denominator().valuation(p)
            D = D.change_ring(Zp(p, type='fixed-mod', prec=prec))
            _, U1 = _normalize(D, normal_odd=False)
            U = U1.change_ring(ZZ) * U

            # reattach the degenerate part
            nondeg = U * nondeg
            U = nondeg.stack(kernel)

            #apply U to the generators
            n = U.ncols()
            gens_p = []
            for i in range(n):
                g = self.V().zero()
                for j in range(n):
                    g += D_p.gens()[j].lift() * U[i,j]
                gens_p.append(g)
            gens += gens_p
        return self.submodule_with_gens(gens)

    def primary_part(self, m):
        r"""
        Return the ``m``-primary part of this torsion quadratic module
        as a submodule.

        INPUT:

        - ``m`` -- an integer

        OUTPUT:

        - a submodule

        EXAMPLES::

            sage: from sage.modules.torsion_quadratic_module import TorsionQuadraticModule
            sage: T = TorsionQuadraticModule((1/6)*ZZ^3,ZZ^3)
            sage: T
            Finite quadratic module over Integer Ring with invariants (6, 6, 6)
            Gram matrix of the quadratic form with values in Q/(1/3)Z:
            [1/36    0    0]
            [   0 1/36    0]
            [   0    0 1/36]
            sage: T.primary_part(2)
            Finite quadratic module over Integer Ring with invariants (2, 2, 2)
            Gram matrix of the quadratic form with values in Q/(1/3)Z:
            [1/4   0   0]
            [  0 1/4   0]
            [  0   0 1/4]

        TESTS::

            sage: T == T.primary_part(T.annihilator().gen())
            True
        """
        annihilator = self.annihilator().gen()
        a = annihilator.prime_to_m_part(m)
        return self.submodule( (a*self.V()).gens() )

    def submodule(self, x):
        r"""
        Return the submodule defined by ``x``.

        The modulus of the inner product is inherited from ``self``.

        INPUT:

        - ``x`` -- list, tuple, or FGP module

        OUTPUT:

        - a :class:`TorsionQuadraticModule`

        EXAMPLES::

            sage: from sage.modules.torsion_quadratic_module import TorsionQuadraticModule
            sage: V = FreeQuadraticModule(ZZ,3,matrix.identity(3)*5)
            sage: T = TorsionQuadraticModule((1/5)*V, V)
            sage: T
            Finite quadratic module over Integer Ring with invariants (5, 5, 5)
            Gram matrix of the quadratic form with values in Q/Z:
            [1/5   0   0]
            [  0 1/5   0]
            [  0   0 1/5]
            sage: T.submodule(T.gens()[:2])
            Finite quadratic module over Integer Ring with invariants (5, 5)
            Gram matrix of the quadratic form with values in Q/Z:
            [1/5   0]
            [  0 1/5]
        """
        T = FGP_Module_class.submodule(self, x)
        # We need to explicitly set the _modulus and _modulus_qf
        #   else the modulus might increase.
        T._modulus = self._modulus
        T._modulus_qf = self._modulus_qf
        return T

    def submodule_with_gens(self, gens):
        r"""
        Return a submodule with generators given by ``gens``.

        INPUT:

        - ``gens`` -- a list of generators that coerce into ``self``

        OUTPUT:

        - a submodule with the specified generators

        EXAMPLES::

            sage: from sage.modules.torsion_quadratic_module import TorsionQuadraticModule
            sage: V = FreeQuadraticModule(ZZ,3,matrix.identity(3)*10)
            sage: T = TorsionQuadraticModule((1/10)*V, V)
            sage: g = T.gens()
            sage: new_gens = [2*g[0], 5*g[0]]
            sage: T.submodule_with_gens(new_gens)
            Finite quadratic module over Integer Ring with invariants (10,)
            Gram matrix of the quadratic form with values in Q/2Z:
            [2/5   0]
            [  0 1/2]

        The generators do not need to be independent::

            sage: new_gens = [g[0], 2*g[1], g[0], g[1]]
            sage: T.submodule_with_gens(new_gens)
            Finite quadratic module over Integer Ring with invariants (10, 10)
            Gram matrix of the quadratic form with values in Q/2Z:
            [1/10    0 1/10    0]
            [   0  2/5    0  1/5]
            [1/10    0 1/10    0]
            [   0  1/5    0 1/10]
        """
        T = self.submodule(gens)
        T._gens = [self(v) for v in gens]
        return T

    def value_module(self):
        r"""
        Return `\QQ / m\ZZ` with `m = (V, W)`.

        This is where the inner product takes values.

        EXAMPLES::

            sage: A2 = Matrix(ZZ, 2, 2, [2,-1,-1,2])
            sage: L = IntegralLattice(2*A2)
            sage: D = L.discriminant_group()
            sage: D
            Finite quadratic module over Integer Ring with invariants (2, 6)
            Gram matrix of the quadratic form with values in Q/2Z:
            [  1 1/2]
            [1/2 1/3]
            sage: D.value_module()
            Q/Z
        """
        return QmodnZ(self._modulus)

    def value_module_qf(self):
        r"""
        Return `\QQ / n\ZZ` with `n\ZZ = (V,W) + \ZZ \{ (w,w) | w \in W \}`.

        This is where the torsion quadratic form takes values.

        EXAMPLES::

            sage: A2 = Matrix(ZZ, 2, 2, [2,-1,-1,2])
            sage: L = IntegralLattice(2*A2)
            sage: D = L.discriminant_group()
            sage: D
            Finite quadratic module over Integer Ring with invariants (2, 6)
            Gram matrix of the quadratic form with values in Q/2Z:
            [  1 1/2]
            [1/2 1/3]
            sage: D.value_module_qf()
            Q/2Z
        """
        return QmodnZ(self._modulus_qf)

def _Brown_indecomposable(q, p):
    r"""
    Return the Brown invariant of the indecomposable form ``q``.

    The values are taken from Table 2.1 in [Shim2016]_.

    INPUT:

    - ``q`` - an indecomposable quadratic form represented by a
      rational `1 \times 1` or `2 \times 2` matrix
    - ``p`` - a prime number

    EXAMPLES::

        sage: from sage.modules.torsion_quadratic_module import _Brown_indecomposable
        sage: q = Matrix(QQ, [1/3])
        sage: _Brown_indecomposable(q,3)
        6
        sage: q = Matrix(QQ, [2/3])
        sage: _Brown_indecomposable(q,3)
        2
        sage: q = Matrix(QQ, [5/4])
        sage: _Brown_indecomposable(q,2)
        5
        sage: q = Matrix(QQ, [7/4])
        sage: _Brown_indecomposable(q,2)
        7
        sage: q = Matrix(QQ, 2, [0,1,1,0])/2
        sage: _Brown_indecomposable(q,2)
        0
        sage: q = Matrix(QQ, 2, [2,1,1,2])/2
        sage: _Brown_indecomposable(q,2)
        4
    """
    v = q.denominator().valuation(p)
    if p == 2:
        # Brown(U) = 0
        if q.ncols() == 2:
            if q[0,0].valuation(2)>v+1 and q[1,1].valuation(2)>v+1:
                # type U
                return mod(0, 8)
            else:
                # type V
                return mod(4*v, 8)
        u = q[0,0].numerator()
        return mod(u + v*(u**2 - 1)/2, 8)
    if p % 4 == 1:
        e = -1
    if p % 4 == 3:
        e = 1
    if v % 2 == 1:
        u = q[0,0].numerator()//2
        if legendre_symbol(u,p) == 1:
            return mod(1 + e, 8)
        else:
            return mod(-3 + e, 8)
    return mod(0, 8)<|MERGE_RESOLUTION|>--- conflicted
+++ resolved
@@ -21,11 +21,7 @@
 from sage.modules.fg_pid.fgp_element import DEBUG, FGP_Element
 from sage.modules.free_quadratic_module import FreeQuadraticModule
 from sage.arith.misc import gcd
-<<<<<<< HEAD
 from sage.rings.all import ZZ, Zp, QQ, IntegerModRing
-=======
-from sage.rings.all import ZZ, QQ
->>>>>>> 9bf9f05f
 from sage.groups.additive_abelian.qmodnz import QmodnZ
 from sage.matrix.constructor import matrix
 from sage.matrix.special import diagonal_matrix
@@ -37,7 +33,7 @@
     r"""
     Create a torsion quadratic form module from a rational matrix.
 
-    The resulting quadratic form takes values in `\QQ / \ZZ` 
+    The resulting quadratic form takes values in `\QQ / \ZZ`
     or `\QQ / 2 \ZZ` (depending on ``q``).
     If it takes values modulo `2`, then it is non-degenerate.
     In any case the bilinear form is non-degenerate.
@@ -55,7 +51,7 @@
         [  1 1/2]
         [1/2   1]
 
-    In the following example the quadratic form is degenerate. 
+    In the following example the quadratic form is degenerate.
     But the bilinear form is still non-degenerate::
 
         sage: q2 = diagonal_matrix(QQ,[1/4,1/3])
