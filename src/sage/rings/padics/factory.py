r"""
Factory

This file contains the constructor classes and functions for `p`-adic rings and fields.

AUTHORS:

- David Roe

TESTS::

    sage: R = ZpLC(2)
    doctest:...: FutureWarning: This class/method/function is marked as experimental. It, its functionality or its interface might change without a formal deprecation.
    See http://trac.sagemath.org/23505 for details.
    sage: R = ZpLF(2)
    sage: R = QpLC(2)
    sage: R = QpLF(2)
"""

#*****************************************************************************
#       Copyright (C) 2007-2013 David Roe <roed.math@gmail.com>
#                               William Stein <wstein@gmail.com>
#
#  Distributed under the terms of the GNU General Public License (GPL)
#  as published by the Free Software Foundation; either version 2 of
#  the License, or (at your option) any later version.
#
#                  http://www.gnu.org/licenses/
#*****************************************************************************
from __future__ import absolute_import, print_function

from sage.misc.superseded import experimental

from sage.structure.factory import UniqueFactory
from sage.rings.integer import Integer
from sage.rings.infinity import Infinity
from sage.structure.factorization import Factorization
from sage.rings.integer_ring import ZZ
from sage.rings.polynomial.polynomial_ring_constructor import PolynomialRing
from sage.rings.polynomial.polynomial_element import is_Polynomial
from sage.structure.element import is_Element
from .padic_base_leaves import (pAdicRingCappedRelative,
                                pAdicRingCappedAbsolute,
                                pAdicRingFixedMod,
                                pAdicRingFloatingPoint,
                                pAdicRingLattice,
                                pAdicFieldCappedRelative,
                                pAdicFieldFloatingPoint,
                                pAdicFieldLattice)
from . import padic_printing

######################################################
# ext_table --
# This dictionary controls what class is created by the extension
# factory when it finds a given class in the ground ring of the tower.
######################################################

from .padic_extension_leaves import *
from functools import reduce
#This imports all of the classes used in the ext_table below.

ext_table = {}
ext_table['e', pAdicFieldCappedRelative] = EisensteinExtensionFieldCappedRelative
ext_table['e', pAdicRingCappedAbsolute] = EisensteinExtensionRingCappedAbsolute
ext_table['e', pAdicRingCappedRelative] = EisensteinExtensionRingCappedRelative
ext_table['e', pAdicRingFixedMod] = EisensteinExtensionRingFixedMod
#ext_table['e', pAdicRingFloatingPoint] = EisensteinExtensionRingFloatingPoint
#ext_table['e', pAdicFieldFloatingPoint] = EisensteinExtensionFieldFloatingPoint
#ext_table['p', pAdicFieldCappedRelative] = pAdicGeneralExtensionFieldCappedRelative
#ext_table['p', pAdicRingCappedAbsolute] = pAdicGeneralExtensionRingCappedAbsolute
#ext_table['p', pAdicRingCappedRelative] = pAdicGeneralExtensionRingCappedRelative
#ext_table['p', pAdicRingFixedMod] = pAdicGeneralExtensionRingFixedMod
ext_table['u', pAdicFieldCappedRelative] = UnramifiedExtensionFieldCappedRelative
ext_table['u', pAdicRingCappedAbsolute] = UnramifiedExtensionRingCappedAbsolute
ext_table['u', pAdicRingCappedRelative] = UnramifiedExtensionRingCappedRelative
ext_table['u', pAdicRingFixedMod] = UnramifiedExtensionRingFixedMod
ext_table['u', pAdicRingFloatingPoint] = UnramifiedExtensionRingFloatingPoint
ext_table['u', pAdicFieldFloatingPoint] = UnramifiedExtensionFieldFloatingPoint

<<<<<<< HEAD
def _default_show_prec(type, print_mode):
    r"""
    Returns the default show_prec value for a given type and printing mode.

    INPUT:

    - ``type`` -- a string: ``'capped-rel'``, ``'capped-abs'``, ``'fixed-mod'``, ``'floating-point'``,
      ``'lattice-cap'`` or ``'lattice-float'``
=======
def _canonicalize_show_prec(type, print_mode, show_prec=None):
    r"""
    Return a canonical string value for show_prec depending of the type,
    the print_mode and the given value.

    INPUT:

    - ``type`` -- a string: ``'capped-rel'``, ``'capped-abs'``, ``'fixed-mod'`` or ``'floating-point'``

>>>>>>> ba0ea8cc
    - ``print_mode`` -- a string: ``'series'``, ``'terse'``, ``'val-unit'``, ``'digits'``, ``'bars'``

    - ``show_prec`` -- a boolean, string or ``None``

    OUTPUT:

    A string, either ``'bigoh'``, ``'dots'`` or ``'none'``

    EXAMPLES::

        sage: from sage.rings.padics.factory import _canonicalize_show_prec
        sage: _canonicalize_show_prec('floating-point', 'series')
        'none'

        sage: _canonicalize_show_prec('capped-rel', 'series')
        'bigoh'
        sage: _canonicalize_show_prec('capped-rel', 'series', False)
        'none'

        sage: _canonicalize_show_prec('capped-abs', 'digits')
        'dots'
        sage: _canonicalize_show_prec('capped-abs', 'digits', 'bigoh')
        'bigoh'

    TESTS::

        sage: _canonicalize_show_prec('capped-abs', 'digits', 'my_precision')
        Traceback (most recent call last):
        ...
        ValueError: show_prec must be either a boolean, 'none', 'bigoh' or 'dots' when printing mode is digits
    """
    # Note that None means "choose the default for this ring", while 'none' means "don't print precision".
    if show_prec is None:
        show_prec = type not in ('floating-point', 'fixed-mod')
    if show_prec is False:
        return "none"
    if show_prec is True:
        if print_mode in ('series', 'terse', 'val-unit'):
            return "bigoh"
        else:
            return "dots"
    if print_mode in ('series', 'terse', 'val-unit'):
        if show_prec not in ('none', 'bigoh'):
            raise ValueError("show_prec must be either a boolean, 'none' or 'bigoh' when printing mode is %s" % print_mode)
    else:
        if show_prec not in ('none', 'bigoh', 'dots'):
            raise ValueError("show_prec must be either a boolean, 'none', 'bigoh' or 'dots' when printing mode is %s" % print_mode)
    return show_prec


<<<<<<< HEAD
def get_key_base(p, prec, type, print_mode, names, ram_name, print_pos, print_sep, print_alphabet, print_max_terms, show_prec, check, valid_types, label=None):
=======
def get_key_base(p, prec, type, print_mode, names, ram_name, print_pos, print_sep, print_alphabet, print_max_terms, show_prec, check, valid_non_lazy_types):
>>>>>>> ba0ea8cc
    r"""
    This implements create_key for Zp and Qp: moving it here prevents code duplication.

    It fills in unspecified values and checks for contradictions in the input.  It also standardizes irrelevant options so that duplicate parents are not created.

    EXAMPLES::

        sage: from sage.rings.padics.factory import get_key_base
        sage: get_key_base(11, 5, 'capped-rel', None, None, None, None, ':', None, None, False, True, ['capped-rel'])
<<<<<<< HEAD
        (11, 5, 'capped-rel', 'series', '11', True, '|', (), -1, False, None)
=======
        (11, 5, 'capped-rel', 'series', '11', True, '|', (), -1, 'none')
>>>>>>> ba0ea8cc
        sage: get_key_base(12, 5, 'capped-rel', 'digits', None, None, None, None, None, None, True, False, ['capped-rel'])
        (12,
         5,
         'capped-rel',
         'digits',
         '12',
         True,
         '|',
         ('0', '1', '2', '3', '4', '5', '6', '7', '8', '9', 'A', 'B'),
         -1,
<<<<<<< HEAD
         True,
         None)
=======
         'dots')
>>>>>>> ba0ea8cc
    """
    if check:
        if not isinstance(p, Integer):
            p = Integer(p)
        if not p.is_prime():
            raise ValueError("p must be prime")
        if type == 'lattice-cap':
            relative_cap = absolute_cap = None
            if prec is not None:
                try:
                    relative_cap, absolute_cap = prec
                except (ValueError, TypeError):
                    relative_cap = prec
            if relative_cap is not None:
                if relative_cap is not Infinity:
                    try:
                        relative_cap = Integer(relative_cap)
                    except TypeError:
                        raise TypeError("relative cap must be either a positive integer or infinity")
                    if relative_cap <= 0:
                        raise ValueError("relative cap must be positive")
            if absolute_cap is not None:
                try:
                    absolute_cap = Integer(absolute_cap)
                except TypeError:
                    raise TypeError("absolute cap must be an integer")
            if relative_cap is None and absolute_cap is None:
                relative_cap = DEFAULT_PREC
                absolute_cap = 2 * DEFAULT_PREC
            elif relative_cap is None:
                relative_cap = Infinity
            elif absolute_cap is None:
                absolute_cap = 2 * relative_cap
            prec = (relative_cap, absolute_cap)
        else:
            if prec is not None:
                prec = Integer(prec)
    if prec is None:
        if type == 'lattice-cap':
            prec = (DEFAULT_PREC, 2*DEFAULT_PREC)
        else:
            prec = DEFAULT_PREC
    print_ram_name = ram_name
    if isinstance(print_mode, dict):
        if 'pos' in print_mode:
            print_pos = print_mode['pos']
        if 'ram_name' in print_mode:
            print_ram_name = print_mode['ram_name']
        if 'unram_name' in print_mode:
            print_unram_name = print_mode['unram_name']
        if 'sep' in print_mode:
            print_sep = print_mode['sep']
        if 'alphabet' in print_mode:
            print_alphabet = print_mode['alphabet']
        if 'max_ram_terms' in print_mode:
            print_max_terms = print_mode['max_ram_terms']
        if 'max_terms' in print_mode:
            print_max_terms = print_mode['max_terms']
        if 'show_prec' in print_mode:
            show_prec = print_mode['show_prec']
        if 'mode' in print_mode:
            print_mode = print_mode['mode']
        else:
            print_mode = None
    if print_mode is None:
        print_mode = padic_printing._printer_defaults.mode()
    if print_pos is None:
        print_pos = not padic_printing._printer_defaults.allow_negatives()
    if print_sep is None:
        print_sep = padic_printing._printer_defaults.sep()
    if print_alphabet is None:
        print_alphabet = padic_printing._printer_defaults.alphabet()
    if print_max_terms is None:
        print_max_terms = padic_printing._printer_defaults.max_series_terms()

    # We eliminate irrelevant print options (e.g. print_pos if p = 2)
    if p == 2 or print_mode == 'digits':
        print_pos = True # we want this hard-coded so that we don't get duplicate parents if the keys differ.
    if print_mode == 'digits':
        print_ram_name = None
        print_alphabet = print_alphabet[:p]
    else:
        print_alphabet = []
    if print_mode != 'bars':
        print_sep = '|'
    if print_mode in ['terse', 'val-unit']:
        print_max_terms = -1

    if isinstance(names, tuple):
        names = names[0]
    if names is None and print_ram_name is None:
        name = str(p)
    elif names is not None and print_ram_name is not None:
        if not isinstance(names, str):
            names = str(names)
        if not isinstance(print_ram_name, str):
            print_ram_name = str(print_ram_name)
        if names != print_ram_name:
            raise ValueError("If both names (%s) and print_ram_name (%s) are specified, they must agree"%(names, print_ram_name))
        name = names
    else:
        if names is None:
            names = print_ram_name
        if isinstance(names, str):
            name = names
        else:
            name = str(names)
<<<<<<< HEAD
    if show_prec is None:
        show_prec = _default_show_prec(type, print_mode)
    if type in valid_types:
        key = (p, prec, type, print_mode, name, print_pos, print_sep, tuple(print_alphabet), print_max_terms, show_prec, label)
    else:
        raise ValueError("type must be %s"%(", ".join(valid_types)))
=======
    if type not in valid_non_lazy_types:
        raise ValueError("type must be %s"%(", ".join(valid_non_lazy_types)))
    show_prec = _canonicalize_show_prec(type, print_mode, show_prec)
    key = (p, prec, type, print_mode, name, print_pos, print_sep, tuple(print_alphabet), print_max_terms, show_prec)
>>>>>>> ba0ea8cc
    return key

#######################################################################################################
#
#  p-Adic Fields
#  Qp -- base field
#  Qq -- unramified extension field of Qp
#  QpCR, QpLC, QpLF, QqCR -- shortcuts for capped relative and lattice versions of Qp and Qq
#
#######################################################################################################


padic_field_cache = {}
DEFAULT_PREC = Integer(20)
class Qp_class(UniqueFactory):
    r"""
    A creation function for `p`-adic fields.

    INPUT:

    - ``p`` -- integer: the `p` in `\mathbb{Q}_p`

    - ``prec`` -- integer (default: ``20``) the precision cap of the field.
      In the lattice capped case, ``prec`` can either be a
      pair (``relative_cap``, ``absolute_cap``) or an integer
      (understood at relative cap).
      Except in the floating point case, individual elements keep track of
      their own precision.  See TYPES and PRECISION below.

    - ``type`` -- string (default: ``'capped-rel'``) Valid types are
<<<<<<< HEAD
      ``'capped-rel'``, ``'floating-point'``, ``'lattice-cap'``, ``'lattice-float'``.
=======
      ``'capped-rel'``, ``'floating-point'``.
>>>>>>> ba0ea8cc
      See TYPES and PRECISION below

    - ``print_mode`` -- string (default: ``None``).  Valid modes are 'series',
      'val-unit', 'terse', 'digits', and 'bars'. See PRINTING below

    - ``names`` -- string or tuple (defaults to a string representation of
      `p`).  What to use whenever `p` is printed.

    - ``ram_name`` -- string.  Another way to specify the name; for
      consistency with the ``Qq`` and ``Zq`` and extension functions.

    - ``print_pos`` -- bool (default ``None``) Whether to only use positive
      integers in the representations of elements. See PRINTING below.

    - ``print_sep`` -- string (default ``None``) The separator character used
      in the ``'bars'`` mode. See PRINTING below.

    - ``print_alphabet`` -- tuple (default ``None``) The encoding into digits
      for use in the 'digits' mode. See PRINTING below.

    - ``print_max_terms`` -- integer (default ``None``) The maximum number of
      terms shown.  See PRINTING below.

    - ``show_prec`` -- a boolean or a string (default ``None``) Specify how 
      the precision is printed. See PRINTING below.

    - ``check`` -- bool (default ``True``) whether to check if `p` is prime.
      Non-prime input may cause seg-faults (but can also be useful for
      base n expansions for example)

    - ``label`` -- string (default ``None``) used for lattice precision to
      create parents with different lattices.

    OUTPUT:

    - The corresponding `p`-adic field.

    TYPES AND PRECISION:

    There are two types of precision for a `p`-adic element.  The first
    is relative precision, which gives the number of known `p`-adic
    digits::

        sage: R = Qp(5, 20, 'capped-rel', 'series'); a = R(675); a
        2*5^2 + 5^4 + O(5^22)
        sage: a.precision_relative()
        20

    The second type of precision is absolute precision, which gives
    the power of `p` that this element is defined modulo::

        sage: a.precision_absolute()
        22

    There are three types of `p`-adic fields: capped relative fields,
    floating point fields and lattice precision fields.

    In the capped relative case, the relative precision of an element
    is restricted to be at most a certain value, specified at the
    creation of the field.  Individual elements also store their own
    precision, so the effect of various arithmetic operations on
    precision is tracked.  When you cast an exact element into a
    capped relative field, it truncates it to the precision cap of the
    field.::

        sage: R = Qp(5, 5, 'capped-rel', 'series'); a = R(4006); a
        1 + 5 + 2*5^3 + 5^4 + O(5^5)
        sage: b = R(4025); b
        5^2 + 2*5^3 + 5^4 + 5^5 + O(5^7)
        sage: a + b
        1 + 5 + 5^2 + 4*5^3 + 2*5^4 + O(5^5)

    In the floating point case, elements do not track their
    precision, but the relative precision of elements is truncated
    during arithmetic to the precision cap of the field.

    In the lattice case, precision on elements is tracked by a global
    lattice that is updated after every operation, yielding better
    precision behavior at the cost of higher memory and runtime usage.

    PRINTING:

    There are many different ways to print `p`-adic elements.  The way
    elements of a given field print is controlled by options passed in
    at the creation of the field.  There are five basic printing modes
    (series, val-unit, terse, digits and bars), as well as various
    options that either hide some information in the print
    representation or sometimes make print representations more
    compact.  Note that the printing options affect whether different
    `p`-adic fields are considered equal.

    1. **series**: elements are displayed as series in `p`.::

        sage: R = Qp(5, print_mode='series'); a = R(70700); a
        3*5^2 + 3*5^4 + 2*5^5 + 4*5^6 + O(5^22)
        sage: b = R(-70700); b
        2*5^2 + 4*5^3 + 5^4 + 2*5^5 + 4*5^7 + 4*5^8 + 4*5^9 + 4*5^10 + 4*5^11 + 4*5^12 + 4*5^13 + 4*5^14 + 4*5^15 + 4*5^16 + 4*5^17 + 4*5^18 + 4*5^19 + 4*5^20 + 4*5^21 + O(5^22)

    *print_pos* controls whether negatives can be used in the
    coefficients of powers of `p`.::

        sage: S = Qp(5, print_mode='series', print_pos=False); a = S(70700); a
        -2*5^2 + 5^3 - 2*5^4 - 2*5^5 + 5^7 + O(5^22)
        sage: b = S(-70700); b
        2*5^2 - 5^3 + 2*5^4 + 2*5^5 - 5^7 + O(5^22)

    *print_max_terms* limits the number of terms that appear.::

        sage: T = Qp(5, print_mode='series', print_max_terms=4); b = R(-70700); repr(b)
        '2*5^2 + 4*5^3 + 5^4 + 2*5^5 + ... + O(5^22)'

    *names* affects how the prime is printed.::

        sage: U.<p> = Qp(5); p
        p + O(p^21)

    *show_prec* determines how the precision is printed.
    It can be either 'none' (or equivalently ``False``), 'bigoh'
    (or equivalently ``True``) or 'bigoh'.
    The default is ``False`` for the ``'floating-point'`` type
    and ``True`` for all other types.

        sage: Qp(5)(6)
        1 + 5 + O(5^20)
        sage: Qp(5, show_prec='none')(6)
        1 + 5

        sage: QpFP(5)(6)
        1 + 5

    *print_sep* and *print_alphabet* have no effect in series mode.

    Note that print options affect equality::

        sage: R == S, R == T, R == U, S == T, S == U, T == U
        (False, False, False, False, False, False)

    2. **val-unit**: elements are displayed as p^k*u::

        sage: R = Qp(5, print_mode='val-unit'); a = R(70700); a
        5^2 * 2828 + O(5^22)
        sage: b = R(-707/5); b
        5^-1 * 95367431639918 + O(5^19)

    *print_pos* controls whether to use a balanced representation or
    not.::

        sage: S = Qp(5, print_mode='val-unit', print_pos=False); b = S(-70700); b
        5^2 * (-2828) + O(5^22)

    *names* affects how the prime is printed.::

        sage: T = Qp(5, print_mode='val-unit', names='pi'); a = T(70700); a
        pi^2 * 2828 + O(pi^22)

    *show_prec* determines how the precision is printed.
    It can be either 'none' (or equivalently ``False``) or 'bigoh'
    (or equivalently ``True``).
    The default is ``False`` for the ``'floating-point'`` type
    and ``True`` for all other types.

        sage: Qp(5, print_mode='val-unit', show_prec=False)(30)
        5 * 6

    *print_max_terms*, *print_sep* and *print_alphabet* have no effect.

    Equality again depends on the printing options::

        sage: R == S, R == T, S == T
        (False, False, False)

    3. **terse**: elements are displayed as an integer in base 10 or the
       quotient of an integer by a power of `p` (still in base 10)::

        sage: R = Qp(5, print_mode='terse'); a = R(70700); a
        70700 + O(5^22)
        sage: b = R(-70700); b
        2384185790944925 + O(5^22)
        sage: c = R(-707/5); c
        95367431639918/5 + O(5^19)

    The denominator, as of version 3.3, is always printed
    explicitly as a power of `p`, for predictability.::

        sage: d = R(707/5^2); d
        707/5^2 + O(5^18)

    *print_pos* controls whether to use a balanced representation or not.::

        sage: S = Qp(5, print_mode='terse', print_pos=False); b = S(-70700); b
        -70700 + O(5^22)
        sage: c = S(-707/5); c
        -707/5 + O(5^19)

    *name* affects how the name is printed.::

        sage: T.<unif> = Qp(5, print_mode='terse'); c = T(-707/5); c
        95367431639918/unif + O(unif^19)
        sage: d = T(-707/5^10); d
        95367431639918/unif^10 + O(unif^10)

    *show_prec* determines how the precision is printed.
    It can be either 'none' (or equivalently ``False``) or 'bigoh'
    (or equivalently ``True``).
    The default is ``False`` for the ``'floating-point'`` type
    and ``True`` for all other types.

        sage: Qp(5, print_mode='terse', show_prec=False)(6)
        6

    *print_max_terms*, *print_sep* and *print_alphabet* have no effect.

    Equality depends on printing options::

        sage: R == S, R == T, S == T
        (False, False, False)

    4. **digits**: elements are displayed as a string of base `p` digits

    Restriction: you can only use the digits printing mode for
    small primes.  Namely, `p` must be less than the length of the
    alphabet tuple (default alphabet has length 62).::

        sage: R = Qp(5, print_mode='digits'); a = R(70700); repr(a)
        '...0000000000000004230300'
        sage: b = R(-70700); repr(b)
        '...4444444444444440214200'
        sage: c = R(-707/5); repr(c)
        '...4444444444444443413.3'
        sage: d = R(-707/5^2); repr(d)
        '...444444444444444341.33'

    Observe that the significant 0's are printed even if they are
    located in front of the number. On the contrary, unknown digits
    located after the comma appears as question marks.
    The precision can therefore be read in this mode as well.
    Here are more examples::

        sage: p = 7
        sage: K = Qp(p, prec=10, print_mode='digits')
        sage: repr(K(1))
        '...0000000001'
        sage: repr(K(p^2))
        '...000000000100'
        sage: repr(K(p^-5))
        '...00000.00001'
        sage: repr(K(p^-20))
        '...?.??????????0000000001'

    *print_max_terms* limits the number of digits that are printed.
    Note that if the valuation of the element is very negative, more
    digits will be printed.::

        sage: S = Qp(5, print_max_terms=4); S(-70700)
        2*5^2 + 4*5^3 + 5^4 + 2*5^5 + ... + O(5^22)
        sage: S(-707/5^2)
        3*5^-2 + 3*5^-1 + 1 + 4*5 + ... + O(5^18)
        sage: S(-707/5^6)
        3*5^-6 + 3*5^-5 + 5^-4 + 4*5^-3 + ... + O(5^14)
        sage: S(-707/5^6,absprec=-2)
        3*5^-6 + 3*5^-5 + 5^-4 + 4*5^-3 + O(5^-2)
        sage: S(-707/5^4)
        3*5^-4 + 3*5^-3 + 5^-2 + 4*5^-1 + ... + O(5^16)

    *print_alphabet* controls the symbols used to substitute for digits
    greater than 9.

    Defaults to ('0', '1', '2', '3', '4', '5', '6', '7', '8', '9', 'A', 'B', 'C', 'D', 'E', 'F', 'G', 'H', 'I', 'J', 'K', 'L', 'M', 'N', 'O', 'P', 'Q', 'R', 'S', 'T', 'U', 'V', 'W', 'X', 'Y', 'Z', 'a', 'b', 'c', 'd', 'e', 'f', 'g', 'h', 'i', 'j', 'k', 'l', 'm', 'n', 'o', 'p', 'q', 'r', 's', 't', 'u', 'v', 'w', 'x', 'y', 'z')::

        sage: T = Qp(5, print_mode='digits', print_alphabet=('1','2','3','4','5')); repr(T(-70700))
        '...5555555555555551325311'

    *show_prec* determines how the precision is printed.
    It can be either 'none' (or equivalently ``False``), 'dots'
    (or equivalently ``True``) or 'bigoh'.
    The default is ``False`` for the ``'floating-point'`` type
    and ``True`` for all other types.

        sage: repr(Zp(5, print_mode='digits', show_prec=True)(6))
        '...00000000000000000011'

        sage: repr(Zp(5, print_mode='digits', show_prec='bigoh')(6))
        '11 + O(5^20)'

    *print_pos*, *name* and *print_sep* have no effect.

    Equality depends on printing options::

        sage: R == S, R == T, S == T
        (False, False, False)

    5. **bars**: elements are displayed as a string of base `p` digits
       with separators::

        sage: R = Qp(5, print_mode='bars'); a = R(70700); repr(a)
        '...4|2|3|0|3|0|0'
        sage: b = R(-70700); repr(b)
        '...4|4|4|4|4|4|4|4|4|4|4|4|4|4|4|0|2|1|4|2|0|0'
        sage: d = R(-707/5^2); repr(d)
        '...4|4|4|4|4|4|4|4|4|4|4|4|4|4|4|3|4|1|.|3|3'

    Again, note that it's not possible to read of the precision from the representation in this mode.

    *print_pos* controls whether the digits can be negative.::

        sage: S = Qp(5, print_mode='bars',print_pos=False); b = S(-70700); repr(b)
        '...-1|0|2|2|-1|2|0|0'

    *print_max_terms* limits the number of digits that are printed.
    Note that if the valuation of the element is very negative, more
    digits will be printed.::

        sage: T = Qp(5, print_max_terms=4); T(-70700)
        2*5^2 + 4*5^3 + 5^4 + 2*5^5 + ... + O(5^22)
        sage: T(-707/5^2)
        3*5^-2 + 3*5^-1 + 1 + 4*5 + ... + O(5^18)
        sage: T(-707/5^6)
        3*5^-6 + 3*5^-5 + 5^-4 + 4*5^-3 + ... + O(5^14)
        sage: T(-707/5^6,absprec=-2)
        3*5^-6 + 3*5^-5 + 5^-4 + 4*5^-3 + O(5^-2)
        sage: T(-707/5^4)
        3*5^-4 + 3*5^-3 + 5^-2 + 4*5^-1 + ... + O(5^16)

    *print_sep* controls the separation character.::

        sage: U = Qp(5, print_mode='bars', print_sep=']['); a = U(70700); repr(a)
        '...4][2][3][0][3][0][0'

    *show_prec* determines how the precision is printed.
    It can be either 'none' (or equivalently ``False``), 'dots'
    (or equivalently ``True``) or 'bigoh'
    The default is ``False`` for the ``'floating-point'`` type
    and ``True`` for all other types.

        sage: repr(Qp(5, print_mode='bars', show_prec='bigoh')(6))
        '...1|1 + O(5^20)'

    *name* and *print_alphabet* have no effect.

    Equality depends on printing options::

        sage: R == S, R == T, R == U, S == T, S == U, T == U
        (False, False, False, False, False, False)

    EXAMPLES::

        sage: K = Qp(15, check=False); a = K(999); a
        9 + 6*15 + 4*15^2 + O(15^20)
    """
    def create_key(self, p, prec = None, type = 'capped-rel', print_mode = None,
                   names = None, ram_name = None, print_pos = None,
<<<<<<< HEAD
                   print_sep = None, print_alphabet = None, print_max_terms = None, show_prec = None, check = True,
                   label = None):   # specific to Lattice precision
=======
                   print_sep = None, print_alphabet = None, print_max_terms = None, show_prec=None, check = True):
>>>>>>> ba0ea8cc
        r"""
        Creates a key from input parameters for ``Qp``.

        See the documentation for ``Qp`` for more information.

        TESTS::

            sage: Qp.create_key(5,40)
<<<<<<< HEAD
            (5, 40, 'capped-rel', 'series', '5', True, '|', (), -1, True, None)
=======
            (5, 40, 'capped-rel', 'series', '5', True, '|', (), -1, 'bigoh')
>>>>>>> ba0ea8cc
        """
        if isinstance(names, (int, Integer)):
            # old pickle; names is what used to be halt.
            names = ram_name
            ram_name = print_pos
            print_pos = print_sep
            print_alphabet = print_max_terms
            print_max_terms = check
            check = True
        if label is not None and type not in ['lattice-cap','lattice-float']:
            raise ValueError("label keyword only supported for lattice precision")
        return get_key_base(p, prec, type, print_mode, names, ram_name, print_pos, print_sep, print_alphabet, print_max_terms, show_prec, check, ['capped-rel', 'floating-point', 'lattice-cap', 'lattice-float'], label)

    def create_object(self, version, key):
        r"""
        Creates an object using a given key.

        See the documentation for ``Qp`` for more information.

        TESTS::

            sage: Qp.create_object((3,4,2),(5, 41, 'capped-rel', 'series', '5', True, '|', (), -1))
            5-adic Field with capped relative precision 41
        """
        if version[0] < 3 or (version[0] == 3 and version[1] < 2) or (version[0] == 3 and version[1] == 2 and version[2] < 3):
            p, prec, type, print_mode, name = key
            print_pos, print_sep, print_alphabet, print_max_terms = None, None, None, None
        elif version[0] < 8:
            p, prec, type, print_mode, name, print_pos, print_sep, print_alphabet, print_max_terms = key
            show_prec = None
            label = None
        else:
            p, prec, type, print_mode, name, print_pos, print_sep, print_alphabet, print_max_terms, show_prec, label = key
        if (version[0] < 4 or (len(version) > 1 and version[0] == 4 and version[1] < 5) or
            (len(version) > 2 and version[0] == 4 and version[1] == 5 and version[2] < 3)):
            # keys changed in order to reduce irrelevant duplications: e.g. two Qps with print_mode 'series'
            # that are identical except for different 'print_alphabet' now return the same object.
            key = get_key_base(p, prec, type, print_mode, name, None, print_pos, print_sep, print_alphabet,
                               print_max_terms, None, False, ['capped-rel', 'fixed-mod', 'capped-abs'])
            try:
                obj = self._cache[version, key]()
                if obj is not None:
                    return obj
            except KeyError:
                pass
            p, prec, type, print_mode, name, print_pos, print_sep, print_alphabet, print_max_terms, show_prec, label = key

        if type == 'capped-rel':
            if print_mode == 'terse':
                return pAdicFieldCappedRelative(p, prec, {'mode': print_mode, 'pos': print_pos, 'sep': print_sep, 'alphabet': print_alphabet,
                                                          'ram_name': name, 'max_terse_terms': print_max_terms, 'show_prec': show_prec}, name)
            else:
                return pAdicFieldCappedRelative(p, prec, {'mode': print_mode, 'pos': print_pos, 'sep': print_sep, 'alphabet': print_alphabet,
                                                          'ram_name': name, 'max_ram_terms': print_max_terms, 'show_prec': show_prec}, name)
        elif type == 'floating-point':
            if print_mode == 'terse':
                return pAdicFieldFloatingPoint(p, prec, {'mode': print_mode, 'pos': print_pos, 'sep': print_sep, 'alphabet': print_alphabet,
                                                          'ram_name': name, 'max_terse_terms': print_max_terms, 'show_prec': show_prec}, name)
            else:
                return pAdicFieldFloatingPoint(p, prec, {'mode': print_mode, 'pos': print_pos, 'sep': print_sep, 'alphabet': print_alphabet,
                                                         'ram_name': name, 'max_ram_terms': print_max_terms, 'show_prec': show_prec}, name)
        elif type[:8] == 'lattice-':
            subtype = type[8:]
            if print_mode == 'terse':
                return pAdicFieldLattice(p, prec, subtype, {'mode': print_mode, 'pos': print_pos, 'sep': print_sep, 'alphabet': print_alphabet,
                                                            'ram_name': name, 'max_terse_terms': print_max_terms, 'show_prec': show_prec}, name, label)
            else:
                return pAdicFieldLattice(p, prec, subtype, {'mode': print_mode, 'pos': print_pos, 'sep': print_sep, 'alphabet': print_alphabet,
                                                            'ram_name': name, 'max_ram_terms': print_max_terms, 'show_prec': show_prec}, name, label)
        else:
            raise ValueError("unexpected type")

Qp = Qp_class("Qp")


######################################################
# Qq -- unramified extensions
######################################################

def Qq(q, prec = None, type = 'capped-rel', modulus = None, names=None,
          print_mode=None, ram_name = None, res_name = None, print_pos = None,
       print_sep = None, print_max_ram_terms = None,
       print_max_unram_terms = None, print_max_terse_terms = None, show_prec=None, check = True, implementation = 'FLINT'):
    r"""
    Given a prime power `q = p^n`, return the unique unramified
    extension of `\mathbb{Q}_p` of degree `n`.

    INPUT:

    - ``q`` -- integer, list, tuple or ``Factorization`` object. If ``q`` is an
      integer, it is the prime power `q` in `\mathbb{Q}_q`. If ``q`` is a
      ``Factorization`` object, it is the factorization of the prime power `q`.
      As a tuple it is the pair ``(p, n)``, and as a list it is a single
      element list ``[(p, n)]``.

    - ``prec`` -- integer (default: ``20``) the precision cap of the field.
      Individual elements keep track of their own precision.  See
      TYPES and PRECISION below.

    - ``type`` -- string (default: ``'capped-rel'``) Valid types are
<<<<<<< HEAD
      ``'capped-rel'``, ``'floating-point'``, ``'lattice-cap'``
      and ``'lattice-float'``.  See TYPES and PRECISION below
=======
      ``'capped-rel'``, ``'floating-point'``.  See TYPES and PRECISION below.
>>>>>>> ba0ea8cc

    - ``modulus`` -- polynomial (default ``None``) A polynomial defining an
      unramified extension of `\mathbb{Q}_p`.  See MODULUS below.

    - ``names`` -- string or tuple (``None`` is only allowed when `q=p`).  The
      name of the generator, reducing to a generator of the residue
      field.

    - ``print_mode`` -- string (default: ``None``).  Valid modes are ``'series'``,
      ``'val-unit'``, ``'terse'``, and ``'bars'``. See PRINTING below.

    - ``ram_name`` -- string (defaults to string representation of `p` if
      None).  ``ram_name`` controls how the prime is printed. See PRINTING
      below.

    - ``res_name`` -- string (defaults to ``None``, which corresponds to
      adding a ``'0'`` to the end of the name).  Controls how elements of
      the reside field print.

    - ``print_pos`` -- bool (default ``None``) Whether to only use positive
      integers in the representations of elements. See PRINTING below.

    - ``print_sep`` -- string (default ``None``) The separator character used
      in the ``'bars'`` mode. See PRINTING below.

    - ``print_max_ram_terms`` -- integer (default ``None``) The maximum number
      of powers of `p` shown.  See PRINTING below.

    - ``print_max_unram_terms`` -- integer (default ``None``) The maximum
      number of entries shown in a coefficient of `p`.  See PRINTING
      below.

    - ``print_max_terse_terms`` -- integer (default ``None``) The maximum
      number of terms in the polynomial representation of an element
      (using ``'terse'``).  See PRINTING below.

    - ``show_prec`` -- bool (default ``None``) whether to show the precision
      for elements.  See PRINTING below.

    - ``check`` -- bool (default ``True``) whether to check inputs.

    OUTPUT:

    - The corresponding unramified `p`-adic field.

    TYPES AND PRECISION:

    There are two types of precision for a `p`-adic element.  The first
    is relative precision, which gives the number of known `p`-adic
    digits::

        sage: R.<a> = Qq(25, 20, 'capped-rel', print_mode='series'); b = 25*a; b
        a*5^2 + O(5^22)
        sage: b.precision_relative()
        20

    The second type of precision is absolute precision, which gives
    the power of `p` that this element is defined modulo::

        sage: b.precision_absolute()
        22

    There are two types of unramified `p`-adic fields: capped relative
    fields, floating point fields.

    In the capped relative case, the relative precision of an element
    is restricted to be at most a certain value, specified at the
    creation of the field.  Individual elements also store their own
    precision, so the effect of various arithmetic operations on
    precision is tracked.  When you cast an exact element into a
    capped relative field, it truncates it to the precision cap of the
    field.::

        sage: R.<a> = Qq(9, 5, 'capped-rel', print_mode='series'); b = (1+2*a)^4; b
        2 + (2*a + 2)*3 + (2*a + 1)*3^2 + O(3^5)
        sage: c = R(3249); c
        3^2 + 3^4 + 3^5 + 3^6 + O(3^7)
        sage: b + c
        2 + (2*a + 2)*3 + (2*a + 2)*3^2 + 3^4 + O(3^5)

    In the floating point case, elements do not track their
    precision, but the relative precision of elements is truncated
    during arithmetic to the precision cap of the field.

    MODULUS:

    The modulus needs to define an unramified extension of `\mathbb{Q}_p`: when it
    is reduced to a polynomial over `\mathbb{F}_p` it should be irreducible.

    The modulus can be given in a number of forms.

    1. A **polynomial**.

    The base ring can be `\mathbb{Z}`, `\mathbb{Q}`, `\mathbb{Z}_p`, `\mathbb{Q}_p`, `\mathbb{F}_p`.::

        sage: P.<x> = ZZ[]
        sage: R.<a> = Qq(27, modulus = x^3 + 2*x + 1); R.modulus()
        (1 + O(3^20))*x^3 + (O(3^20))*x^2 + (2 + O(3^20))*x + (1 + O(3^20))
        sage: P.<x> = QQ[]
        sage: S.<a> = Qq(27, modulus = x^3 + 2*x + 1)
        sage: P.<x> = Zp(3)[]
        sage: T.<a> = Qq(27, modulus = x^3 + 2*x + 1)
        sage: P.<x> = Qp(3)[]
        sage: U.<a> = Qq(27, modulus = x^3 + 2*x + 1)
        sage: P.<x> = GF(3)[]
        sage: V.<a> = Qq(27, modulus = x^3 + 2*x + 1)

    Which form the modulus is given in has no effect on the unramified
    extension produced::

        sage: R == S, S == T, T == U, U == V
        (True, True, True, False)

    unless the precision of the modulus differs.  In the case of V,
    the modulus is only given to precision 1, so the resulting field
    has a precision cap of 1.::

        sage: V.precision_cap()
        1
        sage: U.precision_cap()
        20
        sage: P.<x> = Qp(3)[]
        sage: modulus = x^3 + (2 + O(3^7))*x + (1 + O(3^10))
        sage: modulus
        (1 + O(3^20))*x^3 + (2 + O(3^7))*x + (1 + O(3^10))
        sage: W.<a> = Qq(27, modulus = modulus); W.precision_cap()
        7

    2. The modulus can also be given as a **symbolic expression**.::

        sage: x = var('x')
        sage: X.<a> = Qq(27, modulus = x^3 + 2*x + 1); X.modulus()
        (1 + O(3^20))*x^3 + (O(3^20))*x^2 + (2 + O(3^20))*x + (1 + O(3^20))
        sage: X == R
        True

    By default, the polynomial chosen is the standard lift of the
    generator chosen for `\mathbb{F}_q`.::

        sage: GF(125, 'a').modulus()
        x^3 + 3*x + 3
        sage: Y.<a> = Qq(125); Y.modulus()
        (1 + O(5^20))*x^3 + (O(5^20))*x^2 + (3 + O(5^20))*x + (3 + O(5^20))

    However, you can choose another polynomial if desired (as long as
    the reduction to `\mathbb{F}_p[x]` is irreducible).::

        sage: P.<x> = ZZ[]
        sage: Z.<a> = Qq(125, modulus = x^3 + 3*x^2 + x + 1); Z.modulus()
        (1 + O(5^20))*x^3 + (3 + O(5^20))*x^2 + (1 + O(5^20))*x + (1 + O(5^20))
        sage: Y == Z
        False

    PRINTING:

    There are many different ways to print `p`-adic elements.  The way
    elements of a given field print is controlled by options passed in
    at the creation of the field.  There are four basic printing modes
    (``'series'``, ``'val-unit'``, ``'terse'`` and ``'bars'``; ``'digits'`` is not available), as
    well as various options that either hide some information in the
    print representation or sometimes make print representations more
    compact.  Note that the printing options affect whether different
    `p`-adic fields are considered equal.

    1. **series**: elements are displayed as series in `p`.::

        sage: R.<a> = Qq(9, 20, 'capped-rel', print_mode='series'); (1+2*a)^4
        2 + (2*a + 2)*3 + (2*a + 1)*3^2 + O(3^20)
        sage: -3*(1+2*a)^4
        3 + a*3^2 + 3^3 + (2*a + 2)*3^4 + (2*a + 2)*3^5 + (2*a + 2)*3^6 + (2*a + 2)*3^7 + (2*a + 2)*3^8 + (2*a + 2)*3^9 + (2*a + 2)*3^10 + (2*a + 2)*3^11 + (2*a + 2)*3^12 + (2*a + 2)*3^13 + (2*a + 2)*3^14 + (2*a + 2)*3^15 + (2*a + 2)*3^16 + (2*a + 2)*3^17 + (2*a + 2)*3^18 + (2*a + 2)*3^19 + (2*a + 2)*3^20 + O(3^21)
        sage: ~(3*a+18)
        (a + 2)*3^-1 + 1 + 2*3 + (a + 1)*3^2 + 3^3 + 2*3^4 + (a + 1)*3^5 + 3^6 + 2*3^7 + (a + 1)*3^8 + 3^9 + 2*3^10 + (a + 1)*3^11 + 3^12 + 2*3^13 + (a + 1)*3^14 + 3^15 + 2*3^16 + (a + 1)*3^17 + 3^18 + O(3^19)

    *print_pos* controls whether negatives can be used in the
    coefficients of powers of `p`.::

        sage: S.<b> = Qq(9, print_mode='series', print_pos=False); (1+2*b)^4
        -1 - b*3 - 3^2 + (b + 1)*3^3 + O(3^20)
        sage: -3*(1+2*b)^4
        3 + b*3^2 + 3^3 + (-b - 1)*3^4 + O(3^21)

    *ram_name* controls how the prime is printed.::

        sage: T.<d> = Qq(9, print_mode='series', ram_name='p'); 3*(1+2*d)^4
        2*p + (2*d + 2)*p^2 + (2*d + 1)*p^3 + O(p^21)

    *print_max_ram_terms* limits the number of powers of `p` that appear.::

        sage: U.<e> = Qq(9, print_mode='series', print_max_ram_terms=4); repr(-3*(1+2*e)^4)
        '3 + e*3^2 + 3^3 + (2*e + 2)*3^4 + ... + O(3^21)'

    *print_max_unram_terms* limits the number of terms that appear in a
    coefficient of a power of `p`.::

        sage: V.<f> = Qq(128, prec = 8, print_mode='series'); repr((1+f)^9)
        '(f^3 + 1) + (f^5 + f^4 + f^3 + f^2)*2 + (f^6 + f^5 + f^4 + f + 1)*2^2 + (f^5 + f^4 + f^2 + f + 1)*2^3 + (f^6 + f^5 + f^4 + f^3 + f^2 + f + 1)*2^4 + (f^5 + f^4)*2^5 + (f^6 + f^5 + f^4 + f^3 + f + 1)*2^6 + (f + 1)*2^7 + O(2^8)'
        sage: V.<f> = Qq(128, prec = 8, print_mode='series', print_max_unram_terms = 3); repr((1+f)^9)
        '(f^3 + 1) + (f^5 + f^4 + ... + f^2)*2 + (f^6 + f^5 + ... + 1)*2^2 + (f^5 + f^4 + ... + 1)*2^3 + (f^6 + f^5 + ... + 1)*2^4 + (f^5 + f^4)*2^5 + (f^6 + f^5 + ... + 1)*2^6 + (f + 1)*2^7 + O(2^8)'
        sage: V.<f> = Qq(128, prec = 8, print_mode='series', print_max_unram_terms = 2); repr((1+f)^9)
        '(f^3 + 1) + (f^5 + ... + f^2)*2 + (f^6 + ... + 1)*2^2 + (f^5 + ... + 1)*2^3 + (f^6 + ... + 1)*2^4 + (f^5 + f^4)*2^5 + (f^6 + ... + 1)*2^6 + (f + 1)*2^7 + O(2^8)'
        sage: V.<f> = Qq(128, prec = 8, print_mode='series', print_max_unram_terms = 1); repr((1+f)^9)
        '(f^3 + ...) + (f^5 + ...)*2 + (f^6 + ...)*2^2 + (f^5 + ...)*2^3 + (f^6 + ...)*2^4 + (f^5 + ...)*2^5 + (f^6 + ...)*2^6 + (f + ...)*2^7 + O(2^8)'
        sage: V.<f> = Qq(128, prec = 8, print_mode='series', print_max_unram_terms = 0); repr((1+f)^9 - 1 - f^3)
        '(...)*2 + (...)*2^2 + (...)*2^3 + (...)*2^4 + (...)*2^5 + (...)*2^6 + (...)*2^7 + O(2^8)'

    *show_prec* determines how the precision is printed.
    It can be either 'none' (or equivalently ``False``), 'bigoh'
    (or equivalently ``True``).
    The default is ``False`` for the ``'floating-point'`` type
    and ``True`` for all other types.

        sage: U.<e> = Qq(9, 2, show_prec=False); repr(-3*(1+2*e)^4)
        '3 + e*3^2'

    *print_sep* and *print_max_terse_terms* have no effect.

    Note that print options affect equality::

        sage: R == S, R == T, R == U, R == V, S == T, S == U, S == V, T == U, T == V, U == V
        (False, False, False, False, False, False, False, False, False, False)

    2. **val-unit**: elements are displayed as `p^k u`::

        sage: R.<a> = Qq(9, 7, print_mode='val-unit'); b = (1+3*a)^9 - 1; b
        3^3 * (15 + 64*a) + O(3^7)
        sage: ~b
        3^-3 * (41 + a) + O(3)

    *print_pos* controls whether to use a balanced representation or
    not.::

        sage: S.<a> = Qq(9, 7, print_mode='val-unit', print_pos=False); b = (1+3*a)^9 - 1; b
        3^3 * (15 - 17*a) + O(3^7)
        sage: ~b
        3^-3 * (-40 + a) + O(3)

    *ram_name* affects how the prime is printed.::

        sage: A.<x> = Qp(next_prime(10^6), print_mode='val-unit')[]
        sage: T.<a> = Qq(next_prime(10^6)^3, 4, print_mode='val-unit', ram_name='p', modulus=x^3+385831*x^2+106556*x+321036); b = ~(next_prime(10^6)^2*(a^2 + a - 4)); b
        p^-2 * (503009563508519137754940 + 704413692798200940253892*a + 968097057817740999537581*a^2) + O(p^2)
        sage: b * (a^2 + a - 4)
        p^-2 * 1 + O(p^2)

    *print_max_terse_terms* controls how many terms of the polynomial
    appear in the unit part.::

        sage: U.<a> = Qq(17^4, 6, print_mode='val-unit', print_max_terse_terms=3); b = ~(17*(a^3-a+14)); b
        17^-1 * (22110411 + 11317400*a + 20656972*a^2 + ...) + O(17^5)
        sage: b*17*(a^3-a+14)
        1 + O(17^6)

    *show_prec* determines how the precision is printed.
    It can be either 'none' (or equivalently ``False``), 'bigoh'
    (or equivalently ``True``).
    The default is ``False`` for the ``'floating-point'`` type
    and ``True`` for all other types.

        sage: U.<e> = Qq(9, 2, print_mode='val-unit', show_prec=False); repr(-3*(1+2*e)^4)
        '3 * (1 + 3*e)'

    *print_sep*, *print_max_ram_terms* and *print_max_unram_terms* have no
    effect.

    Equality again depends on the printing options::

        sage: R == S, R == T, R == U, S == T, S == U, T == U
        (False, False, False, False, False, False)

    3. **terse**: elements are displayed as a polynomial of degree less
       than the degree of the extension.::

        sage: R.<a> = Qq(125, print_mode='terse')
        sage: (a+5)^177
        68210977979428 + 90313850704069*a + 73948093055069*a^2 + O(5^20)
        sage: (a/5+1)^177
        68210977979428/5^177 + 90313850704069/5^177*a + 73948093055069/5^177*a^2 + O(5^-157)

    As of version 3.3, if coefficients of the polynomial are
    non-integral, they are always printed with an explicit power of `p`
    in the denominator.::

        sage: 5*a + a^2/25
        5*a + 1/5^2*a^2 + O(5^18)

    *print_pos* controls whether to use a balanced representation or
    not.::

        sage: (a-5)^6
        22864 + 95367431627998*a + 8349*a^2 + O(5^20)
        sage: S.<a> = Qq(125, print_mode='terse', print_pos=False); b = (a-5)^6; b
        22864 - 12627*a + 8349*a^2 + O(5^20)
        sage: (a - 1/5)^6
        -20624/5^6 + 18369/5^5*a + 1353/5^3*a^2 + O(5^14)

    *ram_name* affects how the prime is printed.::

        sage: T.<a> = Qq(125, print_mode='terse', ram_name='p'); (a - 1/5)^6
        95367431620001/p^6 + 18369/p^5*a + 1353/p^3*a^2 + O(p^14)

    *print_max_terse_terms* controls how many terms of the polynomial
    are shown.::

        sage: U.<a> = Qq(625, print_mode='terse', print_max_terse_terms=2); (a-1/5)^6
        106251/5^6 + 49994/5^5*a + ... + O(5^14)

    *show_prec* determines how the precision is printed.
    It can be either 'none' (or equivalently ``False``), 'bigoh'
    (or equivalently ``True``).
    The default is ``False`` for the ``'floating-point'`` type
    and ``True`` for all other types.

        sage: U.<e> = Qq(9, 2, print_mode='terse', show_prec=False); repr(-3*(1+2*e)^4)
        '3 + 9*e'

    *print_sep*, *print_max_ram_terms* and *print_max_unram_terms* have no
    effect.

    Equality again depends on the printing options::

        sage: R == S, R == T, R == U, S == T, S == U, T == U
        (False, False, False, False, False, False)

    4. **digits**: This print mode is not available when the residue
       field is not prime.

    It might make sense to have a dictionary for small fields, but
    this isn't implemented.

    5. **bars**: elements are displayed in a similar fashion to
       series, but more compactly.::

        sage: R.<a> = Qq(125); (a+5)^6
        (4*a^2 + 3*a + 4) + (3*a^2 + 2*a)*5 + (a^2 + a + 1)*5^2 + (3*a + 2)*5^3 + (3*a^2 + a + 3)*5^4 + (2*a^2 + 3*a + 2)*5^5 + O(5^20)
        sage: R.<a> = Qq(125, print_mode='bars', prec=8); repr((a+5)^6)
        '...[2, 3, 2]|[3, 1, 3]|[2, 3]|[1, 1, 1]|[0, 2, 3]|[4, 3, 4]'
        sage: repr((a-5)^6)
        '...[0, 4]|[1, 4]|[2, 0, 2]|[1, 4, 3]|[2, 3, 1]|[4, 4, 3]|[2, 4, 4]|[4, 3, 4]'

    Note that elements with negative valuation are shown with a
    decimal point at valuation 0.::

        sage: repr((a+1/5)^6)
        '...[3]|[4, 1, 3]|.|[1, 2, 3]|[3, 3]|[0, 0, 3]|[0, 1]|[0, 1]|[1]'
        sage: repr((a+1/5)^2)
        '...[0, 0, 1]|.|[0, 2]|[1]'

    If not enough precision is known, ``'?'`` is used instead.::

        sage: repr((a+R(1/5,relprec=3))^7)
        '...|.|?|?|?|?|[0, 1, 1]|[0, 2]|[1]'

    Note that it's not possible to read of the precision from the
    representation in this mode.::

        sage: b = a + 3; repr(b)
        '...[3, 1]'
        sage: c = a + R(3, 4); repr(c)
        '...[3, 1]'
        sage: b.precision_absolute()
        8
        sage: c.precision_absolute()
        4

    *print_pos* controls whether the digits can be negative.::

        sage: S.<a> = Qq(125, print_mode='bars', print_pos=False); repr((a-5)^6)
        '...[1, -1, 1]|[2, 1, -2]|[2, 0, -2]|[-2, -1, 2]|[0, 0, -1]|[-2]|[-1, -2, -1]'
        sage: repr((a-1/5)^6)
        '...[0, 1, 2]|[-1, 1, 1]|.|[-2, -1, -1]|[2, 2, 1]|[0, 0, -2]|[0, -1]|[0, -1]|[1]'

    *print_max_ram_terms* controls the maximum number of "digits" shown.
    Note that this puts a cap on the relative precision, not the
    absolute precision.::

        sage: T.<a> = Qq(125, print_max_ram_terms=3, print_pos=False); (a-5)^6
        (-a^2 - 2*a - 1) - 2*5 - a^2*5^2 + ... + O(5^20)
        sage: 5*(a-5)^6 + 50
        (-a^2 - 2*a - 1)*5 - a^2*5^3 + (2*a^2 - a - 2)*5^4 + ... + O(5^21)

    *print_sep* controls the separating character (``'|'`` by default).::

        sage: U.<a> = Qq(625, print_mode='bars', print_sep=''); b = (a+5)^6; repr(b)
        '...[0, 1][4, 0, 2][3, 2, 2, 3][4, 2, 2, 4][0, 3][1, 1, 3][3, 1, 4, 1]'

    *print_max_unram_terms* controls how many terms are shown in each
    "digit"::

        sage: with local_print_mode(U, {'max_unram_terms': 3}): repr(b)
        '...[0, 1][4,..., 0, 2][3,..., 2, 3][4,..., 2, 4][0, 3][1,..., 1, 3][3,..., 4, 1]'
        sage: with local_print_mode(U, {'max_unram_terms': 2}): repr(b)
        '...[0, 1][4,..., 2][3,..., 3][4,..., 4][0, 3][1,..., 3][3,..., 1]'
        sage: with local_print_mode(U, {'max_unram_terms': 1}): repr(b)
        '...[..., 1][..., 2][..., 3][..., 4][..., 3][..., 3][..., 1]'
        sage: with local_print_mode(U, {'max_unram_terms':0}): repr(b-75*a)
        '...[...][...][...][...][][...][...]'

    *show_prec* determines how the precision is printed.
    It can be either 'none' (or equivalently ``False``), 'dots'
    (or equivalently ``True``) or 'bigoh'
    The default is ``False`` for the ``'floating-point'`` type
    and ``True`` for all other types.

        sage: U.<e> = Qq(9, 2, print_mode='bars', show_prec=True); repr(-3*(1+2*e)^4)
        '...[0, 1]|[1]|[]'

    *ram_name* and *print_max_terse_terms* have no effect.

    Equality depends on printing options::

        sage: R == S, R == T, R == U, S == T, S == U, T == U
        (False, False, False, False, False, False)

    EXAMPLES

    Unlike for ``Qp``, you can't create ``Qq(N)`` when ``N`` is not a prime power.

    However, you can use ``check=False`` to pass in a pair in order to not
    have to factor.  If you do so, you need to use names explicitly
    rather than the ``R.<a>`` syntax.::

        sage: p = next_prime(2^123)
        sage: k = Qp(p)
        sage: R.<x> = k[]
        sage: K = Qq([(p, 5)], modulus=x^5+x+4, names='a', ram_name='p', print_pos=False, check=False)
        sage: K.0^5
        (-a - 4) + O(p^20)

    In tests on ``sage.math.washington.edu``, the creation of ``K`` as above took an
    average of 1.58ms, while::

        sage: K = Qq(p^5, modulus=x^5+x+4, names='a', ram_name='p', print_pos=False, check=True)

    took an average of 24.5ms.  Of course, with smaller primes these
    savings disappear.

    TESTS:

    Check that :trac:`8162` is resolved::

        sage: R = Qq([(5,3)], names="alpha", check=False); R
        Unramified Extension in alpha defined by x^3 + 3*x + 3 with capped relative precision 20 over 5-adic Field
        sage: Qq((5, 3), names="alpha") is R
        True
        sage: Qq(125.factor(), names="alpha") is R
        True

    Check that :trac:`18606` is resolved::

        sage: x = QQ['x'].gen()
        sage: F = Qp(5,20)
        sage: K0 = F.extension(x^2-F(13),names = 'g')
        sage: K1 = F.extension(x^2-13,names = 'g')
        sage: K0 is K1
        True
    """
    if is_Element(q):
        F = Integer(q).factor()
        if len(F) != 1:
            raise ValueError("q must be a prime power")
        q = F
    if isinstance(q, Factorization):
        if len(q) != 1:
            raise ValueError("q must be a factorization of a prime power")
        q = list(q)
    if not isinstance(q, (list, tuple)):
        raise TypeError("q must be an integer, list, tuple or Factorization")
    if len(q) != 2:
        if len(q) != 1:
            raise ValueError("q must have shape [(p,k)]")
        q = q[0]
    if len(q) != 2:
        raise ValueError("q must have shape (p,k)")
    if not isinstance(q, tuple):
        q = tuple(q)

    p,k = q
    if not isinstance(p, Integer): p = Integer(p)
    if not isinstance(k, Integer): k = Integer(k)

    if check:
        if not p.is_prime() or k <=0:
            raise ValueError("q must be a prime power")

    if prec is not None and not isinstance(prec, Integer):
        prec = Integer(prec)

    base = Qp(p=p, prec=prec, type=type, print_mode=print_mode, names=ram_name, print_pos=print_pos,
              print_sep=print_sep, print_max_terms=print_max_ram_terms, show_prec=show_prec, check=check)

    if k == 1:
        return base

    if isinstance(names, (list,tuple)):
        if len(names) != 1:
            raise ValueError("must provide exactly one generator name")
        names = names[0]
    if names is None:
        raise TypeError("You must specify the name of the generator.")
    if not isinstance(names, str):
       names = str(names)

    if res_name is None:
        res_name = names + '0'

    if modulus is None:
        from sage.rings.finite_rings.finite_field_constructor import FiniteField as GF
        modulus = GF(p**k, res_name).modulus().change_ring(ZZ)
    return ExtensionFactory(base=base, modulus=modulus, prec=prec, print_mode=print_mode,
                            names=names, res_name=res_name, ram_name=ram_name, print_pos=print_pos,
                            print_sep=print_sep, print_max_ram_terms=print_max_ram_terms,
                            print_max_unram_terms=print_max_unram_terms,
                            print_max_terse_terms=print_max_terse_terms, show_prec=show_prec, check=check,
                            unram=True, implementation=implementation)

######################################################
# Short constructor names for different types
######################################################

def QpCR(p, prec = None, *args, **kwds):
    r"""
    A shortcut function to create capped relative `p`-adic fields.

    Same functionality as ``Qp``.  See documentation for ``Qp`` for a
    description of the input parameters.

    EXAMPLES::

        sage: QpCR(5, 40)
        5-adic Field with capped relative precision 40
    """
    return Qp(p, prec, 'capped-rel', *args, **kwds)

def QpFP(p, prec = None, *args, **kwds):
    r"""
    A shortcut function to create floating point `p`-adic fields.

    Same functionality as ``Qp``.  See documentation for ``Qp`` for a
    description of the input parameters.

    EXAMPLES::

        sage: QpFP(5, 40)
        5-adic Field with floating precision 40
    """
    return Qp(p, prec, 'floating-point', *args, **kwds)

def QqCR(q, prec = None, *args, **kwds):
    r"""
    A shortcut function to create capped relative unramified `p`-adic
    fields.

    Same functionality as ``Qq``.  See documentation for ``Qq`` for a
    description of the input parameters.

    EXAMPLES::

        sage: R.<a> = QqCR(25, 40); R
        Unramified Extension in a defined by x^2 + 4*x + 2 with capped relative precision 40 over 5-adic Field
    """
    return Qq(q, prec, 'capped-rel', *args, **kwds)

def QqFP(q, prec = None, *args, **kwds):
    r"""
    A shortcut function to create floating point unramified `p`-adic
    fields.

    Same functionality as ``Qq``.  See documentation for ``Qq`` for a
    description of the input parameters.

    EXAMPLES::

        sage: R.<a> = QqFP(25, 40); R
        Unramified Extension in a defined by x^2 + 4*x + 2 with floating precision 40 over 5-adic Field
    """
    return Qq(q, prec, 'floating-point', *args, **kwds)

@experimental(23505)
def QpLC(p, prec = None, *args, **kwds):
    r"""
    A shortcut function to create `p`-adic fields with lattice precision.

    See :func:`ZpLC` for more information about this model of precision.

    EXAMPLES::

        sage: R = QpLC(2)
        sage: R
        2-adic Field with lattice-cap precision

    """
    return Qp(p, prec, 'lattice-cap', *args, **kwds)

@experimental(23505)
def QpLF(p, prec = None, *args, **kwds):
    r"""
    A shortcut function to create `p`-adic fields with lattice precision.

    See :func:`ZpLC` for more information about this model of precision.

    EXAMPLES::

        sage: R = QpLF(2)
        sage: R
        2-adic Field with lattice-float precision
    """
    return Qp(p, prec, 'lattice-float', *args, **kwds)


#######################################################################################################
#
#  p-Adic Rings
#  Zp -- base rings
#  Zq -- unramified extension ring of Zp
#  ZpCR, ZpCA, ZpFM, ZpL, ZqCR, ZqCA, ZqFM, ZqL -- shortcuts for precision-type versions of Zp and Zq
#
#######################################################################################################

class Zp_class(UniqueFactory):
    r"""
    A creation function for `p`-adic rings.

    INPUT:

    - ``p`` -- integer: the `p` in `\mathbb{Z}_p`

    - ``prec`` -- integer (default: ``20``) the precision cap of the
      ring.  In the lattice capped case, ``prec`` can either be a
      pair (``relative_cap``, ``absolute_cap``) or an integer
      (understood at relative cap).
      Except for the fixed modulus and floating point cases, individual elements
      keep track of their own precision.  See TYPES and PRECISION
      below.

    - ``type`` -- string (default: ``'capped-rel'``) Valid types are
      ``'capped-rel'``, ``'capped-abs'``, ``'fixed-mod'``,
<<<<<<< HEAD
      ``'floating-point'``, ``'lattice-cap'``, ``'lattice-float'``
      See TYPES and PRECISION below
=======
      ``'floating-point'``.  See TYPES and PRECISION below
>>>>>>> ba0ea8cc

    - ``print_mode`` -- string (default: ``None``).  Valid modes are
      ``'series'``, ``'val-unit'``, ``'terse'``, ``'digits'``, and
      ``'bars'``. See PRINTING below

    - ``names`` -- string or tuple (defaults to a string
      representation of `p`).  What to use whenever `p` is printed.

    - ``print_pos`` -- bool (default ``None``) Whether to only use
      positive integers in the representations of elements. See
      PRINTING below.

    - ``print_sep`` -- string (default ``None``) The separator
      character used in the ``'bars'`` mode. See PRINTING below.

    - ``print_alphabet`` -- tuple (default ``None``) The encoding into
      digits for use in the ``'digits'`` mode. See PRINTING below.

    - ``print_max_terms`` -- integer (default ``None``) The maximum
      number of terms shown.  See PRINTING below.

    - ``show_prec`` -- bool (default ``None``) whether to show the precision
      for elements.  See PRINTING below.

    - ``check`` -- bool (default ``True``) whether to check if `p` is
      prime.  Non-prime input may cause seg-faults (but can also be
      useful for base `n` expansions for example)

    - ``label`` -- string (default ``None``) used for lattice precision to
      create parents with different lattices.

    OUTPUT:

    - The corresponding `p`-adic ring.

    TYPES AND PRECISION:

    There are three types of precision.
    The first is relative precision; it gives the number of known
    `p`-adic digits::

        sage: R = Zp(5, 20, 'capped-rel', 'series'); a = R(675); a
        2*5^2 + 5^4 + O(5^22)
        sage: a.precision_relative()
        20

    The second type of precision is absolute precision, which gives
    the power of `p` that this element is defined modulo::

        sage: a.precision_absolute()
        22

<<<<<<< HEAD
    The third one is lattice precision.
    It is not attached to a single `p`-adic number but is a unique
    object modeling the precision on a set of `p`-adics, which is
    typically the set of all elements within the same parent::

        sage: R = ZpLC(17)
        sage: x = R(1,10); y = R(1,5)
        sage: R.precision()
        Precision lattice on 2 objects
        sage: R.precision().precision_lattice()
        [2015993900449             0]
        [            0       1419857]

    We refer to the documentation of the function :func:`ZpLC` for
    more information about this precision model.

    There are many types of `p`-adic rings: capped relative rings
    (``type='capped-rel'``), capped absolute rings
    (``type='capped-abs'``), fixed modulus rings (``type='fixed-mod'``),
    floating point rings (``type='floating-point'``), lattice capped rings
    (``type='lattice-cap'``) and lattice float rings (``type='lattice-float'``).
=======
    There are four types of `p`-adic rings: capped relative rings
    (type= ``'capped-rel'``), capped absolute rings
    (type= ``'capped-abs'``), fixed modulus rings (type= ``'fixed-mod'``),
    floating point rings (type=``'floating-point'``).
>>>>>>> ba0ea8cc

    In the capped relative case, the relative precision of an element
    is restricted to be at most a certain value, specified at the
    creation of the field.  Individual elements also store their own
    precision, so the effect of various arithmetic operations on
    precision is tracked.  When you cast an exact element into a
    capped relative field, it truncates it to the precision cap of the
    field.::

        sage: R = Zp(5, 5, 'capped-rel', 'series'); a = R(4006); a
        1 + 5 + 2*5^3 + 5^4 + O(5^5)
        sage: b = R(4025); b
        5^2 + 2*5^3 + 5^4 + 5^5 + O(5^7)
        sage: a + b
        1 + 5 + 5^2 + 4*5^3 + 2*5^4 + O(5^5)

    In the capped absolute type, instead of having a cap on the
    relative precision of an element there is instead a cap on the
    absolute precision.  Elements still store their own precisions,
    and as with the capped relative case, exact elements are truncated
    when cast into the ring.::

        sage: R = Zp(5, 5, 'capped-abs', 'series'); a = R(4005); a
        5 + 2*5^3 + 5^4 + O(5^5)
        sage: b = R(4025); b
        5^2 + 2*5^3 + 5^4 + O(5^5)
        sage: a * b
        5^3 + 2*5^4 + O(5^5)
        sage: (a * b) // 5^3
        1 + 2*5 + O(5^2)

    The fixed modulus type is the leanest of the `p`-adic rings: it is
    basically just a wrapper around `\mathbb{Z} / p^n \mathbb{Z}` providing a unified
    interface with the rest of the `p`-adics.  This is the type you
    should use if your sole interest is speed.  It does not track
    precision of elements.::

        sage: R = Zp(5,5,'fixed-mod','series'); a = R(4005); a
        5 + 2*5^3 + 5^4
        sage: a // 5
        1 + 2*5^2 + 5^3

    The floating point case is similar to the fixed modulus type
    in that elements do not trac their own precision.  However, relative
    precision is truncated with each operation rather than absolute precision.

<<<<<<< HEAD
    On the contrary, the lattice type tracks precision using lattices
    and automatic differentiation. It is rather slow but provides sharp
    (often optimal) results regarding precision.
    We refer to the documentation of the function :func:`ZpLC` for a
    small demonstration of the capabilities of this precision model.

    PRINTING:
=======
    PRINTING
>>>>>>> ba0ea8cc

    There are many different ways to print `p`-adic elements.  The
    way elements of a given ring print is controlled by options
    passed in at the creation of the ring.  There are five basic
    printing modes (series, val-unit, terse, digits and bars), as
    well as various options that either hide some information in
    the print representation or sometimes make print
    representations more compact.  Note that the printing options
    affect whether different `p`-adic fields are considered equal.

    1. **series**: elements are displayed as series in `p`.::

        sage: R = Zp(5, print_mode='series'); a = R(70700); a
        3*5^2 + 3*5^4 + 2*5^5 + 4*5^6 + O(5^22)
        sage: b = R(-70700); b
        2*5^2 + 4*5^3 + 5^4 + 2*5^5 + 4*5^7 + 4*5^8 + 4*5^9 + 4*5^10 + 4*5^11 + 4*5^12 + 4*5^13 + 4*5^14 + 4*5^15 + 4*5^16 + 4*5^17 + 4*5^18 + 4*5^19 + 4*5^20 + 4*5^21 + O(5^22)

    *print_pos* controls whether negatives can be used in the
    coefficients of powers of `p`.::

        sage: S = Zp(5, print_mode='series', print_pos=False); a = S(70700); a
        -2*5^2 + 5^3 - 2*5^4 - 2*5^5 + 5^7 + O(5^22)
        sage: b = S(-70700); b
        2*5^2 - 5^3 + 2*5^4 + 2*5^5 - 5^7 + O(5^22)

    *print_max_terms* limits the number of terms that appear.::

        sage: T = Zp(5, print_mode='series', print_max_terms=4); b = R(-70700); b
        2*5^2 + 4*5^3 + 5^4 + 2*5^5 + ... + O(5^22)

    *names* affects how the prime is printed.::

        sage: U.<p> = Zp(5); p
        p + O(p^21)

    *show_prec* determines how the precision is printed.
    It can be either 'none' (or equivalently ``False``), 'bigoh'
    (or equivalently ``True``).
    The default is ``False`` for the ``'floating-point'`` and
    ``'fixed-mod'`` types and ``True`` for all other types.

        sage: Zp(5, show_prec=False)(6)
        1 + 5

    *print_sep* and *print_alphabet* have no effect.

    Note that print options affect equality::

        sage: R == S, R == T, R == U, S == T, S == U, T == U
        (False, False, False, False, False, False)

    2. **val-unit**: elements are displayed as `p^k u`::

        sage: R = Zp(5, print_mode='val-unit'); a = R(70700); a
        5^2 * 2828 + O(5^22)
        sage: b = R(-707*5); b
        5 * 95367431639918 + O(5^21)

    *print_pos* controls whether to use a balanced representation or
    not.::

        sage: S = Zp(5, print_mode='val-unit', print_pos=False); b = S(-70700); b
        5^2 * (-2828) + O(5^22)

    *names* affects how the prime is printed.::

        sage: T = Zp(5, print_mode='val-unit', names='pi'); a = T(70700); a
        pi^2 * 2828 + O(pi^22)

    *show_prec* determines how the precision is printed.
    It can be either 'none' (or equivalently ``False``), 'bigoh'
    (or equivalently ``True``).
    The default is ``False`` for the ``'floating-point'`` and
    ``'fixed-mod'`` types and ``True`` for all other types.

        sage: Zp(5, print_mode='val-unit', show_prec=False)(30)
        5 * 6

    *print_max_terms*, *print_sep* and *print_alphabet* have no effect.

    Equality again depends on the printing options::

        sage: R == S, R == T, S == T
        (False, False, False)

    3. **terse**: elements are displayed as an integer in base 10::

        sage: R = Zp(5, print_mode='terse'); a = R(70700); a
        70700 + O(5^22)
        sage: b = R(-70700); b
        2384185790944925 + O(5^22)

    *print_pos* controls whether to use a balanced representation or not.::

        sage: S = Zp(5, print_mode='terse', print_pos=False); b = S(-70700); b
        -70700 + O(5^22)

    *name* affects how the name is printed.  Note that this interacts
    with the choice of shorter string for denominators.::

        sage: T.<unif> = Zp(5, print_mode='terse'); c = T(-707); c
        95367431639918 + O(unif^20)

    *show_prec* determines how the precision is printed.
    It can be either 'none' (or equivalently ``False``), 'bigoh'
    (or equivalently ``True``).
    The default is ``False`` for the ``'floating-point'`` and
    ``'fixed-mod'`` types and ``True`` for all other types.

        sage: Zp(5, print_mode='terse', show_prec=False)(30)
        30

    *print_max_terms*, *print_sep* and *print_alphabet* have no effect.

    Equality depends on printing options::

        sage: R == S, R == T, S == T
        (False, False, False)

    4. **digits**: elements are displayed as a string of base `p` digits

    Restriction: you can only use the digits printing mode for small
    primes.  Namely, `p` must be less than the length of the alphabet
    tuple (default alphabet has length 62).::

        sage: R = Zp(5, print_mode='digits'); a = R(70700); repr(a)
        '...4230300'
        sage: b = R(-70700); repr(b)
        '...4444444444444440214200'

    Note that it's not possible to read off the precision from the
    representation in this mode.

    *print_max_terms* limits the number of digits that are printed.::

        sage: S = Zp(5, print_max_terms=4); S(-70700)
        2*5^2 + 4*5^3 + 5^4 + 2*5^5 + ... + O(5^22)

    *print_alphabet* controls the symbols used to substitute for digits
    greater than 9.  Defaults to
    ('0', '1', '2', '3', '4', '5', '6', '7', '8', '9', 'A', 'B', 'C', 'D', 'E', 'F', 'G', 'H', 'I', 'J', 'K', 'L', 'M', 'N', 'O', 'P', 'Q', 'R', 'S', 'T', 'U', 'V', 'W', 'X', 'Y', 'Z', 'a', 'b', 'c', 'd', 'e', 'f', 'g', 'h', 'i', 'j', 'k', 'l', 'm', 'n', 'o', 'p', 'q', 'r', 's', 't', 'u', 'v', 'w', 'x', 'y', 'z')::

        sage: T = Zp(5, print_mode='digits', print_alphabet=('1','2','3','4','5')); repr(T(-70700))
        '...5555555555555551325311'

    *show_prec* determines how the precision is printed.
    It can be either 'none' (or equivalently ``False``), 'dots'
    (or equivalently ``True``) or 'bigoh'.
    The default is ``False`` for the ``'floating-point'`` and
    ``'fixed-mod'`` types and ``True`` for all other types.

        sage: repr(Zp(5, 2, print_mode='digits', show_prec=True)(6))
        '...11'
        sage: repr(Zp(5, 2, print_mode='digits', show_prec='bigoh')(6))
        '11 + O(5^2)'

    *print_pos*, *name* and *print_sep* have no effect.

    Equality depends on printing options::

        sage: R == S, R == T, S == T
        (False, False, False)

    5. **bars**: elements are displayed as a string of base `p` digits
       with separators

        sage: R = Zp(5, print_mode='bars'); a = R(70700); repr(a)
        '...4|2|3|0|3|0|0'
        sage: b = R(-70700); repr(b)
        '...4|4|4|4|4|4|4|4|4|4|4|4|4|4|4|0|2|1|4|2|0|0'

    Again, note that it's not possible to read of the precision from
    the representation in this mode.

    *print_pos* controls whether the digits can be negative.::

        sage: S = Zp(5, print_mode='bars',print_pos=False); b = S(-70700); repr(b)
        '...-1|0|2|2|-1|2|0|0'

    *print_max_terms* limits the number of digits that are printed.::

        sage: T = Zp(5, print_max_terms=4); T(-70700)
        2*5^2 + 4*5^3 + 5^4 + 2*5^5 + ... + O(5^22)

    *print_sep* controls the separation character.::

        sage: U = Zp(5, print_mode='bars', print_sep=']['); a = U(70700); repr(a)
        '...4][2][3][0][3][0][0'

    *show_prec* determines how the precision is printed.
    It can be either 'none' (or equivalently ``False``), 'dots'
    (or equivalently ``True``) or 'bigoh'.
    The default is ``False`` for the ``'floating-point'`` and
    ``'fixed-mod'`` types and ``True`` for all other types.

        sage: repr(Zp(5, 2, print_mode='bars', show_prec=True)(6))
        '...1|1'
        sage: repr(Zp(5, 2, print_mode='bars', show_prec=False)(6))
        '1|1'

    *name* and *print_alphabet* have no effect.

    Equality depends on printing options::

        sage: R == S, R == T, R == U, S == T, S == U, T == U
        (False, False, False, False, False, False)

    EXAMPLES:

    We allow non-prime `p`, but only if ``check = False``.  Note that some
    features will not work.::

        sage: K = Zp(15, check=False); a = K(999); a
        9 + 6*15 + 4*15^2 + O(15^20)

    We create rings with various parameters::

        sage: Zp(7)
        7-adic Ring with capped relative precision 20
        sage: Zp(9)
        Traceback (most recent call last):
        ...
        ValueError: p must be prime
        sage: Zp(17, 5)
        17-adic Ring with capped relative precision 5
        sage: Zp(17, 5)(-1)
        16 + 16*17 + 16*17^2 + 16*17^3 + 16*17^4 + O(17^5)

    It works even with a fairly huge cap::

        sage: Zp(next_prime(10^50), 100000)
        100000000000000000000000000000000000000000000000151-adic Ring with capped relative precision 100000

    We create each type of ring::

        sage: Zp(7, 20, 'capped-rel')
        7-adic Ring with capped relative precision 20
        sage: Zp(7, 20, 'fixed-mod')
        7-adic Ring of fixed modulus 7^20
        sage: Zp(7, 20, 'capped-abs')
        7-adic Ring with capped absolute precision 20

    We create a capped relative ring with each print mode::

        sage: k = Zp(7, 8, print_mode='series'); k
        7-adic Ring with capped relative precision 8
        sage: k(7*(19))
        5*7 + 2*7^2 + O(7^9)
        sage: k(7*(-19))
        2*7 + 4*7^2 + 6*7^3 + 6*7^4 + 6*7^5 + 6*7^6 + 6*7^7 + 6*7^8 + O(7^9)

    ::

        sage: k = Zp(7, print_mode='val-unit'); k
        7-adic Ring with capped relative precision 20
        sage: k(7*(19))
        7 * 19 + O(7^21)
        sage: k(7*(-19))
        7 * 79792266297611982 + O(7^21)

    ::

        sage: k = Zp(7, print_mode='terse'); k
        7-adic Ring with capped relative precision 20
        sage: k(7*(19))
        133 + O(7^21)
        sage: k(7*(-19))
        558545864083283874 + O(7^21)

    Note that `p`-adic rings are cached (via weak references)::

        sage: a = Zp(7); b = Zp(7)
        sage: a is b
        True

    We create some elements in various rings::

        sage: R = Zp(5); a = R(4); a
        4 + O(5^20)
        sage: S = Zp(5, 10, type = 'capped-abs'); b = S(2); b
        2 + O(5^10)
        sage: a + b
        1 + 5 + O(5^10)
    """
    def create_key(self, p, prec = None, type = 'capped-rel', print_mode = None,
                   names = None, ram_name = None, print_pos = None, print_sep = None, print_alphabet = None,
<<<<<<< HEAD
                   print_max_terms = None, show_prec = None, check = True,
                   label = None):
=======
                   print_max_terms = None, show_prec = None, check = True):
>>>>>>> ba0ea8cc
        r"""
        Creates a key from input parameters for ``Zp``.

        See the documentation for ``Zp`` for more information.

        TESTS::

            sage: Zp.create_key(5,40)
<<<<<<< HEAD
            (5, 40, 'capped-rel', 'series', '5', True, '|', (), -1, True, None)
=======
            (5, 40, 'capped-rel', 'series', '5', True, '|', (), -1, 'bigoh')
>>>>>>> ba0ea8cc
            sage: Zp.create_key(5,40,print_mode='digits')
            (5,
             40,
             'capped-rel',
             'digits',
             '5',
             True,
             '|',
             ('0', '1', '2', '3', '4'),
             -1,
<<<<<<< HEAD
             False,
             None)
=======
             'dots')
>>>>>>> ba0ea8cc
        """
        if isinstance(names, (int, Integer)):
            # old pickle; names is what used to be halt.
            names = ram_name
            ram_name = print_pos
            print_pos = print_sep
            print_alphabet = print_max_terms
            print_max_terms = check
            check = True
        if label is not None and type not in ['lattice-cap','lattice-float']:
            raise ValueError("label keyword only supported for lattice precision")
        return get_key_base(p, prec, type, print_mode, names, ram_name, print_pos, print_sep, print_alphabet,
                            print_max_terms, show_prec, check,
                            ['capped-rel', 'fixed-mod', 'capped-abs', 'floating-point', 'lattice-cap', 'lattice-float'],
                            label=label)

    def create_object(self, version, key):
        r"""
        Creates an object using a given key.

        See the documentation for ``Zp`` for more information.

        TESTS::

            sage: Zp.create_object((3,4,2),(5, 41, 'capped-rel', 'series', '5', True, '|', (), -1))
            5-adic Ring with capped relative precision 41
        """
        if (version[0] < 3 or (len(version) > 1 and version[0] == 3 and version[1] < 2) or
            (len(version) > 2 and version[0] == 3 and version[1] == 2 and version[2] < 3)):
            p, prec, type, print_mode, name = key
            print_pos, print_sep, print_alphabet, print_max_terms = None, None, None, None
        elif version[0] < 8:
            p, prec, type, print_mode, name, print_pos, print_sep, print_alphabet, print_max_terms = key
            show_prec = None
            label = None
        else:
            p, prec, type, print_mode, name, print_pos, print_sep, print_alphabet, print_max_terms, show_prec, label = key
        if (version[0] < 4 or (len(version) > 1 and version[0] == 4 and version[1] < 5) or
            (len(version) > 2 and version[0] == 4 and version[1] == 5 and version[2] < 3)):
            # keys changed in order to reduce irrelevant duplications: e.g. two Zps with print_mode 'series'
            # that are identical except for different 'print_alphabet' now return the same object.
            key = get_key_base(p, prec, type, print_mode, name, None, print_pos, print_sep, print_alphabet,
                               print_max_terms, None, False, ['capped-rel', 'fixed-mod', 'capped-abs', 'lattice-cap', 'lattice-float'])
            try:
                obj = self._cache[version, key]()
                if obj is not None:
                    return obj
            except KeyError:
                pass
            p, prec, type, print_mode, name, print_pos, print_sep, print_alphabet, print_max_terms, show_prec, label = key
        if type == 'capped-rel':
            return pAdicRingCappedRelative(p, prec, {'mode': print_mode, 'pos': print_pos, 'sep': print_sep, 'alphabet': print_alphabet,
                                                     'ram_name': name, 'max_ram_terms': print_max_terms, 'show_prec': show_prec}, name)
        elif type == 'fixed-mod':
            return pAdicRingFixedMod(p, prec, {'mode': print_mode, 'pos': print_pos, 'sep': print_sep, 'alphabet': print_alphabet,
                                               'ram_name': name, 'max_ram_terms': print_max_terms, 'show_prec': show_prec}, name)
        elif type == 'capped-abs':
            return pAdicRingCappedAbsolute(p, prec, {'mode': print_mode, 'pos': print_pos, 'sep': print_sep, 'alphabet': print_alphabet,
                                                     'ram_name': name, 'max_ram_terms': print_max_terms, 'show_prec': show_prec}, name)
        elif type == 'floating-point':
            return pAdicRingFloatingPoint(p, prec, {'mode': print_mode, 'pos': print_pos, 'sep': print_sep, 'alphabet': print_alphabet,
                                                     'ram_name': name, 'max_ram_terms': print_max_terms, 'show_prec': show_prec}, name)
        elif type[:8] == 'lattice-':
            subtype = type[8:]
            return pAdicRingLattice(p, prec, subtype, {'mode': print_mode, 'pos': print_pos, 'sep': print_sep, 'alphabet': print_alphabet,
                                                       'ram_name': name, 'max_ram_terms': print_max_terms, 'show_prec': show_prec}, name, label)
        else:
            raise ValueError("unexpected type")

Zp = Zp_class("Zp")


######################################################
# Zq -- unramified extensions
######################################################

def Zq(q, prec = None, type = 'capped-rel', modulus = None, names=None,
          print_mode=None, ram_name = None, res_name = None, print_pos = None,
       print_sep = None, print_max_ram_terms = None,
       print_max_unram_terms = None, print_max_terse_terms = None, show_prec = None, check = True, implementation = 'FLINT'):
    r"""
    Given a prime power `q = p^n`, return the unique unramified
    extension of `\mathbb{Z}_p` of degree `n`.

    INPUT:

    - ``q`` -- integer, list or tuple: the prime power in `\mathbb{Q}_q`.  Or a
      factorization object, single element list ``[(p, n)]`` where ``p`` is
      a prime and ``n`` a positive integer, or the pair ``(p, n)``.

    - ``prec`` -- integer (default: ``20``) the precision cap of the
      field.  Individual elements keep track of their own precision.
      See TYPES and PRECISION below.

    - ``type`` -- string (default: ``'capped-rel'``) Valid types are
<<<<<<< HEAD
      ``'capped-abs'``, ``'capped-rel'``, ``'fixed-mod'``, and
      ``'floating-point'``.  See TYPES and PRECISION below
=======
      ``'capped-abs'``, ``'capped-rel'``, ``'fixed-mod'``,
      ``'floating-point'``. See TYPES and PRECISION below.
>>>>>>> ba0ea8cc

    - modulus -- polynomial (default None) A polynomial defining an
      unramified extension of `\mathbb{Z}_p`.  See MODULUS below.

    - ``names`` -- string or tuple (``None`` is only allowed when
      `q=p`).  The name of the generator, reducing to a generator of
      the residue field.

    - ``print_mode`` -- string (default: ``None``).  Valid modes are ``'series'``,
      ``'val-unit'``, ``'terse'``, and ``'bars'``. See PRINTING below.

    - ``ram_name`` -- string (defaults to string representation of `p` if
      None).  ``ram_name`` controls how the prime is printed. See PRINTING
      below.

    - ``res_name`` -- string (defaults to ``None``, which corresponds
      to adding a ``'0'`` to the end of the name).  Controls how
      elements of the reside field print.

    - ``print_pos`` -- bool (default ``None``) Whether to only use
      positive integers in the representations of elements. See
      PRINTING below.

    - ``print_sep`` -- string (default ``None``) The separator
      character used in the ``'bars'`` mode. See PRINTING below.

    - ``print_max_ram_terms`` -- integer (default ``None``) The maximum
      number of powers of `p` shown.  See PRINTING below.

    - ``print_max_unram_terms`` -- integer (default ``None``) The
      maximum number of entries shown in a coefficient of `p`.  See
      PRINTING below.

    - ``print_max_terse_terms`` -- integer (default ``None``) The maximum
      number of terms in the polynomial representation of an element
      (using ``'terse'``).  See PRINTING below.

    - ``show_prec`` -- bool (default ``None``) Whether to show the precision
      for elements.  See PRINTING below.

    - ``check`` -- bool (default ``True``) whether to check inputs.

    - ``implementation`` -- string (default ``FLINT``) which
      implementation to use.  ``NTL`` is the other option.

    OUTPUT:

    - The corresponding unramified `p`-adic ring.

    TYPES AND PRECISION:

    There are two types of precision for a `p`-adic element.  The first
    is relative precision (default), which gives the number of known `p`-adic
    digits::

        sage: R.<a> = Zq(25, 20, 'capped-rel', print_mode='series'); b = 25*a; b
        a*5^2 + O(5^22)
        sage: b.precision_relative()
        20

    The second type of precision is absolute precision, which gives
    the power of `p` that this element is defined modulo::

        sage: b.precision_absolute()
        22

    There are many types of `p`-adic rings: capped relative rings
    (``type='capped-rel'``), capped absolute rings
    (``type='capped-abs'``), fixed modulus rings (``type='fixed-mod'``),
    and floating point rings (``type='floating-point'``).

    In the capped relative case, the relative precision of an element
    is restricted to be at most a certain value, specified at the
    creation of the field.  Individual elements also store their own
    precision, so the effect of various arithmetic operations on
    precision is tracked.  When you cast an exact element into a
    capped relative field, it truncates it to the precision cap of the
    field.::

        sage: R.<a> = Zq(9, 5, 'capped-rel', print_mode='series'); b = (1+2*a)^4; b
        2 + (2*a + 2)*3 + (2*a + 1)*3^2 + O(3^5)
        sage: c = R(3249); c
        3^2 + 3^4 + 3^5 + 3^6 + O(3^7)
        sage: b + c
        2 + (2*a + 2)*3 + (2*a + 2)*3^2 + 3^4 + O(3^5)

    One can invert non-units: the result is in the fraction field.::

        sage: d = ~(3*b+c); d
        2*3^-1 + (a + 1) + (a + 1)*3 + a*3^3 + O(3^4)
        sage: d.parent()
        Unramified Extension in a defined by x^2 + 2*x + 2 with capped relative precision 5 over 3-adic Field

    The capped absolute case is the same as the capped relative case,
    except that the cap is on the absolute precision rather than the
    relative precision.::

        sage: R.<a> = Zq(9, 5, 'capped-abs', print_mode='series'); b = 3*(1+2*a)^4; b
        2*3 + (2*a + 2)*3^2 + (2*a + 1)*3^3 + O(3^5)
        sage: c = R(3249); c
        3^2 + 3^4 + O(3^5)
        sage: b*c
        2*3^3 + (2*a + 2)*3^4 + O(3^5)
        sage: b*c >> 1
        2*3^2 + (2*a + 2)*3^3 + O(3^4)

    The fixed modulus case is like the capped absolute, except that
    individual elements don't track their precision.::

        sage: R.<a> = Zq(9, 5, 'fixed-mod', print_mode='series'); b = 3*(1+2*a)^4; b
        2*3 + (2*a + 2)*3^2 + (2*a + 1)*3^3
        sage: c = R(3249); c
        3^2 + 3^4
        sage: b*c
        2*3^3 + (2*a + 2)*3^4
        sage: b*c >> 1
        2*3^2 + (2*a + 2)*3^3

    The floating point case is similar to the fixed modulus type
    in that elements do not trac their own precision.  However, relative
    precision is truncated with each operation rather than absolute precision.

    MODULUS:

    The modulus needs to define an unramified extension of `\mathbb{Z}_p`: when it
    is reduced to a polynomial over `\mathbb{F}_p` it should be irreducible.

    The modulus can be given in a number of forms.

    1. A **polynomial**.

    The base ring can be `\mathbb{Z}`, `\mathbb{Q}`, `\mathbb{Z}_p`, `\mathbb{F}_p`, or anything that can
    be converted to `\mathbb{Z}_p`.::

        sage: P.<x> = ZZ[]
        sage: R.<a> = Zq(27, modulus = x^3 + 2*x + 1); R.modulus()
        (1 + O(3^20))*x^3 + (O(3^20))*x^2 + (2 + O(3^20))*x + (1 + O(3^20))
        sage: P.<x> = QQ[]
        sage: S.<a> = Zq(27, modulus = x^3 + 2/7*x + 1)
        sage: P.<x> = Zp(3)[]
        sage: T.<a> = Zq(27, modulus = x^3 + 2*x + 1)
        sage: P.<x> = Qp(3)[]
        sage: U.<a> = Zq(27, modulus = x^3 + 2*x + 1)
        sage: P.<x> = GF(3)[]
        sage: V.<a> = Zq(27, modulus = x^3 + 2*x + 1)

    Which form the modulus is given in has no effect on the unramified
    extension produced::

        sage: R == S, R == T, T == U, U == V
        (False, True, True, False)

    unless the modulus is different, or the precision of the modulus
    differs.  In the case of ``V``, the modulus is only given to precision
    ``1``, so the resulting field has a precision cap of ``1``.::

        sage: V.precision_cap()
        1
        sage: U.precision_cap()
        20
        sage: P.<x> = Zp(3)[]
        sage: modulus = x^3 + (2 + O(3^7))*x + (1 + O(3^10))
        sage: modulus
        (1 + O(3^20))*x^3 + (2 + O(3^7))*x + (1 + O(3^10))
        sage: W.<a> = Zq(27, modulus = modulus); W.precision_cap()
        7

    2. The modulus can also be given as a **symbolic expression**.::

        sage: x = var('x')
        sage: X.<a> = Zq(27, modulus = x^3 + 2*x + 1); X.modulus()
        (1 + O(3^20))*x^3 + (O(3^20))*x^2 + (2 + O(3^20))*x + (1 + O(3^20))
        sage: X == R
        True

    By default, the polynomial chosen is the standard lift of the
    generator chosen for `\mathbb{F}_q`.::

        sage: GF(125, 'a').modulus()
        x^3 + 3*x + 3
        sage: Y.<a> = Zq(125); Y.modulus()
        (1 + O(5^20))*x^3 + (O(5^20))*x^2 + (3 + O(5^20))*x + (3 + O(5^20))

    However, you can choose another polynomial if desired (as long as
    the reduction to `\mathbb{F}_p[x]` is irreducible).::

        sage: P.<x> = ZZ[]
        sage: Z.<a> = Zq(125, modulus = x^3 + 3*x^2 + x + 1); Z.modulus()
        (1 + O(5^20))*x^3 + (3 + O(5^20))*x^2 + (1 + O(5^20))*x + (1 + O(5^20))
        sage: Y == Z
        False

    PRINTING:

    There are many different ways to print `p`-adic elements.  The way
    elements of a given field print is controlled by options passed in
    at the creation of the field.  There are four basic printing modes
    (``'series'``, ``'val-unit'``, ``'terse'`` and ``'bars'``; ``'digits'`` is not available), as
    well as various options that either hide some information in the
    print representation or sometimes make print representations more
    compact.  Note that the printing options affect whether different
    `p`-adic fields are considered equal.

    1. **series**: elements are displayed as series in `p`.::

        sage: R.<a> = Zq(9, 20, 'capped-rel', print_mode='series'); (1+2*a)^4
        2 + (2*a + 2)*3 + (2*a + 1)*3^2 + O(3^20)
        sage: -3*(1+2*a)^4
        3 + a*3^2 + 3^3 + (2*a + 2)*3^4 + (2*a + 2)*3^5 + (2*a + 2)*3^6 + (2*a + 2)*3^7 + (2*a + 2)*3^8 + (2*a + 2)*3^9 + (2*a + 2)*3^10 + (2*a + 2)*3^11 + (2*a + 2)*3^12 + (2*a + 2)*3^13 + (2*a + 2)*3^14 + (2*a + 2)*3^15 + (2*a + 2)*3^16 + (2*a + 2)*3^17 + (2*a + 2)*3^18 + (2*a + 2)*3^19 + (2*a + 2)*3^20 + O(3^21)
        sage: b = ~(3*a+18); b
        (a + 2)*3^-1 + 1 + 2*3 + (a + 1)*3^2 + 3^3 + 2*3^4 + (a + 1)*3^5 + 3^6 + 2*3^7 + (a + 1)*3^8 + 3^9 + 2*3^10 + (a + 1)*3^11 + 3^12 + 2*3^13 + (a + 1)*3^14 + 3^15 + 2*3^16 + (a + 1)*3^17 + 3^18 + O(3^19)
        sage: b.parent() is R.fraction_field()
        True

    *print_pos* controls whether negatives can be used in the
    coefficients of powers of `p`.::

        sage: S.<b> = Zq(9, print_mode='series', print_pos=False); (1+2*b)^4
        -1 - b*3 - 3^2 + (b + 1)*3^3 + O(3^20)
        sage: -3*(1+2*b)^4
        3 + b*3^2 + 3^3 + (-b - 1)*3^4 + O(3^21)

    *ram_name* controls how the prime is printed.::

        sage: T.<d> = Zq(9, print_mode='series', ram_name='p'); 3*(1+2*d)^4
        2*p + (2*d + 2)*p^2 + (2*d + 1)*p^3 + O(p^21)

    *print_max_ram_terms* limits the number of powers of `p` that
    appear.::

        sage: U.<e> = Zq(9, print_mode='series', print_max_ram_terms=4); repr(-3*(1+2*e)^4)
        '3 + e*3^2 + 3^3 + (2*e + 2)*3^4 + ... + O(3^21)'

    *print_max_unram_terms* limits the number of terms that appear in a
    coefficient of a power of `p`.::

        sage: V.<f> = Zq(128, prec = 8, print_mode='series'); repr((1+f)^9)
        '(f^3 + 1) + (f^5 + f^4 + f^3 + f^2)*2 + (f^6 + f^5 + f^4 + f + 1)*2^2 + (f^5 + f^4 + f^2 + f + 1)*2^3 + (f^6 + f^5 + f^4 + f^3 + f^2 + f + 1)*2^4 + (f^5 + f^4)*2^5 + (f^6 + f^5 + f^4 + f^3 + f + 1)*2^6 + (f + 1)*2^7 + O(2^8)'
        sage: V.<f> = Zq(128, prec = 8, print_mode='series', print_max_unram_terms = 3); repr((1+f)^9)
        '(f^3 + 1) + (f^5 + f^4 + ... + f^2)*2 + (f^6 + f^5 + ... + 1)*2^2 + (f^5 + f^4 + ... + 1)*2^3 + (f^6 + f^5 + ... + 1)*2^4 + (f^5 + f^4)*2^5 + (f^6 + f^5 + ... + 1)*2^6 + (f + 1)*2^7 + O(2^8)'
        sage: V.<f> = Zq(128, prec = 8, print_mode='series', print_max_unram_terms = 2); repr((1+f)^9)
        '(f^3 + 1) + (f^5 + ... + f^2)*2 + (f^6 + ... + 1)*2^2 + (f^5 + ... + 1)*2^3 + (f^6 + ... + 1)*2^4 + (f^5 + f^4)*2^5 + (f^6 + ... + 1)*2^6 + (f + 1)*2^7 + O(2^8)'
        sage: V.<f> = Zq(128, prec = 8, print_mode='series', print_max_unram_terms = 1); repr((1+f)^9)
        '(f^3 + ...) + (f^5 + ...)*2 + (f^6 + ...)*2^2 + (f^5 + ...)*2^3 + (f^6 + ...)*2^4 + (f^5 + ...)*2^5 + (f^6 + ...)*2^6 + (f + ...)*2^7 + O(2^8)'
        sage: V.<f> = Zq(128, prec = 8, print_mode='series', print_max_unram_terms = 0); repr((1+f)^9 - 1 - f^3)
        '(...)*2 + (...)*2^2 + (...)*2^3 + (...)*2^4 + (...)*2^5 + (...)*2^6 + (...)*2^7 + O(2^8)'

    *show_prec* determines how the precision is printed.
    It can be either 'none' (or equivalently ``False``), 'bigoh'
    (or equivalently ``True``).
    The default is ``False`` for the ``'floating-point'`` and
    ``'fixed-mod'`` types and ``True`` for all other types.

        sage: U.<e> = Zq(9, 2, show_prec=False); repr(-3*(1+2*e)^4)
        '3 + e*3^2'

    *print_sep* and *print_max_terse_terms* have no effect.

    Note that print options affect equality::

        sage: R == S, R == T, R == U, R == V, S == T, S == U, S == V, T == U, T == V, U == V
        (False, False, False, False, False, False, False, False, False, False)

    2. **val-unit**: elements are displayed as `p^k u`::

        sage: R.<a> = Zq(9, 7, print_mode='val-unit'); b = (1+3*a)^9 - 1; b
        3^3 * (15 + 64*a) + O(3^7)
        sage: ~b
        3^-3 * (41 + a) + O(3)

    *print_pos* controls whether to use a balanced representation or
    not.::

        sage: S.<a> = Zq(9, 7, print_mode='val-unit', print_pos=False); b = (1+3*a)^9 - 1; b
        3^3 * (15 - 17*a) + O(3^7)
        sage: ~b
        3^-3 * (-40 + a) + O(3)

    *ram_name* affects how the prime is printed.::

        sage: A.<x> = Zp(next_prime(10^6), print_mode='val-unit')[]
        sage: T.<a> = Zq(next_prime(10^6)^3, 4, print_mode='val-unit', ram_name='p', modulus=x^3+385831*x^2+106556*x+321036); b = (next_prime(10^6)^2*(a^2 + a - 4)^4); b
        p^2 * (87996187118837557387483 + 246348888344392418464080*a + 1353538653775332610349*a^2) + O(p^6)
        sage: b * (a^2 + a - 4)^-4
        p^2 * 1 + O(p^6)

    *print_max_terse_terms* controls how many terms of the polynomial
    appear in the unit part.::

        sage: U.<a> = Zq(17^4, 6, print_mode='val-unit', print_max_terse_terms=3); b = (17*(a^3-a+14)^6); b
        17 * (12131797 + 12076378*a + 10809706*a^2 + ...) + O(17^7)

    *show_prec* determines how the precision is printed.
    It can be either 'none' (or equivalently ``False``), 'bigoh'
    (or equivalently ``True``).
    The default is ``False`` for the ``'floating-point'`` and
    ``'fixed-mod'`` types and ``True`` for all other types.

        sage: U.<e> = Zq(9, 2, print_mode='val-unit', show_prec=False); repr(-3*(1+2*e)^4)
        '3 * (1 + 3*e)'

    *print_sep*, *print_max_ram_terms* and *print_max_unram_terms* have no effect.

    Equality again depends on the printing options::

        sage: R == S, R == T, R == U, S == T, S == U, T == U
        (False, False, False, False, False, False)

    3. **terse**: elements are displayed as a polynomial of degree less
       than the degree of the extension.::

        sage: R.<a> = Zq(125, print_mode='terse')
        sage: (a+5)^177
        68210977979428 + 90313850704069*a + 73948093055069*a^2 + O(5^20)
        sage: (a/5+1)^177
        68210977979428/5^177 + 90313850704069/5^177*a + 73948093055069/5^177*a^2 + O(5^-157)

    Note that in this last computation, you get one fewer `p`-adic digit
    than one might expect.  This is because ``R`` is capped absolute, and
    thus 5 is cast in with relative precision 19.

    As of version 3.3, if coefficients of the polynomial are
    non-integral, they are always printed with an explicit power of `p`
    in the denominator.::

        sage: 5*a + a^2/25
        5*a + 1/5^2*a^2 + O(5^18)

    *print_pos* controls whether to use a balanced representation or
    not.::

        sage: (a-5)^6
        22864 + 95367431627998*a + 8349*a^2 + O(5^20)
        sage: S.<a> = Zq(125, print_mode='terse', print_pos=False); b = (a-5)^6; b
        22864 - 12627*a + 8349*a^2 + O(5^20)
        sage: (a - 1/5)^6
        -20624/5^6 + 18369/5^5*a + 1353/5^3*a^2 + O(5^14)

    *ram_name* affects how the prime is printed.::

        sage: T.<a> = Zq(125, print_mode='terse', ram_name='p'); (a - 1/5)^6
        95367431620001/p^6 + 18369/p^5*a + 1353/p^3*a^2 + O(p^14)

    *print_max_terse_terms* controls how many terms of the polynomial
    are shown.::

        sage: U.<a> = Zq(625, print_mode='terse', print_max_terse_terms=2); (a-1/5)^6
        106251/5^6 + 49994/5^5*a + ... + O(5^14)

    *show_prec* determines how the precision is printed.
    It can be either 'none' (or equivalently ``False``), 'bigoh'
    (or equivalently ``True``).
    The default is ``False`` for the ``'floating-point'`` and
    ``'fixed-mod'`` types and ``True`` for all other types.

        sage: U.<e> = Zq(9, 2, print_mode='terse', show_prec=False); repr(-3*(1+2*e)^4)
        '3 + 9*e'

    *print_sep*, *print_max_ram_terms* and *print_max_unram_terms* have no
    effect.

    Equality again depends on the printing options::

        sage: R == S, R == T, R == U, S == T, S == U, T == U
        (False, False, False, False, False, False)

    4. **digits**: This print mode is not available when the residue
       field is not prime.  It might make sense to have a dictionary
       for small fields, but this isn't implemented.

    5. **bars**: elements are displayed in a similar fashion to series,
       but more compactly.::

        sage: R.<a> = Zq(125); (a+5)^6
        (4*a^2 + 3*a + 4) + (3*a^2 + 2*a)*5 + (a^2 + a + 1)*5^2 + (3*a + 2)*5^3 + (3*a^2 + a + 3)*5^4 + (2*a^2 + 3*a + 2)*5^5 + O(5^20)
        sage: R.<a> = Zq(125, print_mode='bars', prec=8); repr((a+5)^6)
        '...[2, 3, 2]|[3, 1, 3]|[2, 3]|[1, 1, 1]|[0, 2, 3]|[4, 3, 4]'
        sage: repr((a-5)^6)
        '...[0, 4]|[1, 4]|[2, 0, 2]|[1, 4, 3]|[2, 3, 1]|[4, 4, 3]|[2, 4, 4]|[4, 3, 4]'

    Note that it's not possible to read of the precision from the
    representation in this mode.::

        sage: b = a + 3; repr(b)
        '...[3, 1]'
        sage: c = a + R(3, 4); repr(c)
        '...[3, 1]'
        sage: b.precision_absolute()
        8
        sage: c.precision_absolute()
        4

    *print_pos* controls whether the digits can be negative.::

        sage: S.<a> = Zq(125, print_mode='bars', print_pos=False); repr((a-5)^6)
        '...[1, -1, 1]|[2, 1, -2]|[2, 0, -2]|[-2, -1, 2]|[0, 0, -1]|[-2]|[-1, -2, -1]'
        sage: repr((a-1/5)^6)
        '...[0, 1, 2]|[-1, 1, 1]|.|[-2, -1, -1]|[2, 2, 1]|[0, 0, -2]|[0, -1]|[0, -1]|[1]'

    *print_max_ram_terms* controls the maximum number of "digits" shown.
    Note that this puts a cap on the relative precision, not the
    absolute precision.::

        sage: T.<a> = Zq(125, print_max_ram_terms=3, print_pos=False); (a-5)^6
        (-a^2 - 2*a - 1) - 2*5 - a^2*5^2 + ... + O(5^20)
        sage: 5*(a-5)^6 + 50
        (-a^2 - 2*a - 1)*5 - a^2*5^3 + (2*a^2 - a - 2)*5^4 + ... + O(5^21)
        sage: (a-1/5)^6
        5^-6 - a*5^-5 - a*5^-4 + ... + O(5^14)

    *print_sep* controls the separating character (``'|'`` by default).::

        sage: U.<a> = Zq(625, print_mode='bars', print_sep=''); b = (a+5)^6; repr(b)
        '...[0, 1][4, 0, 2][3, 2, 2, 3][4, 2, 2, 4][0, 3][1, 1, 3][3, 1, 4, 1]'

    *print_max_unram_terms* controls how many terms are shown in each
    ``'digit'``::

        sage: with local_print_mode(U, {'max_unram_terms': 3}): repr(b)
        '...[0, 1][4,..., 0, 2][3,..., 2, 3][4,..., 2, 4][0, 3][1,..., 1, 3][3,..., 4, 1]'
        sage: with local_print_mode(U, {'max_unram_terms': 2}): repr(b)
        '...[0, 1][4,..., 2][3,..., 3][4,..., 4][0, 3][1,..., 3][3,..., 1]'
        sage: with local_print_mode(U, {'max_unram_terms': 1}): repr(b)
        '...[..., 1][..., 2][..., 3][..., 4][..., 3][..., 3][..., 1]'
        sage: with local_print_mode(U, {'max_unram_terms':0}): repr(b-75*a)
        '...[...][...][...][...][][...][...]'

    *show_prec* determines how the precision is printed.
    It can be either 'none' (or equivalently ``False``), 'dots'
    (or equivalently ``True``) or 'bigoh'.
    The default is ``False`` for the ``'floating-point'`` and
    ``'fixed-mod'`` types and ``True`` for all other types.

        sage: U.<e> = Zq(9, 2, print_mode='bars', show_prec='bigoh'); repr(-3*(1+2*e)^4)
        '[0, 1]|[1]|[] + O(3^3)'

    *ram_name* and *print_max_terse_terms* have no effect.

    Equality depends on printing options::

        sage: R == S, R == T, R == U, S == T, S == U, T == U
        (False, False, False, False, False, False)

    EXAMPLES

    Unlike for ``Zp``, you can't create ``Zq(N)`` when ``N`` is not a prime power.

    However, you can use ``check=False`` to pass in a pair in order to not
    have to factor.  If you do so, you need to use names explicitly
    rather than the ``R.<a>`` syntax.::

        sage: p = next_prime(2^123)
        sage: k = Zp(p)
        sage: R.<x> = k[]
        sage: K = Zq([(p, 5)], modulus=x^5+x+4, names='a', ram_name='p', print_pos=False, check=False)
        sage: K.0^5
        (-a - 4) + O(p^20)

    In tests on sage.math, the creation of ``K`` as above took an average
    of 1.58ms, while::

        sage: K = Zq(p^5, modulus=x^5+x+4, names='a', ram_name='p', print_pos=False, check=True)

    took an average of 24.5ms.  Of course, with smaller primes these
    savings disappear.

    TESTS::

        sage: R = Zq([(5,3)], names="alpha"); R
        Unramified Extension in alpha defined by x^3 + 3*x + 3 with capped relative precision 20 over 5-adic Ring
        sage: Zq((5, 3), names="alpha") is R
        True
        sage: Zq(125.factor(), names="alpha") is R
        True

    """
    if check:
        if isinstance(q, Factorization) or isinstance(q, (list, tuple)):
            if not isinstance(q, Factorization) and len(q) == 2:
                F = [(Integer(q[0]), Integer(q[1]))]
            else:
                if len(q) != 1:
                    raise ValueError("q must be a prime power")
                if len(q[0]) != 2:
                    raise ValueError("q must have shape [(p, k)]")
                F = [(Integer(q[0][0]), Integer(q[0][1]))]
            if not F[0][0].is_prime() or F[0][1] <= 0:
                raise ValueError("q must be a prime power")
            q = F[0][0]**F[0][1]
        else:
            q = Integer(q)
            F = q.factor()
            if len(F) != 1:
                raise ValueError("q must be a prime power")
        if prec is not None and not isinstance(prec, Integer):
            prec = Integer(prec)
        if isinstance(names, (list, tuple)):
            names = names[0]
        from sage.symbolic.expression import is_Expression
        if not (modulus is None or is_Polynomial(modulus) or is_Expression(modulus)):
            raise TypeError("modulus must be a polynomial")
        if names is not None and not isinstance(names, str):
            names = str(names)
            #raise TypeError, "names must be a string"
        q = Integer(q)
        F = q.factor()
        if len(F) != 1:
            raise ValueError("q must be a prime power")
    else:
        F = q
        q = F[0][0]**F[0][1]
    base = Zp(p=F[0][0], prec=prec, type=type, print_mode=print_mode, names=ram_name,
              print_pos=print_pos, print_sep=print_sep, print_max_terms=print_max_ram_terms,
              show_prec=show_prec, check=False)
    if F[0][1] == 1:
        return base
    elif names is None:
        raise TypeError("You must specify the name of the generator.")
    if res_name is None:
        res_name = names + '0'
    if modulus is None:
        from sage.rings.finite_rings.finite_field_constructor import FiniteField as GF
        if ram_name is None:
            ram_name = str(F[0][0])
        modulus = GF(q, res_name).modulus().change_ring(ZZ)
    return ExtensionFactory(base=base, modulus=modulus, prec=prec, print_mode=print_mode,
                            names=names, res_name=res_name, ram_name=ram_name, print_pos=print_pos,
                            print_sep=print_sep, print_max_ram_terms=print_max_ram_terms,
                            print_max_unram_terms=print_max_unram_terms,
                            print_max_terse_terms=print_max_terse_terms, show_prec=show_prec, check=check,
                            unram=True, implementation=implementation)

######################################################
# Short constructor names for different types
######################################################

def ZpCR(p, prec = None, *args, **kwds):
    r"""
    A shortcut function to create capped relative `p`-adic rings.

    Same functionality as ``Zp``.  See documentation for ``Zp`` for a
    description of the input parameters.

    EXAMPLES::

        sage: ZpCR(5, 40)
        5-adic Ring with capped relative precision 40
    """
    return Zp(p, prec, 'capped-rel', *args, **kwds)

def ZpCA(p, prec = None, *args, **kwds):
    r"""
    A shortcut function to create capped absolute `p`-adic rings.

    See documentation for :func:`Zp` for a description of the input parameters.

    EXAMPLES::

        sage: ZpCA(5, 40)
        5-adic Ring with capped absolute precision 40
    """
    return Zp(p, prec, 'capped-abs', *args, **kwds)

def ZpFM(p, prec = None, *args, **kwds):
    r"""
    A shortcut function to create fixed modulus `p`-adic rings.

    See documentation for :func:`Zp` for a description of the input parameters.

    EXAMPLES::

        sage: ZpFM(5, 40)
        5-adic Ring of fixed modulus 5^40
    """
    return Zp(p, prec, 'fixed-mod', *args, **kwds)

def ZpFP(p, prec = None, *args, **kwds):
    r"""
    A shortcut function to create floating point `p`-adic rings.

    Same functionality as ``Zp``.  See documentation for ``Zp`` for a
    description of the input parameters.

    EXAMPLES::

        sage: ZpFP(5, 40)
        5-adic Ring with floating precision 40
    """
    return Zp(p, prec, 'floating-point', *args, **kwds)

def ZqCR(q, prec = None, *args, **kwds):
    r"""
    A shortcut function to create capped relative unramified `p`-adic rings.

    Same functionality as ``Zq``.  See documentation for ``Zq`` for a
    description of the input parameters.

    EXAMPLES::

        sage: R.<a> = ZqCR(25, 40); R
        Unramified Extension in a defined by x^2 + 4*x + 2 with capped relative precision 40 over 5-adic Ring
    """
    return Zq(q, prec, 'capped-rel', *args, **kwds)

def ZqCA(q, prec = None, *args, **kwds):
    r"""
    A shortcut function to create capped absolute unramified `p`-adic rings.

    See documentation for :func:`Zq` for a description of the input parameters.

    EXAMPLES::

        sage: R.<a> = ZqCA(25, 40); R
        Unramified Extension in a defined by x^2 + 4*x + 2 with capped absolute precision 40 over 5-adic Ring
    """
    return Zq(q, prec, 'capped-abs', *args, **kwds)

def ZqFM(q, prec = None, *args, **kwds):
    r"""
    A shortcut function to create fixed modulus unramified `p`-adic rings.

    See documentation for :func:`Zq` for a description of the input parameters.

    EXAMPLES::

        sage: R.<a> = ZqFM(25, 40); R
        Unramified Extension in a defined by x^2 + 4*x + 2 of fixed modulus 5^40 over 5-adic Ring
    """
    return Zq(q, prec, 'fixed-mod', *args, **kwds)

def ZqFP(q, prec = None, *args, **kwds):
    r"""
    A shortcut function to create floating point unramified `p`-adic rings.

    Same functionality as ``Zq``.  See documentation for ``Zq`` for a
    description of the input parameters.

    EXAMPLES::

        sage: R.<a> = ZqFP(25, 40); R
        Unramified Extension in a defined by x^2 + 4*x + 2 with floating precision 40 over 5-adic Ring
    """
    return Zq(q, prec, 'floating-point', *args, **kwds)

@experimental(23505)
def ZpLC(p, prec=None, *args, **kwds):
    r"""
    A shortcut function to create `p`-adic rings with lattice precision
    (precision is encoded by a lattice in a large vector space and tracked
    using automatic differentiation).

    See documentation for :func:`Zp` for a description of the input parameters.

    EXAMPLES:

    Below is a small demo of the features by this model of precision::

        sage: R = ZpLC(3, print_mode='terse')
        sage: R
        3-adic Ring with lattice-cap precision

        sage: x = R(1,10)

    Of course, when we multiply by 3, we gain one digit of absolute
    precision::

        sage: 3*x
        3 + O(3^11)

    The lattice precision machinery sees this even if we decompose
    the computation into several steps::

        sage: y = x+x
        sage: y
        2 + O(3^10)
        sage: x + y
        3 + O(3^11)

    The same works for the multiplication::

        sage: z = x^2
        sage: z
        1 + O(3^10)
        sage: x*z
        1 + O(3^11)

    This can be more surprising when we are working with elements given
    at different precisions::

        sage: R = ZpLC(2, print_mode='terse')
        sage: x = R(1,10)
        sage: y = R(1,5)
        sage: z = x+y; z
        2 + O(2^5)
        sage: t = x-y; t
        0 + O(2^5)
        sage: z+t  # observe that z+t = 2*x
        2 + O(2^11)
        sage: z-t  # observe that z-t = 2*y
        2 + O(2^6)

        sage: x = R(28888,15)
        sage: y = R(204,10)
        sage: z = x/y; z
        242 + O(2^9)
        sage: z*y  # which is x
        28888 + O(2^15)

    The SOMOS sequence is the sequence defined by the recurrence:

    ..MATH::

        u_n = \frac {u_{n-1} u_{n-3} + u_{n-2}^2} {u_{n-4}}

    It is known for its numerical instability.
    On the one hand, one can show that if the initial values are
    invertible in `\mathbb{Z}_p` and known at precision `O(p^N)`
    then all the next terms of the SOMOS sequence will be known
    at the same precision as well.
    On the other hand, because of the division, when we unroll
    the recurrence, we loose a lot of precision. Observe::

        sage: R = Zp(2, 30, print_mode='terse')
        sage: a,b,c,d = R(1,15), R(1,15), R(1,15), R(3,15)
        sage: a,b,c,d = b,c,d,(b*d+c*c)/a; print(d)
        4 + O(2^15)
        sage: a,b,c,d = b,c,d,(b*d+c*c)/a; print(d)
        13 + O(2^15)
        sage: a,b,c,d = b,c,d,(b*d+c*c)/a; print(d)
        55 + O(2^15)
        sage: a,b,c,d = b,c,d,(b*d+c*c)/a; print(d)
        21975 + O(2^15)
        sage: a,b,c,d = b,c,d,(b*d+c*c)/a; print(d)
        6639 + O(2^13)
        sage: a,b,c,d = b,c,d,(b*d+c*c)/a; print(d)
        7186 + O(2^13)
        sage: a,b,c,d = b,c,d,(b*d+c*c)/a; print(d)
        569 + O(2^13)
        sage: a,b,c,d = b,c,d,(b*d+c*c)/a; print(d)
        253 + O(2^13)
        sage: a,b,c,d = b,c,d,(b*d+c*c)/a; print(d)
        4149 + O(2^13)
        sage: a,b,c,d = b,c,d,(b*d+c*c)/a; print(d)
        2899 + O(2^12)
        sage: a,b,c,d = b,c,d,(b*d+c*c)/a; print(d)
        3072 + O(2^12)
        sage: a,b,c,d = b,c,d,(b*d+c*c)/a; print(d)
        349 + O(2^12)
        sage: a,b,c,d = b,c,d,(b*d+c*c)/a; print(d)
        619 + O(2^12)
        sage: a,b,c,d = b,c,d,(b*d+c*c)/a; print(d)
        243 + O(2^12)
        sage: a,b,c,d = b,c,d,(b*d+c*c)/a; print(d)
        3 + O(2^2)
        sage: a,b,c,d = b,c,d,(b*d+c*c)/a; print(d)
        2 + O(2^2)

    If instead, we use the lattice precision, everything goes well::

        sage: R = ZpLC(2, 30, print_mode='terse')
        sage: a,b,c,d = R(1,15), R(1,15), R(1,15), R(3,15)
        sage: a,b,c,d = b,c,d,(b*d+c*c)/a; print(d)
        4 + O(2^15)
        sage: a,b,c,d = b,c,d,(b*d+c*c)/a; print(d)
        13 + O(2^15)
        sage: a,b,c,d = b,c,d,(b*d+c*c)/a; print(d)
        55 + O(2^15)
        sage: a,b,c,d = b,c,d,(b*d+c*c)/a; print(d)
        21975 + O(2^15)
        sage: a,b,c,d = b,c,d,(b*d+c*c)/a; print(d)
        23023 + O(2^15)
        sage: a,b,c,d = b,c,d,(b*d+c*c)/a; print(d)
        31762 + O(2^15)
        sage: a,b,c,d = b,c,d,(b*d+c*c)/a; print(d)
        16953 + O(2^15)
        sage: a,b,c,d = b,c,d,(b*d+c*c)/a; print(d)
        16637 + O(2^15)

        sage: for _ in range(100):
        ....:     a,b,c,d = b,c,d,(b*d+c*c)/a
        sage: a
        15519 + O(2^15)
        sage: b
        32042 + O(2^15)
        sage: c
        17769 + O(2^15)
        sage: d
        20949 + O(2^15)

    ALGORITHM:

    The precision is global.
    It is encoded by a lattice in a huge vector space whose dimension
    is the number of elements having this parent. Precision is tracked
    using automatic differentiation techniques (see [CRV2014]_ and
    [CRV2018]_).

    Concretely, this precision datum is an instance of the class
    :class:`sage.rings.padic.lattice_precision.PrecisionLattice`.
    It is attached to the parent and is created at the same time
    as the parent.
    (It is actually a bit more subtle because two different parents
    may share the same instance; this happens for instance for a
    `p`-adic ring and its field of fractions.)

    This precision datum is accessible through the method :meth:`precision`::

        sage: R = ZpLC(5, print_mode='terse')
        sage: prec = R.precision()
        sage: prec
        Precision lattice on 0 objects

    This instance knows about all elements of the parent. It is
    automatically updated when a new element (of this parent) is
    created::

        sage: x = R(3513,10)
        sage: prec
        Precision lattice on 1 object
        sage: y = R(176,5)
        sage: prec
        Precision lattice on 2 objects
        sage: z = R.random_element()
        sage: prec
        Precision lattice on 3 objects

    The method :meth:`tracked_elements` provides the list of all
    tracked elements::

        sage: prec.tracked_elements()
        [3513 + O(5^10), 176 + O(5^5), ...]

    Similarly, when a variable is collected by the garbage collector,
    the precision lattice is updated. Note however that the update
    might be delayed. We can force it with the method :meth:`del_elements`::

        sage: z = 0
        sage: prec # random output, could be 2 objects if the garbage collector is fast
        Precision lattice on 3 objects
        sage: prec.del_elements()
        sage: prec
        Precision lattice on 2 objects

    The method :meth:`precision_lattice` returns (a matrix defining)
    the lattice that models the precision. Here we have::

        sage: prec.precision_lattice()
        [9765625       0]
        [      0    3125]

    Observe that `5^10 = 9765625` and `5^5 = 3125`.
    The above matrix then reflects the precision on `x` and `y`.

    Now, observe how the precision lattice changes while performing
    computations::

        sage: x, y = 3*x+2*y, 2*(x-y)
        sage: prec.del_elements()
        sage: prec.precision_lattice()
        [    3125 48825000]
        [       0 48828125]

    The matrix we get is no longer diagonal, meaning that some digits
    of precision are diffused among the two new elements `x` and `y`.
    They nevertheless show up when we compute for instance `x+y`::

        sage: x
        1516 + O(5^5)
        sage: y
        424 + O(5^5)
        sage: x+y
        17565 + O(5^11)

    These diffused digits of precision (which are tracked but
    do not appear on the printing) allow to be always sharp on
    precision.

    NOTE:

    Each elementary operation requires significant manipulations
    on the precision lattice and therefore is costly. Precisely:

    - The creation of a new element has a cost `O(n)` where `n`
      is the number of tracked elements.

    - The destruction of one element has a cost `O(m^2)` where
      `m` is the distance between the destroyed element and
      the last one. Fortunately, it seems that `m` tends to
      be small in general (the dynamics of the list of tracked
      elements is rather close to that of a stack).

    It is nevertheless still possible to manipulate several
    hundred variables (e.g. square matrices of size 5 or
    polynomials of degree 20).

    The class :class:`PrecisionLattice` provides several
    features for introspection, especially concerning timings.
    See :meth:`history` and :meth:`timings` for details.

    .. SEEALSO::

        :func:`ZpLF`
    """
    return Zp(p, prec, 'lattice-cap', *args, **kwds)

@experimental(23505)
def ZpLF(p, prec=None, *args, **kwds):
    r"""
    A shortcut function to create `p`-adic rings where precision
    is encoded by a module in a large vector space.

    See documentation for :func:`Zp` for a description of the input parameters.

    NOTE:

    The precision is tracked using automatic differentiation
    techniques (see [CRV2018]_ and [CRV2014]_).
    Floating point `p`-adic numbers are used for the computation
    of the differential (which is then not exact).

    EXAMPLES::

        sage: R = ZpLF(5, 40)
        sage: R
        5-adic Ring with lattice-float precision

    .. SEEALSO::

        :func:`ZpLC`
    """
    return Zp(p, prec, 'lattice-float', *args, **kwds)


#######################################################################################################
#
#  The Extension Factory -- creates extensions of p-adic rings and fields
#
#######################################################################################################

class pAdicExtension_class(UniqueFactory):
    r"""
    A class for creating extensions of `p`-adic rings and fields.

    EXAMPLES::

        sage: R = Zp(5,3)
        sage: S.<x> = ZZ[]
        sage: W.<w> = pAdicExtension(R, x^4-15)
        sage: W
        Eisenstein Extension in w defined by x^4 - 15 with capped relative precision 12 over 5-adic Ring
        sage: W.precision_cap()
        12
    """
    def create_key_and_extra_args(self, base, modulus, prec = None, print_mode = None,
                                  names = None, var_name = None, res_name = None,
                                  unram_name = None, ram_name = None, print_pos = None,
                                  print_sep = None, print_alphabet = None, print_max_ram_terms = None,
                                  print_max_unram_terms = None, print_max_terse_terms = None,
                                  show_prec = None, check = True, unram = False, implementation='FLINT'):
        r"""
        Creates a key from input parameters for pAdicExtension.

        See the documentation for ``Qq`` for more information.

        TESTS::

            sage: R = Zp(5,3)
            sage: S.<x> = ZZ[]
            sage: pAdicExtension.create_key_and_extra_args(R, x^4-15,names='w')
            (('e',
             5-adic Ring with capped relative precision 3,
             x^4 - 15,
             ('w', None, None, 'w'),
             12,
             'series',
             True,
             '|',
             (),
             -1,
             -1,
             -1,
             'bigoh',
             'NTL'),
             {'approx_modulus': (1 + O(5^3))*x^4 + (O(5^4))*x^3 + (O(5^4))*x^2 + (O(5^4))*x + (2*5 + 4*5^2 + 4*5^3 + O(5^4))})

            sage: A = Qp(3,5)
            sage: Po.<X> = A[]
            sage: f = Po([3,0,-1])
            sage: K.<a> = A.ext(f)
            sage: -a^2+3
            O(a^12)
            sage: K.defining_polynomial() == f/f.leading_coefficient()
            True

            sage: g = Po([6,3,2])
            sage: H.<b> = A.ext(g)
            sage: 2*b^2+3*b+6
            O(b^12)
            sage: H.defining_polynomial() == g/g.leading_coefficient()
            True
        """
        if print_mode is None:
            print_mode = base.print_mode()
        if print_pos is None:
            print_pos = base._printer._pos()
        if print_sep is None:
            print_sep = base._printer._sep()
        if print_alphabet is None:
            print_alphabet = base._printer._alphabet()
        if print_max_ram_terms is None:
            print_max_ram_terms = base._printer._max_ram_terms()
        if print_max_unram_terms is None:
            print_max_unram_terms = base._printer._max_unram_terms()
        if print_max_terse_terms is None:
            print_max_terse_terms = base._printer._max_terse_terms()
        show_prec = _canonicalize_show_prec(base._prec_type(), print_mode, show_prec)
        from sage.symbolic.expression import is_Expression
        if check:
            if is_Expression(modulus):
                if len(modulus.variables()) != 1:
                    raise ValueError("symbolic expression must be in only one variable")
                exact_modulus = modulus.polynomial(base.exact_field())
                approx_modulus = modulus.polynomial(base)
            elif is_Polynomial(modulus):
                if modulus.parent().ngens() != 1:
                    raise ValueError("must use univariate polynomial")
                exact_modulus = modulus.change_ring(base.exact_field())
                approx_modulus = modulus.change_ring(base)
            else:
                raise ValueError("modulus must be a polynomial")
            if exact_modulus.degree() <= 1:
                raise NotImplementedError("degree of modulus must be at least 2")
            # need to add more checking here.
            if not unram and not exact_modulus.is_monic():
                exact_modulus = exact_modulus / exact_modulus.leading_coefficient()
                approx_modulus = approx_modulus / approx_modulus.leading_coefficient()
            if names is None:
                if var_name is not None:
                    names = var_name
                else:
                    raise ValueError("must specify name of generator of extension")
            if isinstance(names, tuple):
                names = names[0]
            if not isinstance(names, str):
                names = str(names)
        else:
            exact_modulus = modulus
            approx_modulus = modulus.change_ring(base)

        # We now decide on the extension class: unramified, Eisenstein, two-step or general
        if unram or is_unramified(approx_modulus):
            if unram_name is None:
                unram_name = names
            if res_name is None:
                res_name = unram_name + '0'
            if ram_name is None:
                ram_name = base._printer._uniformizer_name()
            names = (names, res_name, unram_name, ram_name)
            polytype = 'u'
            if prec is None:
                prec = min([c.precision_absolute() for c in approx_modulus.list()] + [base.precision_cap()])
            elif prec > base.precision_cap():
                raise ValueError("Precision cannot be larger than that of base ring; you may want to call the change method on the base ring.")
            approx_modulus = truncate_to_prec(exact_modulus, base, prec)

        elif is_eisenstein(approx_modulus):
            unram_name = None
            res_name = None
            if ram_name is None:
                ram_name = names
            names = (names, res_name, unram_name, ram_name)
            polytype = 'e'
            e = approx_modulus.degree()
            if prec is None:
                prec = min([c.precision_absolute() for c in approx_modulus.list() if not c._is_exact_zero()] + [base.precision_cap()]) * e
            elif prec > base.precision_cap() * e:
                raise ValueError("Precision cannot be larger than that of base ring; you may want to call the change method on the base ring.")
            approx_modulus = truncate_to_prec(exact_modulus, base, (prec/e).ceil() + 1)
        else:
            if unram_name is None:
                unram_name = names + '_u'
            if res_name is None:
                res_name = names + '0'
            if ram_name is None:
                ram_name = names + '_p'
            names = (names, res_name, unram_name, ram_name)
            polytype = 'p'
        if polytype == 'e':
            implementation = "NTL" # for testing - FLINT ramified extensions not implemented yet
        key = (polytype, base, exact_modulus, names, prec, print_mode, print_pos,
               print_sep, tuple(print_alphabet), print_max_ram_terms, print_max_unram_terms,
               print_max_terse_terms, show_prec, implementation)
        return key, {'approx_modulus': approx_modulus}

    def create_object(self, version, key, approx_modulus=None, shift_seed=None):
        r"""
        Creates an object using a given key.

        See the documentation for pAdicExtension for more information.

        TESTS::

            sage: R = Zp(5,3)
            sage: S.<x> = R[]
            sage: pAdicExtension.create_object(version = (6,4,2), key = ('e', R, x^4 - 15, x^4 - 15, ('w', None, None, 'w'), 12, None, 'series', True, '|', (),-1,-1,-1,'NTL'), shift_seed = S(3 + O(5^3)))
            Eisenstein Extension in w defined by x^4 - 15 with capped relative precision 12 over 5-adic Ring
        """
        polytype = key[0]
        if version[0] < 6 or version[0] == 6 and version[1] < 1:
            key = list(key)
            key.append('NTL')
        if version[0] < 8:
            (polytype, base, premodulus, approx_modulus, names, prec, halt, print_mode, print_pos, print_sep,
             print_alphabet, print_max_ram_terms, print_max_unram_terms, print_max_terse_terms, implementation) = key
            from sage.symbolic.expression import is_Expression
            if is_Expression(premodulus):
                exact_modulus = premodulus.polynomial(base.exact_field())
            elif is_Polynomial(premodulus):
                exact_modulus = premodulus.change_ring(base.exact_field())
            show_prec = None
        else:
            (polytype, base, exact_modulus, names, prec, print_mode, print_pos,
             print_sep, print_alphabet, print_max_ram_terms, print_max_unram_terms,
             print_max_terse_terms, show_prec, implementation) = key
            if polytype == 'e':
                unif = exact_modulus.base_ring()(base.uniformizer())
                shift_seed = (-exact_modulus[:exact_modulus.degree()] / unif).change_ring(base)
            if not krasner_check(exact_modulus, prec):
                raise ValueError("polynomial does not determine a unique extension.  Please specify more precision or use parameter check=False.")

        if show_prec is None:
            show_prec = base._printer._show_prec()
        if polytype == 'p':
            raise NotImplementedError("Extensions by general polynomials not yet supported.  Please use an unramified or Eisenstein polynomial.")
        T = ext_table[polytype, type(base.ground_ring_of_tower()).__base__]
        return T(exact_modulus, approx_modulus, prec,
                 {'mode': print_mode, 'pos': print_pos, 'sep': print_sep, 'alphabet': print_alphabet,
                  'max_ram_terms': print_max_ram_terms, 'max_unram_terms': print_max_unram_terms, 'max_terse_terms': print_max_terse_terms, 'show_prec': show_prec},
                 shift_seed, names, implementation)

ExtensionFactory = pAdicExtension = pAdicExtension_class("pAdicExtension")

######################################################
# Helper functions for the Extension Factory
######################################################

def split(poly, prec):
    r"""
    Given a polynomial ``poly`` and a desired precision ``prec``, computes
    ``upoly`` and epoly so that the extension defined by ``poly`` is isomorphic
    to the extension defined by first taking an extension by the unramified
    polynomial ``upoly``, and then an extension by the Eisenstein polynomial
    ``epoly``.

    We need better `p`-adic factoring in Sage before this function can be
    implemented.

    EXAMPLES::

        sage: k = Qp(13)
        sage: x = polygen(k)
        sage: f = x^2+1
        sage: sage.rings.padics.factory.split(f, 10)
        Traceback (most recent call last):
        ...
        NotImplementedError: Extensions by general polynomials not yet supported. Please use an unramified or Eisenstein polynomial.

    TESTS:

    This checks that :trac:`6186` is still fixed::

        sage: k = Qp(13)
        sage: x = polygen(k)
        sage: f = x^2+1
        sage: L.<a> = k.extension(f)
        Traceback (most recent call last):
        ...
        NotImplementedError: Extensions by general polynomials not yet supported. Please use an unramified or Eisenstein polynomial.

    """
    raise NotImplementedError("Extensions by general polynomials not yet supported.  Please use an unramified or Eisenstein polynomial.")

def truncate_to_prec(poly, R, absprec):
    r"""
    Truncates the unused precision off of a polynomial.

    EXAMPLES::

        sage: R = Zp(5)
        sage: S.<x> = R[]
        sage: from sage.rings.padics.factory import truncate_to_prec
        sage: f = x^4 + (3+O(5^6))*x^3 + O(5^4)
        sage: truncate_to_prec(f, R, 5)
        (1 + O(5^5))*x^4 + (3 + O(5^5))*x^3 + (O(5^5))*x^2 + (O(5^5))*x + (O(5^4))
    """
    return R[poly.variable_name()]([R(a, absprec=absprec) for a in poly.list()]) # Is this quite right?  We don't want flat necessarily...

def krasner_check(poly, prec):
    r"""
    Returns True iff poly determines a unique isomorphism class of
    extensions at precision prec.

    Currently just returns True (thus allowing extensions that are not
    defined to high enough precision in order to specify them up to
    isomorphism).  This will change in the future.

    EXAMPLES::

        sage: from sage.rings.padics.factory import krasner_check
        sage: krasner_check(1,2) #this is a stupid example.
        True
    """
    return True #This needs to be implemented

def is_eisenstein(poly):
    r"""
    Returns True iff this monic polynomial is Eisenstein.

    A polynomial is Eisenstein if it is monic, the constant term has
    valuation 1 and all other terms have positive valuation.

    EXAMPLES::

        sage: R = Zp(5)
        sage: S.<x> = R[]
        sage: from sage.rings.padics.factory import is_eisenstein
        sage: f = x^4 - 75*x + 15
        sage: is_eisenstein(f)
        True
        sage: g = x^4 + 75
        sage: is_eisenstein(g)
        False
        sage: h = x^7 + 27*x -15
        sage: is_eisenstein(h)
        False
    """
    if poly[0].valuation() != 1:
        return False
    if reduce(lambda a, b: a or b, [(c.valuation() < 1) for c in poly.list()[1:poly.degree()]]):
        return False
    return True

def is_unramified(poly):
    r"""
    Returns true iff this monic polynomial is unramified.

    A polynomial is unramified if its reduction modulo the maximal
    ideal is irreducible.

    EXAMPLES::

        sage: R = Zp(5)
        sage: S.<x> = R[]
        sage: from sage.rings.padics.factory import is_unramified
        sage: f = x^4 + 14*x + 9
        sage: is_unramified(f)
        True
        sage: g = x^6 + 17*x + 6
        sage: is_unramified(g)
        False
    """
    if poly[0].valuation() > 0:
        return False
    if reduce(lambda a, b: a or b, [(c.valuation() < 0) for c in poly.list()[1:poly.degree()]]):
        return False
    F = poly.parent().change_ring(poly.base_ring().residue_class_field())(poly).factor()
    if len(F) != 1 or F[0][1] != 1:
        return False
    return True<|MERGE_RESOLUTION|>--- conflicted
+++ resolved
@@ -77,16 +77,6 @@
 ext_table['u', pAdicRingFloatingPoint] = UnramifiedExtensionRingFloatingPoint
 ext_table['u', pAdicFieldFloatingPoint] = UnramifiedExtensionFieldFloatingPoint
 
-<<<<<<< HEAD
-def _default_show_prec(type, print_mode):
-    r"""
-    Returns the default show_prec value for a given type and printing mode.
-
-    INPUT:
-
-    - ``type`` -- a string: ``'capped-rel'``, ``'capped-abs'``, ``'fixed-mod'``, ``'floating-point'``,
-      ``'lattice-cap'`` or ``'lattice-float'``
-=======
 def _canonicalize_show_prec(type, print_mode, show_prec=None):
     r"""
     Return a canonical string value for show_prec depending of the type,
@@ -94,9 +84,9 @@
 
     INPUT:
 
-    - ``type`` -- a string: ``'capped-rel'``, ``'capped-abs'``, ``'fixed-mod'`` or ``'floating-point'``
-
->>>>>>> ba0ea8cc
+    - ``type`` -- a string: ``'capped-rel'``, ``'capped-abs'``, ``'fixed-mod'`` or ``'floating-point'``,
+      ``'lattice-cap'`` or ``'lattice-float'``
+
     - ``print_mode`` -- a string: ``'series'``, ``'terse'``, ``'val-unit'``, ``'digits'``, ``'bars'``
 
     - ``show_prec`` -- a boolean, string or ``None``
@@ -147,11 +137,7 @@
     return show_prec
 
 
-<<<<<<< HEAD
 def get_key_base(p, prec, type, print_mode, names, ram_name, print_pos, print_sep, print_alphabet, print_max_terms, show_prec, check, valid_types, label=None):
-=======
-def get_key_base(p, prec, type, print_mode, names, ram_name, print_pos, print_sep, print_alphabet, print_max_terms, show_prec, check, valid_non_lazy_types):
->>>>>>> ba0ea8cc
     r"""
     This implements create_key for Zp and Qp: moving it here prevents code duplication.
 
@@ -161,11 +147,7 @@
 
         sage: from sage.rings.padics.factory import get_key_base
         sage: get_key_base(11, 5, 'capped-rel', None, None, None, None, ':', None, None, False, True, ['capped-rel'])
-<<<<<<< HEAD
         (11, 5, 'capped-rel', 'series', '11', True, '|', (), -1, False, None)
-=======
-        (11, 5, 'capped-rel', 'series', '11', True, '|', (), -1, 'none')
->>>>>>> ba0ea8cc
         sage: get_key_base(12, 5, 'capped-rel', 'digits', None, None, None, None, None, None, True, False, ['capped-rel'])
         (12,
          5,
@@ -176,12 +158,8 @@
          '|',
          ('0', '1', '2', '3', '4', '5', '6', '7', '8', '9', 'A', 'B'),
          -1,
-<<<<<<< HEAD
          True,
          None)
-=======
-         'dots')
->>>>>>> ba0ea8cc
     """
     if check:
         if not isinstance(p, Integer):
@@ -289,19 +267,10 @@
             name = names
         else:
             name = str(names)
-<<<<<<< HEAD
-    if show_prec is None:
-        show_prec = _default_show_prec(type, print_mode)
-    if type in valid_types:
-        key = (p, prec, type, print_mode, name, print_pos, print_sep, tuple(print_alphabet), print_max_terms, show_prec, label)
-    else:
+    if type not in valid_types:
         raise ValueError("type must be %s"%(", ".join(valid_types)))
-=======
-    if type not in valid_non_lazy_types:
-        raise ValueError("type must be %s"%(", ".join(valid_non_lazy_types)))
     show_prec = _canonicalize_show_prec(type, print_mode, show_prec)
-    key = (p, prec, type, print_mode, name, print_pos, print_sep, tuple(print_alphabet), print_max_terms, show_prec)
->>>>>>> ba0ea8cc
+    key = (p, prec, type, print_mode, name, print_pos, print_sep, tuple(print_alphabet), print_max_terms, show_prec, label)
     return key
 
 #######################################################################################################
@@ -332,11 +301,7 @@
       their own precision.  See TYPES and PRECISION below.
 
     - ``type`` -- string (default: ``'capped-rel'``) Valid types are
-<<<<<<< HEAD
       ``'capped-rel'``, ``'floating-point'``, ``'lattice-cap'``, ``'lattice-float'``.
-=======
-      ``'capped-rel'``, ``'floating-point'``.
->>>>>>> ba0ea8cc
       See TYPES and PRECISION below
 
     - ``print_mode`` -- string (default: ``None``).  Valid modes are 'series',
@@ -688,12 +653,8 @@
     """
     def create_key(self, p, prec = None, type = 'capped-rel', print_mode = None,
                    names = None, ram_name = None, print_pos = None,
-<<<<<<< HEAD
                    print_sep = None, print_alphabet = None, print_max_terms = None, show_prec = None, check = True,
                    label = None):   # specific to Lattice precision
-=======
-                   print_sep = None, print_alphabet = None, print_max_terms = None, show_prec=None, check = True):
->>>>>>> ba0ea8cc
         r"""
         Creates a key from input parameters for ``Qp``.
 
@@ -702,11 +663,7 @@
         TESTS::
 
             sage: Qp.create_key(5,40)
-<<<<<<< HEAD
             (5, 40, 'capped-rel', 'series', '5', True, '|', (), -1, True, None)
-=======
-            (5, 40, 'capped-rel', 'series', '5', True, '|', (), -1, 'bigoh')
->>>>>>> ba0ea8cc
         """
         if isinstance(names, (int, Integer)):
             # old pickle; names is what used to be halt.
@@ -807,12 +764,8 @@
       TYPES and PRECISION below.
 
     - ``type`` -- string (default: ``'capped-rel'``) Valid types are
-<<<<<<< HEAD
       ``'capped-rel'``, ``'floating-point'``, ``'lattice-cap'``
       and ``'lattice-float'``.  See TYPES and PRECISION below
-=======
-      ``'capped-rel'``, ``'floating-point'``.  See TYPES and PRECISION below.
->>>>>>> ba0ea8cc
 
     - ``modulus`` -- polynomial (default ``None``) A polynomial defining an
       unramified extension of `\mathbb{Q}_p`.  See MODULUS below.
@@ -1449,12 +1402,8 @@
 
     - ``type`` -- string (default: ``'capped-rel'``) Valid types are
       ``'capped-rel'``, ``'capped-abs'``, ``'fixed-mod'``,
-<<<<<<< HEAD
       ``'floating-point'``, ``'lattice-cap'``, ``'lattice-float'``
       See TYPES and PRECISION below
-=======
-      ``'floating-point'``.  See TYPES and PRECISION below
->>>>>>> ba0ea8cc
 
     - ``print_mode`` -- string (default: ``None``).  Valid modes are
       ``'series'``, ``'val-unit'``, ``'terse'``, ``'digits'``, and
@@ -1507,7 +1456,6 @@
         sage: a.precision_absolute()
         22
 
-<<<<<<< HEAD
     The third one is lattice precision.
     It is not attached to a single `p`-adic number but is a unique
     object modeling the precision on a set of `p`-adics, which is
@@ -1529,12 +1477,6 @@
     (``type='capped-abs'``), fixed modulus rings (``type='fixed-mod'``),
     floating point rings (``type='floating-point'``), lattice capped rings
     (``type='lattice-cap'``) and lattice float rings (``type='lattice-float'``).
-=======
-    There are four types of `p`-adic rings: capped relative rings
-    (type= ``'capped-rel'``), capped absolute rings
-    (type= ``'capped-abs'``), fixed modulus rings (type= ``'fixed-mod'``),
-    floating point rings (type=``'floating-point'``).
->>>>>>> ba0ea8cc
 
     In the capped relative case, the relative precision of an element
     is restricted to be at most a certain value, specified at the
@@ -1581,7 +1523,6 @@
     in that elements do not trac their own precision.  However, relative
     precision is truncated with each operation rather than absolute precision.
 
-<<<<<<< HEAD
     On the contrary, the lattice type tracks precision using lattices
     and automatic differentiation. It is rather slow but provides sharp
     (often optimal) results regarding precision.
@@ -1589,9 +1530,6 @@
     small demonstration of the capabilities of this precision model.
 
     PRINTING:
-=======
-    PRINTING
->>>>>>> ba0ea8cc
 
     There are many different ways to print `p`-adic elements.  The
     way elements of a given ring print is controlled by options
@@ -1878,12 +1816,8 @@
     """
     def create_key(self, p, prec = None, type = 'capped-rel', print_mode = None,
                    names = None, ram_name = None, print_pos = None, print_sep = None, print_alphabet = None,
-<<<<<<< HEAD
                    print_max_terms = None, show_prec = None, check = True,
                    label = None):
-=======
-                   print_max_terms = None, show_prec = None, check = True):
->>>>>>> ba0ea8cc
         r"""
         Creates a key from input parameters for ``Zp``.
 
@@ -1892,11 +1826,7 @@
         TESTS::
 
             sage: Zp.create_key(5,40)
-<<<<<<< HEAD
             (5, 40, 'capped-rel', 'series', '5', True, '|', (), -1, True, None)
-=======
-            (5, 40, 'capped-rel', 'series', '5', True, '|', (), -1, 'bigoh')
->>>>>>> ba0ea8cc
             sage: Zp.create_key(5,40,print_mode='digits')
             (5,
              40,
@@ -1907,12 +1837,8 @@
              '|',
              ('0', '1', '2', '3', '4'),
              -1,
-<<<<<<< HEAD
              False,
              None)
-=======
-             'dots')
->>>>>>> ba0ea8cc
         """
         if isinstance(names, (int, Integer)):
             # old pickle; names is what used to be halt.
@@ -2008,13 +1934,8 @@
       See TYPES and PRECISION below.
 
     - ``type`` -- string (default: ``'capped-rel'``) Valid types are
-<<<<<<< HEAD
       ``'capped-abs'``, ``'capped-rel'``, ``'fixed-mod'``, and
       ``'floating-point'``.  See TYPES and PRECISION below
-=======
-      ``'capped-abs'``, ``'capped-rel'``, ``'fixed-mod'``,
-      ``'floating-point'``. See TYPES and PRECISION below.
->>>>>>> ba0ea8cc
 
     - modulus -- polynomial (default None) A polynomial defining an
       unramified extension of `\mathbb{Z}_p`.  See MODULUS below.
