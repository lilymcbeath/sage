"""
p-Adics

AUTHOR:
    -- David Roe
    -- Genya Zaytman: documentation
    -- David Harvey: doctests

EXAMPLES:
p-Adic Rings are examples of inexact structures, as the reals are.  That means that elements cannot generally be stored exactly: to do so would take an infinite amount of storage.  Instead, we store an approximation to the elements with varying precision.

There are two types of precision for a p-adic element.  The first is relative precision, which gives the number of known p-adic digits.
    sage: R = Zp(5, 20, 'capped-rel', 'series'); a = R(675); a
        2*5^2 + 5^4 + O(5^22)
    sage: a.precision_relative()
        20

The second type of precision is absolute precision, which gives the power of p that this element is stored modulo.
    sage: a.precision_absolute()
        22

The number of times that p divides the element is called the valuation, and can be accessed with the functions valuation() and ordp()
    sage: a.valuation()
        2

The following relationship holds: self.valuation() + self.precision_relative() == self.precision_absolute().
    sage: a.valuation() + a.precision_relative() == a.precision_absolute()
        True

While you can cast explicitly, the chains of automatic coercion are more restricted.  As always in SAGE, the following arrows are transitive and the diagram is commutative.

int -> long -> Integer -> Rational -> Zp lazy -> pari p-adic -> Zp capped-rel -> Zp capped-abs
                                       /    \                          \          /
                                      /      \                          \        /
                                     V        V                          V      V
                           Zp fixed-mod     Qp lazy ----------------> Qp capped-rel
                                     \_______________________          /
                                                             \        /
                                                              V      V
                                                             IntegerMod

In addition, there are arrows within each type from higher precision_cap to lower.
"""

#*****************************************************************************
#       Copyright (C) 2007 David Roe <roed@math.harvard.edu>
#                          William Stein <wstein@gmail.com>
#
#  Distributed under the terms of the GNU General Public License (GPL)
#
#                  http://www.gnu.org/licenses/
#*****************************************************************************

import sage.rings.infinity
import sage.rings.finite_field
import sage.rings.padics.local_generic
<<<<<<< HEAD
#from sage.rings.padics.hack_infinity import plusinfinity
from sage.rings.ring import IntegralDomain
=======
import sage.rings.integer_mod
import sage.rings.ring
>>>>>>> 9ef0d71a

infinity = sage.rings.infinity.infinity
Mod = sage.rings.integer_mod.Mod

<<<<<<< HEAD
def is_pAdicRing(K):
    return isinstance(K, pAdicGeneric)

def is_pAdicField(K):
    return isinstance(K, pAdicGeneric) and K.is_field()

class pAdicGeneric(IntegralDomain,
=======
class pAdicGeneric(sage.rings.ring.PrincipalIdealDomain,
>>>>>>> 9ef0d71a
                   sage.rings.padics.local_generic.LocalGeneric):

    def __init__(self, p, prec, print_mode, names, element_class):
        sage.rings.padics.local_generic.LocalGeneric.__init__(self, prec, names)
        self._p = p
        self.__set_print_mode(print_mode)
        self._element_class = element_class

    def _repr_(self, do_latex = False):
        return "Generic %s-adic Parent."%(self.prime())

    def __call__(self, x, absprec = infinity, relprec = infinity):
        r"""
            Casts x into self.  Uses the constructor of self._element_class.
        """
        return self._element_class(self, x, absprec, relprec)

    def _coerce_impl(self, x):
        if self.__contains__(x):
            return self.__call__(x)
        else:
            raise TypeError, "no canonical coercion of %s of type %s into %s"%(x, type(x), self)



    def __cmp__(self, other):
        if isinstance(other, type(self)):
            if self.prime() < other.prime():
                return -1
            elif self.prime() > other.prime():
                return 1
            try:
                if self.halting_parameter() < other.halting_parameter():
                    return -1
                elif self.halting_parameter() > other.halting_parameter():
                    return 1
            except AttributeError:
                pass
            if self.precision_cap() < other.precision_cap():
                return -1
            elif self.precision_cap() > other.precision_cap():
                return 1
            else:
                return 0
        else:
            return cmp(type(self), type(other))

    def ngens(self):
        return 1

    def gen(self, n = 0):
        if n != 0:
            raise IndexError, "only one generator"
        return self(self.prime())

    def print_mode(self):
        r"""
        Returns the current print mode as a string.

        INPUT:
            self -- a p-adic field

        OUTPUT:
            string -- self's print mode

        EXAMPLES:
            sage: R = Qp(7,5, 'capped-rel')
            sage: R.print_mode()
            'series'
        """
        return self._print_mode

    def __set_print_mode(self, print_mode):
        """
        Sets the print mode.

        WARNING: You should not use this function.

        INPUT:
            self -- a p-adic ring
            print_mode -- string (see NOTES)

        NOTES:
            The options for print_mode are:
            'val-unit' -- elements are displayed as p^k*u
            'terse' -- elements are displayed as an integer if positive valuation, as u/ppow or u/p^k if negative valuation
            'series' -- elements are displayed as series in p, where p is self.variable_name() (default, e.g., "5")
        """
        if (print_mode in ['val-unit', 'terse', 'series']):
            try:
                old = self._print_mode
                self._print_mode = print_mode
                return old
            except AttributeError:
                self._print_mode = print_mode
        else:
            raise ValueError, "print_mode=%s must be either val-unit, terse, series"%print_mode

    def _element_class(self):
        return self._element_class

    def characteristic(self):
        r"""
        Returns the characteristic of self, which is always 0.

        INPUT:
            self -- a p-adic parent

        OUTPUT:
            integer -- self's characteristic, i.e., 0

        EXAMPLES:
            sage: R = Zp(3, 10,'fixed-mod'); R.characteristic()
            0
        """
        return 0

    def prime(self):
        """
        Returns the prime, ie the characteristic of the residue field.

        INPUT:
            self -- a p-adic parent

        OUTPUT:
            integer -- the characteristic of the residue field

        EXAMPLES:
            sage: R = Zp(3,5,'fixed-mod')
            sage: R.prime()
                3
        """
        return self._p

    def prime_pow(self, n):
        """
        Returns the prime raised to the nth power.

        INPUT:
            self -- a p-adic field

        OUTPUT:
            integer -- p^n

        EXAMPLES:
            sage: R = Zp(3)
            sage: R.prime_pow(5)
                243
        """
        if n is infinity:
            return 0
        else:
            return self._p ** n

    def uniformizer_pow(self, n):
        if n is infinity:
            return self(0)
        return self.uniformizer()**n

    def residue_characteristic(self):
        """
        Returns the prime, i.e., the characteristic of the residue field.

        INPUT:
            self -- a p-adic ring

        OUTPUT:
            integer -- the characteristic of the residue field

        EXAMPLES:
            sage: R = Zp(3,5,'fixed-mod')
            sage: R.residue_characteristic()
                3
        """
        return self.prime()

    def residue_class_field(self):
        """
        Returns the residue class field.

        INPUT:
            self -- a p-adic ring

        OUTPUT:
            the residue field

        EXAMPLES:
            sage: R = Zp(3,5,'fixed-mod')
            sage: k = R.residue_class_field()
            sage: k
                Finite Field of size 3
        """
        return sage.rings.finite_field.GF(self.prime())

    def residue_system(self):
        """
        Returns a list of elements representing all the residue classes.

        INPUT:
            self -- a p-adic ring

        OUTPUT:
            list of elementss -- a list of elements representing all the residue classes

        EXAMPLES:
            sage: R = Zp(3, 5,'fixed-mod')
            sage: R.residue_system()
                [O(3^5), 1 + O(3^5), 2 + O(3^5)]
        """
        return [self(i) for i in self.residue_class_field()]

    def teichmuller(self, x, prec = None):
        r"""
        Returns the teichmuller representative of x.

        INPUT:
            self -- a p-adic ring
            x -- an integer or element of $\Z / p\Z$ that is not divisible by $p$
        OUTPUT:
            element -- the teichmuller lift of x
        EXAMPLES:
            sage: R = Zp(5, 10, 'capped-rel', 'series')
            sage: R.teichmuller(2)
            2 + 5 + 2*5^2 + 5^3 + 3*5^4 + 4*5^5 + 2*5^6 + 3*5^7 + 3*5^9 + O(5^10)
            sage: R = Qp(5, 10,'capped-rel','series')
            sage: R.teichmuller(2)
            2 + 5 + 2*5^2 + 5^3 + 3*5^4 + 4*5^5 + 2*5^6 + 3*5^7 + 3*5^9 + O(5^10)
            sage: R = Zp(5, 10, 'capped-abs', 'series')
            sage: R.teichmuller(2)
            2 + 5 + 2*5^2 + 5^3 + 3*5^4 + 4*5^5 + 2*5^6 + 3*5^7 + 3*5^9 + O(5^10)
            sage: R = Zp(5, 10, 'fixed-mod', 'series')
            sage: R.teichmuller(2)
            2 + 5 + 2*5^2 + 5^3 + 3*5^4 + 4*5^5 + 2*5^6 + 3*5^7 + 3*5^9 + O(5^10)
        """
        if prec is None:
            prec = self.precision_cap()
        p = self.prime()
        x = Mod(x,self.prime_pow(prec))
        xnew = x**p
        while x != xnew:
            x = xnew
            xnew = x**p
        return self._element_class(self, x)

    def teichmuller_system(self):
        r"""
        Returns a set of teichmuller representatives for the invertible elements of $\Z / p\Z$.

        INPUT:
            self -- a p-adic ring

        OUTPUT:
            list of elements -- a list of teichmuller representatives for the invertible elements of $\Z / p\Z$

        EXAMPLES:
            sage: R = Zp(3, 5,'fixed-mod', 'terse')
            sage: R.teichmuller_system()
            [1 + O(3^5), 242 + O(3^5)]

        NOTES:
            Should this return 0 as well?
        """
        return [self.teichmuller(i) for i in self.residue_class_field() if i != 0]

    def absolute_discriminant(self):
        """
        Returns the absolute discriminant of this p-adic ring

        INPUT:
            self -- a p-adic ring

        OUTPUT:
            integer -- the absolute discriminant of this ring, i.e., 1
        """
        return 1

    def discriminant(self, K=None):
        """
        Returns the discriminant of this p-adic ring over K

        INPUT:
            self -- a p-adic ring
            K -- a sub-ring of self or None (default: None)

        OUTPUT:
            integer -- the discriminant of this ring over K (or the absolute discriminant if K is None)
        """
        if (K is None or K is self):
            return 1
        else:
            raise ValueError, "Ground Ring must be a subring of self"

    def different(self):
        raise NotImplementedError

    def automorphisms(self):
        r"""
        Returns the group of automorphisms of $\Z_p$, i.e. the trivial group.
        """
        raise NotImplementedError

    def galois_group(self):
        r"""
        Returns the Galois group of $\Z_p$, i.e. the trivial group.
        """
        raise NotImplementedError

    def is_abelian(self):
        """
        Returns whether the Galois group is abelian, i.e. True.  #should this be automorphism group?

        INPUT:
            self -- a p-adic ring

        OUTPUT:
            boolean -- whether self is abelian, i.e., True

        EXAMPLES:
            sage: R = Zp(3, 10,'fixed-mod'); R.is_abelian()
                True
        """
        return True

    def is_normal(self):
        """
        Returns whether or not this is a normal extension, i.e. True.

        INPUT:
            self -- a p-adic ring

        OUTPUT:
            boolean -- whether self is normal, i.e., True

        EXAMPLES:
            sage: R = Zp(3, 10,'fixed-mod'); R.is_normal()
                True
        """
        return True

    def uniformizer(self):
        """
        Returns a uniformizer for this ring.

        INPUT:
            self -- a p-adic ring

        OUTPUT:
            element -- self's uniformizer

        EXAMPLES:
            sage: R = Zp(3,5,'fixed-mod', 'series')
            sage: R.uniformizer()
                3 + O(3^5)
        """
        return self(self._p)

    def has_pth_root(self):
        r"""
        Returns whether or not $\Z_p$ has a $p^{\mbox{th}}$ root of unity.

        INPUT:
            self -- a p-adic ring

        OUTPUT:
            boolean -- whether self has $p^{\mbox{th}}$ root of unity
        """
        return (self.prime() == 2)

    def has_root_of_unity(self, n):
        r"""
        Returns whether or not $\Z_p$ has an $n^{\mbox{th}}$ root of unity.

        INPUT:
            self -- a p-adic ring
            n -- an integer

        OUTPUT:
            boolean -- whether self has $n^{\mbox{th}}$ root of unity
        """
##        p = self.prime()
##        if (p == 2) and (n % 2 == 0):
##            return True
##        if p.divides(n):
##            return False
##        if n == 1:
##            return True
##        if gcd(n, p-1) > 1:
##            return True
##        return False
	##
	## I'm not sure why the above definition existed. I'm keeping
	## it for now until at least one other person looks and says
	## I'm not missing something.
	##
	if (self.prime() == 2):
	    return n.divides(2)
        else:
	    return n.divides(self.prime() - 1)

    def hasGNB(self):
        r"""
        Returns whether or not $\Z_p$ has a Gauss Normal Basis.
        """
        raise NotImplementedError

    def zeta(self, n=None):
        r"""
        Returns a generator of the group of roots of unity.

        INPUT:
            self -- a p-adic ring
            n -- an integer ot None (default: None)

        OUTPUT:
            element -- a generator of the $n^\mbox{th}$ roots of unity, or a generator of the full group of roots of unity if n is None
        """
        if (self.prime() == 2):
            if (n == None) or (n == 2):
                return self(-1)
            if n == 1:
                return self(1)
            else:
                raise ValueError, "No, %sth root of unity in self"%n
        else:
            return self.teichmuller(sage.rings.finite_field.GF(self.prime()).zeta(n).lift())

    def zeta_order(self):
        """
        Returns the order of the group of roots of unity.

        INPUT:
            self -- a p-adic ring

        OUTPUT:
            integer -- the order of the group of roots of unity
        """
        if (self.prime() == 2):
            return 2
        else:
            return self.prime() - 1

    def extension(self, modulus, prec = None, names = None, print_mode = None, halt = None):
        if not self is modulus.base_ring():
            modulus = modulus.parent().change_ring(self)(modulus)
        from sage.rings.padics.extension_factory import ExtensionFactory
        return ExtensionFactory(modulus, prec, print_mode, halt, names, check = True)

    ext = extension

class local_print_mode:
    r"""
    Context manager for safely temporarily changing the print_mode
    of a p-adic ring/field.

    EXAMPLES:
        sage: R = Zp(5)
        sage: R(45)
        4*5 + 5^2 + O(5^21)
        sage: with local_print_mode(R, 'val-unit'):
        ...       print R(45)
        ...
        5 * 9 + O(5^21)

    NOTES:  For more documentation see localvars in parent_gens.pyx
    """
    def __init__(self, obj, print_mode):
        self._obj = obj
        self._print_mode = print_mode

    def __enter__(self):
        self._orig = self._obj._pAdicGeneric__set_print_mode(self._print_mode)

    def __exit__(self, type, value, traceback):
        self._obj._pAdicGeneric__set_print_mode(self._orig)<|MERGE_RESOLUTION|>--- conflicted
+++ resolved
@@ -54,28 +54,17 @@
 import sage.rings.infinity
 import sage.rings.finite_field
 import sage.rings.padics.local_generic
-<<<<<<< HEAD
-#from sage.rings.padics.hack_infinity import plusinfinity
-from sage.rings.ring import IntegralDomain
-=======
 import sage.rings.integer_mod
 import sage.rings.ring
->>>>>>> 9ef0d71a
 
 infinity = sage.rings.infinity.infinity
 Mod = sage.rings.integer_mod.Mod
 
-<<<<<<< HEAD
 def is_pAdicRing(K):
     return isinstance(K, pAdicGeneric)
 
 def is_pAdicField(K):
     return isinstance(K, pAdicGeneric) and K.is_field()
-
-class pAdicGeneric(IntegralDomain,
-=======
-class pAdicGeneric(sage.rings.ring.PrincipalIdealDomain,
->>>>>>> 9ef0d71a
                    sage.rings.padics.local_generic.LocalGeneric):
 
     def __init__(self, p, prec, print_mode, names, element_class):
