"""
`p`-Adic Base Generic

A superclass for implementations of `\mathbb{Z}_p` and `\mathbb{Q}_p`.

AUTHORS:

- David Roe
"""
from __future__ import absolute_import

#*****************************************************************************
#       Copyright (C) 2007-2013 David Roe <roed.math@gmail.com>
#                               William Stein <wstein@gmail.com>
#
#  Distributed under the terms of the GNU General Public License (GPL)
#  as published by the Free Software Foundation; either version 2 of
#  the License, or (at your option) any later version.
#
#                  http://www.gnu.org/licenses/
#*****************************************************************************

from .padic_generic import pAdicGeneric
from .misc import precprint
from sage.rings.padics.pow_computer import PowComputer
from sage.rings.padics.padic_capped_relative_element import pAdicCoercion_ZZ_CR, pAdicCoercion_QQ_CR, pAdicConvert_QQ_CR
from sage.rings.padics.padic_capped_absolute_element import pAdicCoercion_ZZ_CA, pAdicConvert_QQ_CA
from sage.rings.padics.padic_fixed_mod_element import pAdicCoercion_ZZ_FM, pAdicConvert_QQ_FM
from sage.rings.padics.padic_floating_point_element import pAdicCoercion_ZZ_FP, pAdicCoercion_QQ_FP, pAdicConvert_QQ_FP

class pAdicBaseGeneric(pAdicGeneric):
    _implementation = 'GMP'
    def __init__(self, p, prec, print_mode, names, element_class):
        """
        Initialization

        TESTS::

            sage: R = Zp(5) #indirect doctest
        """
        self.prime_pow = PowComputer(p, max(min(prec - 1, 30), 1), prec, self.is_field(), self._prec_type())
        pAdicGeneric.__init__(self, self, p, prec, print_mode, names, element_class)
        if self.is_field():
            if self.is_capped_relative():
                coerce_list = [pAdicCoercion_ZZ_CR(self), pAdicCoercion_QQ_CR(self)]
                convert_list = []
            else:
                coerce_list = [pAdicCoercion_ZZ_FP(self), pAdicCoercion_QQ_FP(self)]
                convert_list = []
        elif self.is_capped_relative():
            coerce_list = [pAdicCoercion_ZZ_CR(self)]
            convert_list = [pAdicConvert_QQ_CR(self)]
        elif self.is_capped_absolute():
            coerce_list = [pAdicCoercion_ZZ_CA(self)]
            convert_list = [pAdicConvert_QQ_CA(self)]
        elif self.is_fixed_mod():
            coerce_list = [pAdicCoercion_ZZ_FM(self)]
            convert_list = [pAdicConvert_QQ_FM(self)]
        elif self.is_floating_point():
            coerce_list = [pAdicCoercion_ZZ_FP(self)]
            convert_list = [pAdicConvert_QQ_FP(self)]
        else:
            raise RuntimeError
        self._populate_coercion_lists_(coerce_list=coerce_list, convert_list=convert_list, element_constructor=element_class)

    def _repr_(self, do_latex=False):
        r"""
        Returns a print representation of this p-adic ring or field.

        EXAMPLES::

            sage: K = Zp(17); K #indirect doctest
            17-adic Ring with capped relative precision 20
            sage: latex(K)
            \ZZ_{17}
            sage: K = ZpCA(17); K #indirect doctest
            17-adic Ring with capped absolute precision 20
            sage: latex(K)
            \ZZ_{17}
            sage: K = ZpFP(17); K #indirect doctest
            17-adic Ring with floating precision 20
            sage: latex(K)
            \ZZ_{17}
            sage: K = ZpFM(7); K
            7-adic Ring of fixed modulus 7^20
            sage: latex(K) #indirect doctest
            \ZZ_{7}
            sage: K = Qp(17); K #indirect doctest
            17-adic Field with capped relative precision 20
            sage: latex(K)
            \QQ_{17}
            sage: K = QpFP(17); K #indirect doctest
            17-adic Field with floating precision 20
            sage: latex(K)
            \QQ_{17}
        """
        if do_latex:
            if self.is_field():
                return r"\QQ_{%s}" % self.prime()
            else:
                return r"\ZZ_{%s}" % self.prime()
        return "%s-adic %s %s"%(self.prime(), "Field" if self.is_field() else "Ring", precprint(self._prec_type(), self.precision_cap(), self.prime()))

    def fraction_field(self, print_mode=None):
        r"""
        Returns the fraction field of ``self``.

        INPUT:

        - ``print_mode`` - a dictionary containing print options.
          Defaults to the same options as this ring.

        OUTPUT:

        - the fraction field of ``self``.

        EXAMPLES::

            sage: R = Zp(5, print_mode='digits')
            sage: K = R.fraction_field(); repr(K(1/3))[3:]
            '31313131313131313132'
            sage: L = R.fraction_field({'max_ram_terms':4}); repr(L(1/3))[3:]
            '3132'
        """
        if self.is_field() and print_mode is None:
            return self
        from sage.rings.padics.factory import Qp
        if self.is_floating_point():
            mode = 'floating-point'
        else:
            mode = 'capped-rel'
        return Qp(self.prime(), self.precision_cap(), mode, print_mode=self._modified_print_mode(print_mode), names=self._uniformizer_print())

    def integer_ring(self, print_mode=None):
        r"""
        Returns the integer ring of ``self``, possibly with
        ``print_mode`` changed.

        INPUT:

        - ``print_mode`` - a dictionary containing print options.
          Defaults to the same options as this ring.

        OUTPUT:

        - The ring of integral elements in ``self``.

        EXAMPLES::

            sage: K = Qp(5, print_mode='digits')
            sage: R = K.integer_ring(); repr(R(1/3))[3:]
            '31313131313131313132'
            sage: S = K.integer_ring({'max_ram_terms':4}); repr(S(1/3))[3:]
            '3132'
        """
        if not self.is_field() and print_mode is None:
            return self
        from sage.rings.padics.factory import Zp
        return Zp(self.prime(), self.precision_cap(), self._prec_type(), print_mode=self._modified_print_mode(print_mode), names=self._uniformizer_print())

    def exact_field(self):
        """
        Returns the rational field.

        For compatibility with extensions of p-adics.

        EXAMPLES::

            sage: Zp(5).exact_field()
            Rational Field
        """
        from sage.rings.rational_field import QQ
        return QQ

<<<<<<< HEAD
=======
    def exact_ring(self):
        """
        Returns the integer ring.  

        EXAMPLES::

            sage: Zp(5).exact_ring() 
            Integer Ring
        """
        from sage.rings.integer_ring import ZZ
        return ZZ

>>>>>>> e77531ed
    def is_isomorphic(self, ring):
        r"""
        Returns whether ``self`` and ``ring`` are isomorphic, i.e. whether ``ring`` is an implementation of `\mathbb{Z}_p` for the same prime as ``self``.

        INPUT:

        - ``self`` -- a `p`-adic ring

        - ``ring`` -- a ring

        OUTPUT:

        - ``boolean`` -- whether ``ring`` is an implementation of \mathbb{Z}_p` for the same prime as ``self``.

        EXAMPLES::

            sage: R = Zp(5, 15, print_mode='digits'); S = Zp(5, 44, print_max_terms=4); R.is_isomorphic(S)
            True
        """
        return isinstance(ring, pAdicBaseGeneric) and self.prime() == ring.prime() and self.is_field() == ring.is_field()

    def gen(self, n=0):
        """
        Returns the ``nth`` generator of this extension.  For base
        rings/fields, we consider the generator to be the prime.

        EXAMPLES::

            sage: R = Zp(5); R.gen()
            5 + O(5^21)
        """
        if n != 0:
            raise IndexError("only one generator")
        return self(self.prime())

    def absolute_discriminant(self):
        """
        Returns the absolute discriminant of this `p`-adic ring

        EXAMPLES::

            sage: Zp(5).absolute_discriminant()
            1
        """
        return 1

    def discriminant(self, K=None):
        """
        Returns the discriminant of this `p`-adic ring over ``K``

        INPUT:

        - ``self`` -- a `p`-adic ring

        - ``K`` -- a sub-ring of ``self`` or ``None`` (default: ``None``)

        OUTPUT:

        - integer -- the discriminant of this ring over ``K`` (or the
          absolute discriminant if ``K`` is ``None``)

        EXAMPLES::

            sage: Zp(5).discriminant()
            1
        """
        if (K is None or K is self):
            return 1
        else:
            raise ValueError("Ground Ring must be a subring of self")

    def is_abelian(self):
        """
        Returns whether the Galois group is abelian, i.e. ``True``.
        #should this be automorphism group?

        EXAMPLES::

            sage: R = Zp(3, 10,'fixed-mod'); R.is_abelian()
            True
        """
        return True

    def is_normal(self):
        """
        Returns whether or not this is a normal extension, i.e. ``True``.

        EXAMPLES::

            sage: R = Zp(3, 10,'fixed-mod'); R.is_normal()
            True
        """
        return True

    def uniformizer(self):
        """
        Returns a uniformizer for this ring.

        EXAMPLES::

            sage: R = Zp(3,5,'fixed-mod', 'series')
            sage: R.uniformizer()
            3 + O(3^5)
        """
        return self(self.prime_pow._prime())

    def uniformizer_pow(self, n):
        """
        Returns the ``nth`` power of the uniformizer of ``self`` (as
        an element of ``self``).

        EXAMPLES::

            sage: R = Zp(5)
            sage: R.uniformizer_pow(5)
            5^5 + O(5^25)
            sage: R.uniformizer_pow(infinity)
            0
        """
        return self(self.prime_pow(n))

    def _uniformizer_print(self):
        """
        Returns how the uniformizer is supposed to print.

        EXAMPLES::

            sage: R = Zp(5, names='pi'); R._uniformizer_print()
            'pi'
        """
        return self.variable_name()

    def has_pth_root(self):
        r"""
        Returns whether or not `\mathbb{Z}_p` has a primitive `p^{th}`
        root of unity.

        EXAMPLES::

            sage: Zp(2).has_pth_root()
            True
            sage: Zp(17).has_pth_root()
            False
        """
        return (self.prime() == 2)

    def has_root_of_unity(self, n):
        r"""
        Returns whether or not `\mathbb{Z}_p` has a primitive `n^{th}`
        root of unity.

        INPUT:

        - ``self`` -- a `p`-adic ring

        - ``n`` -- an integer

        OUTPUT:

        - ``boolean`` -- whether ``self`` has primitive `n^{th}` root
          of unity

        EXAMPLES::

            sage: R=Zp(37)
            sage: R.has_root_of_unity(12)
            True
            sage: R.has_root_of_unity(11)
            False
        """
        if (self.prime() == 2):
            return n.divides(2)
        else:
            return n.divides(self.prime() - 1)

    def zeta(self, n=None):
        r"""
        Returns a generator of the group of roots of unity.

        INPUT:

        - ``self`` -- a `p`-adic ring

        - ``n`` -- an integer or ``None`` (default: ``None``)

        OUTPUT:

        - ``element`` -- a generator of the `n^{th}` roots of unity,
          or a generator of the full group of roots of unity if ``n``
          is ``None``

        EXAMPLES::

            sage: R = Zp(37,5)
            sage: R.zeta(12)
            8 + 24*37 + 37^2 + 29*37^3 + 23*37^4 + O(37^5)
        """
        if (self.prime() == 2):
            if (n is None) or (n == 2):
                return self(-1)
            if n == 1:
                return self(1)
            else:
                raise ValueError("No, %sth root of unity in self"%n)
        else:
            from sage.rings.finite_rings.finite_field_constructor import GF
            return self.teichmuller(GF(self.prime()).zeta(n).lift())

    def zeta_order(self):
        """
        Returns the order of the group of roots of unity.

        EXAMPLES::

            sage: R = Zp(37); R.zeta_order()
            36
            sage: Zp(2).zeta_order()
            2
        """
        if (self.prime() == 2):
            return 2
        else:
            return self.prime() - 1

    def plot(self, max_points=2500, **args):
        r"""
        Create a visualization of this `p`-adic ring as a fractal
        similar to a generalization of the Sierpi\'nski
        triangle.

        The resulting image attempts to capture the
        algebraic and topological characteristics of `\mathbb{Z}_p`.

        INPUT:

        - ``max_points`` -- the maximum number or points to plot,
          which controls the depth of recursion (default 2500)

        - ``**args`` -- color, size, etc. that are passed to the
          underlying point graphics objects

        REFERENCES:

        - Cuoco, A. ''Visualizing the `p`-adic Integers'', The
          American Mathematical Monthly, Vol. 98, No. 4 (Apr., 1991),
          pp. 355-364

        EXAMPLES::

            sage: Zp(3).plot()
            Graphics object consisting of 1 graphics primitive
            sage: Zp(5).plot(max_points=625)
            Graphics object consisting of 1 graphics primitive
            sage: Zp(23).plot(rgbcolor=(1,0,0))
            Graphics object consisting of 1 graphics primitive
        """
        if 'pointsize' not in args:
            args['pointsize'] = 1
        from sage.misc.mrange import cartesian_product_iterator
        from sage.rings.real_double import RDF
        from sage.plot.all import points, circle, Graphics
        p = self.prime()
        phi = 2*RDF.pi()/p
        V = RDF**2
        vs = [V([(phi*t).sin(), (phi*t).cos()]) for t in range(p)]
        all = []
        depth = max(RDF(max_points).log(p).floor(), 1)
        scale = min(RDF(1.5/p), 1/RDF(3))
        pts = [vs]*depth
        if depth == 1 and 23 < p < max_points:
            extras = int(max_points/p)
            if p/extras > 5:
                pts = [vs]*depth + [vs[::extras]]
        for digits in cartesian_product_iterator(pts):
            p = sum([v * scale**n for n, v in enumerate(digits)])
            all.append(tuple(p))
        g = points(all, **args)
        # Set default plotting options
        g.axes(False)
        g.set_aspect_ratio(1)
        return g<|MERGE_RESOLUTION|>--- conflicted
+++ resolved
@@ -172,8 +172,6 @@
         from sage.rings.rational_field import QQ
         return QQ
 
-<<<<<<< HEAD
-=======
     def exact_ring(self):
         """
         Returns the integer ring.  
@@ -186,7 +184,6 @@
         from sage.rings.integer_ring import ZZ
         return ZZ
 
->>>>>>> e77531ed
     def is_isomorphic(self, ring):
         r"""
         Returns whether ``self`` and ``ring`` are isomorphic, i.e. whether ``ring`` is an implementation of `\mathbb{Z}_p` for the same prime as ``self``.
