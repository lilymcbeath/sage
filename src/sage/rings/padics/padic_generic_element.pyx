"""
p-Adic Generic Element

Elements of `p`-Adic Rings and Fields

AUTHORS:

- David Roe

- Genya Zaytman: documentation

- David Harvey: doctests

- Julian Rueth: fixes for exp() and log(), implemented gcd, xgcd

"""

#*****************************************************************************
#       Copyright (C) 2007-2013 David Roe <roed@math.harvard.edu>
#                     2007      William Stein <wstein@gmail.com>
#                     2013-2014 Julian Rueth <julian.rueth@gmail.com>
#
#  Distributed under the terms of the GNU General Public License (GPL)
#  as published by the Free Software Foundation; either version 2 of
#  the License, or (at your option) any later version.
#
#                  http://www.gnu.org/licenses/
#*****************************************************************************
from __future__ import absolute_import

from sage.ext.stdsage cimport PY_NEW
cimport sage.rings.padics.local_generic_element
from sage.libs.gmp.mpz cimport mpz_set_si
from sage.rings.padics.local_generic_element cimport LocalGenericElement
from sage.rings.padics.precision_error import PrecisionError
from sage.rings.rational cimport Rational
from sage.rings.integer cimport Integer
from sage.rings.infinity import infinity
from sage.structure.element import coerce_binop

cdef long maxordp = (1L << (sizeof(long) * 8 - 2)) - 1

cdef class pAdicGenericElement(LocalGenericElement):
    cpdef int _cmp_(left, right) except -2:
        """
        First compare valuations, then compare normalized
        residue of unit part.

        EXAMPLES::

            sage: R = Zp(19, 5,'capped-rel','series'); K = Qp(19, 5, 'capped-rel', 'series')
            sage: a = R(2); a
            2 + O(19^5)
            sage: b = R(3); b
            3 + O(19^5)
            sage: a < b
            True
            sage: a = K(2); a
            2 + O(19^5)
            sage: b = K(3); b
            3 + O(19^5)
            sage: a < b
            True

        ::

            sage: R = Zp(5); a = R(5, 6); b = R(5 + 5^6, 8)
            sage: a == b #indirect doctest
            True

        ::

            sage: R = Zp(5)
            sage: a = R(17)
            sage: b = R(21)
            sage: a == b
            False
            sage: a < b
            True

        ::

            sage: R = ZpCA(5)
            sage: a = R(17)
            sage: b = R(21)
            sage: a == b
            False
            sage: a < b
            True

        ::

            sage: R = ZpFM(5)
            sage: a = R(17)
            sage: b = R(21)
            sage: a == b
            False
            sage: a < b
            True
        """
        m = min(left.precision_absolute(), right.precision_absolute())
        x_ordp = left.valuation()
        if x_ordp >= m :
            x_ordp = infinity
        y_ordp = right.valuation()
        if y_ordp >= m :
            y_ordp = infinity
        if x_ordp < y_ordp:
            return -1
        elif x_ordp > y_ordp:
            return 1
        else:  # equal ordp
            if x_ordp is infinity:
                return 0 # since both are zero
            else:
                return (<pAdicGenericElement>left.unit_part())._cmp_units(right.unit_part())

    cdef int _cmp_units(left, pAdicGenericElement right) except -2:
        raise NotImplementedError

    cdef int _set_from_Integer(self, Integer x, absprec, relprec) except -1:
        raise NotImplementedError
    cdef int _set_from_mpz(self, mpz_t x) except -1:
        raise NotImplementedError
    cdef int _set_from_mpz_rel(self, mpz_t x, long relprec) except -1:
        raise NotImplementedError
    cdef int _set_from_mpz_abs(self, mpz_t value, long absprec) except -1:
        raise NotImplementedError
    cdef int _set_from_mpz_both(self, mpz_t x, long absprec, long relprec) except -1:
        raise NotImplementedError

    cdef int _set_from_Rational(self, Rational x, absprec, relprec) except -1:
        raise NotImplementedError
    cdef int _set_from_mpq(self, mpq_t x) except -1:
        raise NotImplementedError
    cdef int _set_from_mpq_rel(self, mpq_t x, long relprec) except -1:
        raise NotImplementedError
    cdef int _set_from_mpq_abs(self, mpq_t value, long absprec) except -1:
        raise NotImplementedError
    cdef int _set_from_mpq_both(self, mpq_t x, long absprec, long relprec) except -1:
        raise NotImplementedError

    cdef int _pshift_self(self, long shift) except -1:
        raise NotImplementedError

    cdef int _set_inexact_zero(self, long absprec) except -1:
        raise NotImplementedError
    cdef int _set_exact_zero(self) except -1:
        raise TypeError("this type of p-adic does not support exact zeros")

    cpdef bint _is_exact_zero(self) except -1:
        """
        Returns True if self is exactly zero.  Since
        non-capped-relative elements cannot be exact, this function
        always returns False.

        EXAMPLES::

            sage: ZpCA(17)(0)._is_exact_zero()
            False
        """
        return False

    cpdef bint _is_inexact_zero(self) except -1:
        """
        Returns True if self is indistinguishable from zero, but not
        exactly zero.

        EXAMPLES::

            sage: Zp(5)(0,5)._is_inexact_zero()
            True
        """
        raise NotImplementedError

    cpdef bint _is_zero_rep(self) except -1:
        """
        Returns True is self is indistinguishable from zero.

        EXAMPLES::

            sage: ZpCA(17)(0,15)._is_zero_rep()
            True
        """
        return self._is_inexact_zero() or self._is_exact_zero()

    cdef bint _set_prec_abs(self, long absprec) except -1:
        self._set_prec_both(absprec, (<PowComputer_class>self.parent().prime_pow).prec_cap)

    cdef bint _set_prec_rel(self, long relprec) except -1:
        self._set_prec_both((<PowComputer_class>self.parent().prime_pow).prec_cap, relprec)

    cdef bint _set_prec_both(self, long absprec, long relprec) except -1:
        return 0

    def __floordiv__(self, right):
        """
        Divides self by right and throws away the nonintegral part if
        self.parent() is not a field.

        There are a number of reasonable definitions for floor
        division.  Any definition should satisfy the following
        identity:

        (1) a = (a // b) * b + a % b

        If a and b lie in a field, then setting a % b = 0 and a // b =
        a / b provides a canonical way of satisfying this equation.

        However, for elements of integer rings, there are many choices
        of definitions for a // b and a % b that satisfy this
        equation.  Since p-adic rings in Sage come equipped with a
        uniformizer pi, we can use the choice of uniformizer in our
        definitions.  Here are some other criteria we might ask for:

        (2) If b = pi^k, the series expansion (in terms of pi) of a //
        b is just the series expansion of a, shifted over by k terms.

        (2') The series expansion of a % pi^k has no terms above
        pi^(k-1).

        The conditions (2) and (2') are equivalent.  But when we
        generalize these conditions to arbitrary b they diverge.

        (3) For general b, the series expansion of a // b is just the
        series expansion of a / b, truncating terms with negative
        exponents of pi.

        (4) For general b, the series expansion of a % b has no terms
        above b.valuation() - 1.

        In order to satisfy (3), one defines

        a // b = (a / b.unit_part()) >> b.valuation()
        a % b = a - (a // b) * b

        In order to satisfy (4), one defines

        a % b = a.lift() % pi.lift()^b.valuation()
        a // b = ((a - a % b) >> b.valuation()) / b.unit_part()


        In Sage we choose option (3), mainly because it is more easily
        defined in terms of shifting and thus generalizes more easily
        to extension rings.

        EXAMPLES::

            sage: R = ZpCA(5); a = R(129378); b = R(2398125)
            sage: a // b #indirect doctest
            3 + 3*5 + 4*5^2 + 2*5^4 + 2*5^6 + 4*5^7 + 5^9 + 5^10 + 5^11 + O(5^12)
            sage: a / b
            4*5^-4 + 3*5^-3 + 2*5^-2 + 5^-1 + 3 + 3*5 + 4*5^2 + 2*5^4 + 2*5^6 + 4*5^7 + 5^9 + 5^10 + 5^11 + O(5^12)
            sage: a % b
            3 + 5^4 + 3*5^5 + 2*5^6 + 4*5^7 + 5^8 + O(5^16)
            sage: (a // b) * b + a % b
            3 + 2*5^4 + 5^5 + 3*5^6 + 5^7 + O(5^16)

        The alternative definition::

            sage: a
            3 + 2*5^4 + 5^5 + 3*5^6 + 5^7 + O(5^20)
            sage: c = ((a - 3)>>4)/b.unit_part(); c
            1 + 2*5 + 2*5^3 + 4*5^4 + 5^6 + 5^7 + 5^8 + 4*5^9 + 2*5^10 + 4*5^11 + 4*5^12 + 2*5^13 + 3*5^14 + O(5^16)
            sage: c*b + 3
            3 + 2*5^4 + 5^5 + 3*5^6 + 5^7 + O(5^20)
        """
        P = self.parent()
        if P.is_field():
            return self / right
        else:
            right = P(right)
            if right._is_inexact_zero():
                raise PrecisionError("cannot divide by something indistinguishable from zero")
            elif right._is_exact_zero():
                raise ZeroDivisionError("cannot divide by zero")
            return self._floordiv_(right)

    cpdef _floordiv_(self, right):
        """
        Implements floor division.

        EXAMPLES::

            sage: R = Zp(5, 5); a = R(77)
            sage: a // 15 # indirect doctest
            1 + 4*5 + 5^2 + 3*5^3 + O(5^4)
        """
        v, u = right.val_unit()
        return self.parent()(self / u) >> v

    def __getitem__(self, n):
        r"""
        Returns the coefficient of `p^n` in the series expansion of this
        element, as an integer in the range `0` to `p-1`.

        EXAMPLES::

            sage: R = Zp(7,4,'capped-rel','series'); a = R(1/3); a
            5 + 4*7 + 4*7^2 + 4*7^3 + O(7^4)
            sage: a[0] #indirect doctest
            doctest:warning
            ...
            DeprecationWarning: __getitem__ is changing to match the behavior of number fields. Please use expansion instead.
            See http://trac.sagemath.org/14825 for details.
            5
            sage: a[1]
            4

        Negative indices do not have the special meaning they have for regular
        python lists. In the following example, ``a[-1]`` is simply the
        coefficient of `7^{-1}`::

            sage: K = Qp(7,4,'capped-rel')
            sage: b = K(1/7 + 7); b
            7^-1 + 7 + O(7^3)
            sage: b[-2]
            0
            sage: b[-1]
            1
            sage: b[0]
            0
            sage: b[1]
            1
            sage: b[2]
            0

        It is an error to access coefficients which are beyond the precision
        bound::

            sage: b[3]
            Traceback (most recent call last):
            ...
            PrecisionError
            sage: b[-2]
            0

        Slices also work::

            sage: a[0:2]
            5 + 4*7 + O(7^2)
            sage: a[-1:3:2]
            5 + 4*7^2 + O(7^3)
            sage: b[0:2]
            7 + O(7^2)
            sage: b[-1:3:2]
            7^-1 + 7 + O(7^3)

        If the slice includes coefficients which are beyond the precision
        bound, they are ignored. This is similar to the behaviour of slices of
        python lists::

            sage: a[3:7]
            4*7^3 + O(7^4)
            sage: b[3:7]
            O(7^3)

        For extension elements, "zeros" match the behavior of
        ``list``::

            sage: S.<a> = Qq(125)
            sage: a[-2]
            []

        .. SEEALSO::

            :meth:`sage.rings.padics.local_generic_element.LocalGenericElement.slice`
        """
        from sage.misc.superseded import deprecation
        deprecation(14825, "__getitem__ is changing to match the behavior of number fields. Please use expansion instead.")
        return self.expansion(n)

    def __invert__(self):
        r"""
        Returns the multiplicative inverse of self.

        EXAMPLES::

            sage: R = Zp(7,4,'capped-rel','series'); a = R(3); a
            3 + O(7^4)
            sage: ~a #indirect doctest
            5 + 4*7 + 4*7^2 + 4*7^3 + O(7^4)

        .. NOTE::

            The element returned is an element of the fraction field.
        """
        return ~self.parent().fraction_field()(self, relprec = self.precision_relative())

    cpdef _mod_(self, right):
        """
        If self is in a field, returns 0.  If in a ring, returns a
        p-adic integer such that

        (1) a = (a // b) * b + a % b

        holds.

        WARNING: The series expansion of a % b continues above the
        valuation of b.

        The definitions of a // b and a % b are intertwined by
        equation (1).  If a and b lie in a field, then setting a % b =
        0 and a // b = a / b provides a canonical way of satisfying
        this equation.

        However, for elements of integer rings, there are many choices
        of definitions for a // b and a % b that satisfy this
        equation.  Since p-adic rings in Sage come equipped with a
        uniformizer pi, we can use the choice of uniformizer in our
        definitions.  Here are some other criteria we might ask for:

        (2) If b = pi^k, the series expansion (in terms of pi) of a //
        b is just the series expansion of a, shifted over by k terms.

        (2') The series expansion of a % pi^k has no terms above
        pi^(k-1).

        The conditions (2) and (2') are equivalent.  But when we
        generalize these conditions to arbitrary b they diverge.

        (3) For general b, the series expansion of a // b is just the
        series expansion of a / b, truncating terms with negative
        exponents of pi.

        (4) For general b, the series expansion of a % b has no terms
        above b.valuation() - 1.

        In order to satisfy (3), one defines

        a // b = (a / b.unit_part()) >> b.valuation()
        a % b = a - (a // b) * b

        In order to satisfy (4), one defines

        a % b = a.lift() % pi.lift()^b.valuation()
        a // b = ((a - a % b) >> b.valuation()) / b.unit_part()


        In Sage we choose option (3), mainly because it is more easily
        defined in terms of shifting and thus generalizes more easily
        to extension rings.

        EXAMPLES::

            sage: R = ZpCA(5); a = R(129378); b = R(2398125)
            sage: a % b
            3 + 5^4 + 3*5^5 + 2*5^6 + 4*5^7 + 5^8 + O(5^16)
        """
        if right == 0:
            raise ZeroDivisionError
        if self.parent().is_field():
            return self.parent()(0)
        else:
            return self - (self // right) * right

    #def _is_exact_zero(self):
    #    return False

    #def _is_inexact_zero(self):
    #    return self.is_zero() and not self._is_exact_zero()

    def str(self, mode=None):
        """
        Returns a string representation of self.

        EXAMPLES::

            sage: Zp(5,5,print_mode='bars')(1/3).str()[3:]
            '1|3|1|3|2'
        """
        return self._repr_(mode=mode)

    def _repr_(self, mode=None, do_latex=False):
        """
        Returns a string representation of this element.

        INPUT:

        - ``mode`` -- allows one to override the default print mode of
          the parent (default: ``None``).

        - ``do_latex`` -- whether to return a latex representation or
          a normal one.

        EXAMPLES::

            sage: Zp(5,5)(1/3) # indirect doctest
            2 + 3*5 + 5^2 + 3*5^3 + 5^4 + O(5^5)
        """
        return self.parent()._printer.repr_gen(self, do_latex, mode=mode)

    def additive_order(self, prec):
        r"""
        Returns the additive order of self, where self is considered
        to be zero if it is zero modulo `p^{\mbox{prec}}`.

        INPUT:

        - ``self`` -- a p-adic element
        - ``prec`` -- an integer

        OUTPUT:

        integer -- the additive order of self

        EXAMPLES::

            sage: R = Zp(7, 4, 'capped-rel', 'series'); a = R(7^3); a.additive_order(3)
            1
            sage: a.additive_order(4)
            +Infinity
            sage: R = Zp(7, 4, 'fixed-mod', 'series'); a = R(7^5); a.additive_order(6)
            1
        """
        if self.is_zero(prec):
            return Integer(1)
        else:
            return infinity

    def minimal_polynomial(self, name):
        """
        Returns a minimal polynomial of this `p`-adic element, i.e., ``x - self``

        INPUT:

        - ``self`` -- a `p`-adic element

        - ``name`` -- string: the name of the variable

        EXAMPLES::

            sage: Zp(5,5)(1/3).minimal_polynomial('x')
            (1 + O(5^5))*x + (3 + 5 + 3*5^2 + 5^3 + 3*5^4 + O(5^5))
        """
        R = self.parent()[name]
        return R.gen() - R(self)

    def norm(self, ground=None):
        """
        Returns the norm of this `p`-adic element over the ground ring.

        .. WARNING::

            This is not the `p`-adic absolute value.  This is a field
            theoretic norm down to a ground ring.  If you want the
            `p`-adic absolute value, use the ``abs()`` function
            instead.

        INPUT:

        - ``ground`` -- a subring of the parent (default: base ring)

        EXAMPLES::

            sage: Zp(5)(5).norm()
            5 + O(5^21)
        """
        if (ground is not None) and (ground != self.parent()):
            raise ValueError("Ground Ring not a subfield")
        else:
            return self

    def trace(self, ground=None):
        """
        Returns the trace of this `p`-adic element over the ground ring

        INPUT:

        - ``ground`` -- a subring of the ground ring (default: base
          ring)

        OUTPUT:

        - ``element`` -- the trace of this `p`-adic element over the
          ground ring

        EXAMPLES::

            sage: Zp(5,5)(5).trace()
            5 + O(5^6)
        """
        if (ground is not None) and (ground != self.parent()):
            raise ValueError("Ground ring not a subring")
        else:
            return self

    def algdep(self, n):
        """
        Returns a polynomial of degree at most `n` which is approximately
        satisfied by this number. Note that the returned polynomial need not be
        irreducible, and indeed usually won't be if this number is a good
        approximation to an algebraic number of degree less than `n`.

        ALGORITHM: Uses the PARI C-library ``algdep`` command.

        INPUT:

        - ``self`` -- a p-adic element
        - ``n`` -- an integer

        OUTPUT:

        polynomial -- degree n polynomial approximately satisfied by self

        EXAMPLES::

            sage: K = Qp(3,20,'capped-rel','series'); R = Zp(3,20,'capped-rel','series')
            sage: a = K(7/19); a
            1 + 2*3 + 3^2 + 3^3 + 2*3^4 + 2*3^5 + 3^8 + 2*3^9 + 3^11 + 3^12 + 2*3^15 + 2*3^16 + 3^17 + 2*3^19 + O(3^20)
            sage: a.algdep(1)
            19*x - 7
            sage: K2 = Qp(7,20,'capped-rel')
            sage: b = K2.zeta(); b.algdep(2)
            x^2 - x + 1
            sage: K2 = Qp(11,20,'capped-rel')
            sage: b = K2.zeta(); b.algdep(4)
            x^4 - x^3 + x^2 - x + 1
            sage: a = R(7/19); a
            1 + 2*3 + 3^2 + 3^3 + 2*3^4 + 2*3^5 + 3^8 + 2*3^9 + 3^11 + 3^12 + 2*3^15 + 2*3^16 + 3^17 + 2*3^19 + O(3^20)
            sage: a.algdep(1)
            19*x - 7
            sage: R2 = Zp(7,20,'capped-rel')
            sage: b = R2.zeta(); b.algdep(2)
            x^2 - x + 1
            sage: R2 = Zp(11,20,'capped-rel')
            sage: b = R2.zeta(); b.algdep(4)
            x^4 - x^3 + x^2 - x + 1
        """
        # TODO: figure out if this works for extension rings.  If not, move this to padic_base_generic_element.
        from sage.arith.all import algdep
        return algdep(self, n)

    def algebraic_dependency(self, n):
        """
        Returns a polynomial of degree at most `n` which is approximately
        satisfied by this number.  Note that the returned polynomial need not
        be irreducible, and indeed usually won't be if this number is a good
        approximation to an algebraic number of degree less than `n`.

        ALGORITHM: Uses the PARI C-library algdep command.

        INPUT:

        - ``self`` -- a p-adic element
        - ``n`` -- an integer

        OUTPUT:

        polynomial -- degree n polynomial approximately satisfied by self

        EXAMPLES::

            sage: K = Qp(3,20,'capped-rel','series'); R = Zp(3,20,'capped-rel','series')
            sage: a = K(7/19); a
            1 + 2*3 + 3^2 + 3^3 + 2*3^4 + 2*3^5 + 3^8 + 2*3^9 + 3^11 + 3^12 + 2*3^15 + 2*3^16 + 3^17 + 2*3^19 + O(3^20)
            sage: a.algebraic_dependency(1)
            19*x - 7
            sage: K2 = Qp(7,20,'capped-rel')
            sage: b = K2.zeta(); b.algebraic_dependency(2)
            x^2 - x + 1
            sage: K2 = Qp(11,20,'capped-rel')
            sage: b = K2.zeta(); b.algebraic_dependency(4)
            x^4 - x^3 + x^2 - x + 1
            sage: a = R(7/19); a
            1 + 2*3 + 3^2 + 3^3 + 2*3^4 + 2*3^5 + 3^8 + 2*3^9 + 3^11 + 3^12 + 2*3^15 + 2*3^16 + 3^17 + 2*3^19 + O(3^20)
            sage: a.algebraic_dependency(1)
            19*x - 7
            sage: R2 = Zp(7,20,'capped-rel')
            sage: b = R2.zeta(); b.algebraic_dependency(2)
            x^2 - x + 1
            sage: R2 = Zp(11,20,'capped-rel')
            sage: b = R2.zeta(); b.algebraic_dependency(4)
            x^4 - x^3 + x^2 - x + 1
        """
        return self.algdep(n)

    #def exp_artin_hasse(self):
    #    """
    #    Returns the Artin-Hasse exponential of self.

    #    This is defined by: E_p(x) = exp(x + x^p/p + x^(p^2)/p^2 + ...)
    #    """
    #    raise NotImplementedError

    def dwork_expansion(self, bd=20):
        r"""
        Return the value of a function defined by Dwork.

        Used to compute the `p`-adic Gamma function, see :meth:`gamma`.

        INPUT:

        - ``bd`` -- integer. Is a bound for precision, defaults to 20

        OUTPUT:

        A ``p``-- adic integer.

        .. NOTE::

            This is based on GP code written by Fernando Rodriguez
            Villegas (http://www.ma.utexas.edu/cnt/cnt-frames.html).
            William Stein sped it up for GP
            (http://sage.math.washington.edu/home/wstein/www/home/wbhart/pari-2.4.2.alpha/src/basemath/trans2.c).
            The output is a `p`-adic integer from Dwork's expansion,
            used to compute the `p`-adic gamma function as in [RV]_
            section 6.2.

        REFERENCES:

        .. [RV] Rodriguez Villegas, Fernando. Experimental Number Theory.
           Oxford Graduate Texts in Mathematics 13, 2007.

        EXAMPLES::

            sage: R = Zp(17)
            sage: x = R(5+3*17+13*17^2+6*17^3+12*17^5+10*17^(14)+5*17^(17)+O(17^(19)))
            sage: x.dwork_expansion(18)
            16 + 7*17 + 11*17^2 + 4*17^3 + 8*17^4 + 10*17^5 + 11*17^6 + 6*17^7 
            + 17^8 + 8*17^10 + 13*17^11 + 9*17^12 + 15*17^13  + 2*17^14 + 6*17^15 
            + 7*17^16 + 6*17^17 + O(17^18)

            sage: R = Zp(5)
            sage: x = R(3*5^2+4*5^3+1*5^4+2*5^5+1*5^(10)+O(5^(20)))
            sage: x.dwork_expansion()
            4 + 4*5 + 4*5^2 + 4*5^3 + 2*5^4 + 4*5^5 + 5^7 + 3*5^9 + 4*5^10 + 3*5^11 
            + 5^13 + 4*5^14 + 2*5^15 + 2*5^16 + 2*5^17 + 3*5^18 + O(5^20)
        """
        R = self.parent()
        p = R.prime()
        s = R.one().add_bigoh(bd)
        t = s
        u = [s]
        for j in range(1, p):
            u.append(u[j-1] / j)
        for k in range(1, bd):
            u[0] = ((u[-1] + u[0]) / k) >> 1
            for j in range(1, p):
                u[j] = (u[j-1] + u[j]) / (j + k * p )
            t *= (self + k - 1)
            s += t * (u[0] << k)
        return R(-s)

    def gamma(self, algorithm='pari'):
        r"""
        Return the value of the `p`-adic Gamma function.

        INPUT:

        - ``algorithm`` -- string. Can be set to ``'pari'`` to call
          the pari function, or ``'sage'`` to call the function
          implemented in sage.  set to ``'pari'`` by default, since
          pari is about 10 times faster than sage.

        OUTPUT:

        - a `p`-adic integer

        .. NOTE::

            This is based on GP code written by Fernando Rodriguez
            Villegas (http://www.ma.utexas.edu/cnt/cnt-frames.html).
            William Stein sped it up for GP
            (http://sage.math.washington.edu/home/wstein/www/home/wbhart/pari-2.4.2.alpha/src/basemath/trans2.c).
            The 'sage' version uses dwork_expansion() to compute the
            `p`-adic gamma function of self as in [RV]_ section 6.2.

        EXAMPLES:

        This example illustrates ``x.gamma()`` for `x` a `p`-adic unit::

            sage: R = Zp(7)
            sage: x = R(2+3*7^2+4*7^3+O(7^20))
            sage: x.gamma('pari')
            1 + 2*7^2 + 4*7^3 + 5*7^4 + 3*7^5 + 7^8 + 7^9 + 4*7^10 + 3*7^12 
            + 7^13 + 5*7^14 + 3*7^15 + 2*7^16 + 2*7^17 + 5*7^18 + 4*7^19 + O(7^20)
            sage: x.gamma('sage')
            1 + 2*7^2 + 4*7^3 + 5*7^4 + 3*7^5 + 7^8 + 7^9 + 4*7^10 + 3*7^12 
            + 7^13 + 5*7^14 + 3*7^15 + 2*7^16 + 2*7^17 + 5*7^18 + 4*7^19 + O(7^20)
            sage: x.gamma('pari') == x.gamma('sage')
            True

        Now ``x.gamma()`` for `x` a `p`-adic integer but not a unit::

            sage: R = Zp(17)
            sage: x = R(17+17^2+3*17^3+12*17^8+O(17^13))
            sage: x.gamma('pari')
            1 + 12*17 + 13*17^2 + 13*17^3 + 10*17^4 + 7*17^5 + 16*17^7 
            + 13*17^9 + 4*17^10 + 9*17^11 + 17^12 + O(17^13)
            sage: x.gamma('sage')
            1 + 12*17 + 13*17^2 + 13*17^3 + 10*17^4 + 7*17^5 + 16*17^7 
            + 13*17^9 + 4*17^10 + 9*17^11 + 17^12 + O(17^13)
            sage: x.gamma('pari') == x.gamma('sage')
            True

        Finally, this function is not defined if `x` is not a `p`-adic integer::

            sage: K = Qp(7)
            sage: x = K(7^-5 + 2*7^-4 + 5*7^-3 + 2*7^-2 + 3*7^-1 + 3 + 3*7 
            ....:       + 7^3 + 4*7^4 + 5*7^5 + 6*7^8 + 3*7^9 + 6*7^10 + 5*7^11 + 6*7^12 
            ....:       + 3*7^13 + 5*7^14 + O(7^15))
            sage: x.gamma()
            Traceback (most recent call last):
            ...
            ValueError: The p-adic gamma function only works on elements of Zp

        TESTS:

        We check that :trac:`23784` is resolved::

            sage: Zp(5)(0).gamma()
            1 + O(5^20)
        """
        if self.valuation() < 0:
            raise ValueError('The p-adic gamma function only works '
                             'on elements of Zp')
        parent = self.parent()
        if self.precision_absolute() is infinity:
            # Have to deal with exact zeros separately
            return parent(1)
        if algorithm == 'pari':
            return parent(self.__pari__().gamma())
        elif algorithm == 'sage':
            from sage.misc.all import prod
            p = parent.prime()
            n = self.precision_absolute()
            bd = n + 2*n//p
            if self.is_padic_unit():
                k = Integer(self.residue())  # leading coefficient of self, non-zero
                x = (self-k) >> 1
                return (-1)**(k+1)*x.dwork_expansion(bd)*prod(j + (x << 1) for j in range(1, k))
            else:
                return -(self >> 1).dwork_expansion(bd)

    @coerce_binop
    def gcd(self, other):
        r"""
        Return a greatest common divisor of ``self`` and ``other``.

        INPUT:

        - ``other`` -- an element in the same ring as ``self``

        AUTHORS:

        - Julian Rueth (2012-10-19): initial version

        .. NOTE::

            Since the elements are only given with finite precision,
            their greatest common divisor is in general not unique (not even up
            to units). For example `O(3)` is a representative for the elements
            0 and 3 in the 3-adic ring `\ZZ_3`. The greatest common
            divisior of `O(3)` and `O(3)` could be (among others) 3 or 0 which
            have different valuation. The algorithm implemented here, will
            return an element of minimal valuation among the possible greatest
            common divisors.

        EXAMPLES:

        The greatest common divisor is either zero or a power of the
        uniformizing parameter::

            sage: R = Zp(3)
            sage: R.zero().gcd(R.zero())
            0
            sage: R(3).gcd(9)
            3 + O(3^21)

        A non-zero result is always lifted to the maximal precision possible in
        the ring::

            sage: a = R(3,2); a
            3 + O(3^2)
            sage: b = R(9,3); b
            3^2 + O(3^3)
            sage: a.gcd(b)
            3 + O(3^21)
            sage: a.gcd(0)
            3 + O(3^21)

        If both elements are zero, then the result is zero with the precision
        set to the smallest of their precisions::

            sage: a = R.zero(); a
            0
            sage: b = R(0,2); b
            O(3^2)
            sage: a.gcd(b)
            O(3^2)

        One could argue that it is mathematically correct to return `9 +
        O(3^{22})` instead. However, this would lead to some confusing
        behaviour::

            sage: alternative_gcd = R(9,22); alternative_gcd
            3^2 + O(3^22)
            sage: a.is_zero()
            True
            sage: b.is_zero()
            True
            sage: alternative_gcd.is_zero()
            False

        If exactly one element is zero, then the result depends on the
        valuation of the other element::

            sage: R(0,3).gcd(3^4)
            O(3^3)
            sage: R(0,4).gcd(3^4)
            O(3^4)
            sage: R(0,5).gcd(3^4)
            3^4 + O(3^24)

        Over a field, the greatest common divisor is either zero (possibly with
        finite precision) or one::

            sage: K = Qp(3)
            sage: K(3).gcd(0)
            1 + O(3^20)
            sage: K.zero().gcd(0)
            0
            sage: K.zero().gcd(K(0,2))
            O(3^2)
            sage: K(3).gcd(4)
            1 + O(3^20)

        TESTS:

        The implementation also works over extensions::

            sage: K = Qp(3)
            sage: R.<a> = K[]
            sage: L.<a> = K.extension(a^3-3)
            sage: (a+3).gcd(3)
            1 + O(a^60)

            sage: R = Zp(3)
            sage: S.<a> = R[]
            sage: S.<a> = R.extension(a^3-3)
            sage: (a+3).gcd(3)
            a + O(a^61)

            sage: K = Qp(3)
            sage: R.<a> = K[]
            sage: L.<a> = K.extension(a^2-2)
            sage: (a+3).gcd(3)
            1 + O(3^20)

            sage: R = Zp(3)
            sage: S.<a> = R[]
            sage: S.<a> = R.extension(a^2-2)
            sage: (a+3).gcd(3)
            1 + O(3^20)

        For elements with a fixed modulus::

            sage: R = ZpFM(3)
            sage: R(3).gcd(9)
            3 + O(3^20)

        And elements with a capped absolute precision::

            sage: R = ZpCA(3)
            sage: R(3).gcd(9)
            3 + O(3^20)

        """
        if self.is_zero() and other.is_zero():
            if self.valuation() < other.valuation():
                return self
            else:
                return other

        if self.parent().is_field():
            return self.parent().one()

        if min(self.valuation(),other.valuation()) >= min(self.precision_absolute(),other.precision_absolute()):
            return self.parent().zero().add_bigoh(min(self.precision_absolute(),other.precision_absolute()))

        return self.parent().uniformiser_pow( min(self.valuation(),other.valuation()) )

    @coerce_binop
    def xgcd(self, other):
        r"""
        Compute the extended gcd of this element and ``other``.

        INPUT:

        - ``other`` -- an element in the same ring

        OUTPUT:

        A tuple ``r``, ``s``, ``t`` such that ``r`` is a greatest common
        divisor of this element and ``other`` and ``r = s*self + t*other``.

        AUTHORS:

        - Julian Rueth (2012-10-19): initial version

        .. NOTE::

            Since the elements are only given with finite precision, their
            greatest common divisor is in general not unique (not even up to
            units). For example `O(3)` is a representative for the elements 0
            and 3 in the 3-adic ring `\ZZ_3`. The greatest common
            divisior of `O(3)` and `O(3)` could be (among others) 3 or 0 which
            have different valuation. The algorithm implemented here, will
            return an element of minimal valuation among the possible greatest
            common divisors.

        EXAMPLES:

        The greatest common divisor is either zero or a power of the
        uniformizing parameter::

            sage: R = Zp(3)
            sage: R.zero().xgcd(R.zero())
            (0, 1 + O(3^20), 0)
            sage: R(3).xgcd(9)
            (3 + O(3^21), 1 + O(3^20), 0)

        Unlike for :meth:`gcd`, the result is not lifted to the maximal
        precision possible in the ring; it is such that ``r = s*self +
        t*other`` holds true::

            sage: a = R(3,2); a
            3 + O(3^2)
            sage: b = R(9,3); b
            3^2 + O(3^3)
            sage: a.xgcd(b)
            (3 + O(3^2), 1 + O(3), 0)
            sage: a.xgcd(0)
            (3 + O(3^2), 1 + O(3), 0)

        If both elements are zero, then the result is zero with
        the precision set to the smallest of their precisions::

            sage: a = R.zero(); a
            0
            sage: b = R(0,2); b
            O(3^2)
            sage: a.xgcd(b)
            (O(3^2), 0, 1 + O(3^20))

        If only one element is zero, then the result depends on its precision::

            sage: R(9).xgcd(R(0,1))
            (O(3), 0, 1 + O(3^20))
            sage: R(9).xgcd(R(0,2))
            (O(3^2), 0, 1 + O(3^20))
            sage: R(9).xgcd(R(0,3))
            (3^2 + O(3^22), 1 + O(3^20), 0)
            sage: R(9).xgcd(R(0,4))
            (3^2 + O(3^22), 1 + O(3^20), 0)

        Over a field, the greatest common divisor is either zero (possibly with
        finite precision) or one::

            sage: K = Qp(3)
            sage: K(3).xgcd(0)
            (1 + O(3^20), 3^-1 + O(3^19), 0)
            sage: K.zero().xgcd(0)
            (0, 1 + O(3^20), 0)
            sage: K.zero().xgcd(K(0,2))
            (O(3^2), 0, 1 + O(3^20))
            sage: K(3).xgcd(4)
            (1 + O(3^20), 3^-1 + O(3^19), 0)

        TESTS:

        The implementation also works over extensions::

            sage: K = Qp(3)
            sage: R.<a> = K[]
            sage: L.<a> = K.extension(a^3-3)
            sage: (a+3).xgcd(3)
            (1 + O(a^60),
             a^-1 + 2*a + a^3 + 2*a^4 + 2*a^5 + 2*a^8 + 2*a^9
              + 2*a^12 + 2*a^13 + 2*a^16 + 2*a^17 + 2*a^20 + 2*a^21 + 2*a^24
              + 2*a^25 + 2*a^28 + 2*a^29 + 2*a^32 + 2*a^33 + 2*a^36 + 2*a^37
              + 2*a^40 + 2*a^41 + 2*a^44 + 2*a^45 + 2*a^48 + 2*a^49 + 2*a^52
              + 2*a^53 + 2*a^56 + 2*a^57 + O(a^59),
             0)

            sage: R = Zp(3)
            sage: S.<a> = R[]
            sage: S.<a> = R.extension(a^3-3)
            sage: (a+3).xgcd(3)
            (a + O(a^61),
             1 + 2*a^2 + a^4 + 2*a^5 + 2*a^6 + 2*a^9 + 2*a^10
              + 2*a^13 + 2*a^14 + 2*a^17 + 2*a^18 + 2*a^21 + 2*a^22 + 2*a^25
              + 2*a^26 + 2*a^29 + 2*a^30 + 2*a^33 + 2*a^34 + 2*a^37 + 2*a^38
              + 2*a^41 + 2*a^42 + 2*a^45 + 2*a^46 + 2*a^49 + 2*a^50 + 2*a^53
              + 2*a^54 + 2*a^57 + 2*a^58 + O(a^60),
             0)

            sage: K = Qp(3)
            sage: R.<a> = K[]
            sage: L.<a> = K.extension(a^2-2)
            sage: (a+3).xgcd(3)
            (1 + O(3^20),
             2*a + (a + 1)*3 + (2*a + 1)*3^2 + (a + 2)*3^4 + 3^5
              + (2*a + 2)*3^6 + a*3^7 + (2*a + 1)*3^8 + (a + 2)*3^10 + 3^11
              + (2*a + 2)*3^12 + a*3^13 + (2*a + 1)*3^14 + (a + 2)*3^16
              + 3^17 + (2*a + 2)*3^18 + a*3^19 + O(3^20),
             0)

            sage: R = Zp(3)
            sage: S.<a> = R[]
            sage: S.<a> = R.extension(a^2-2)
            sage: (a+3).xgcd(3)
            (1 + O(3^20),
             2*a + (a + 1)*3 + (2*a + 1)*3^2 + (a + 2)*3^4 + 3^5
              + (2*a + 2)*3^6 + a*3^7 + (2*a + 1)*3^8 + (a + 2)*3^10 + 3^11
              + (2*a + 2)*3^12 + a*3^13 + (2*a + 1)*3^14 + (a + 2)*3^16 + 3^17
              + (2*a + 2)*3^18 + a*3^19 + O(3^20),
             0)

        For elements with a fixed modulus::

            sage: R = ZpFM(3)
            sage: R(3).xgcd(9)
            (3 + O(3^20), 1 + O(3^20), O(3^20))

        And elements with a capped absolute precision::

            sage: R = ZpCA(3)
            sage: R(3).xgcd(9)
            (3 + O(3^20), 1 + O(3^19), O(3^20))

        """
        s,t = self.parent().zero(), self.parent().zero()
        if self.is_zero() and other.is_zero():
            if self.valuation() <= other.valuation():
                s = self.parent().one()
            else:
                t = self.parent().one()
        elif self.parent().is_field():
            if not self.is_zero():
                s = ~self
            else:
                t = ~other
        elif self.valuation() < other.valuation():
            if self.is_zero():
                s = self.parent().one()
            else:
                s = self.unit_part().inverse_of_unit()
        else:
            if other.is_zero():
                t = self.parent().one()
            else:
                t = other.unit_part().inverse_of_unit()

        return s*self+t*other,s,t

    def is_square(self): #should be overridden for lazy elements
        """
        Returns whether self is a square

        INPUT:

        - ``self`` -- a p-adic element

        OUTPUT:

        boolean -- whether self is a square

        EXAMPLES::

            sage: R = Zp(3,20,'capped-rel')
            sage: R(0).is_square()
            True
            sage: R(1).is_square()
            True
            sage: R(2).is_square()
            False

        TESTS::

            sage: R(3).is_square()
            False
            sage: R(4).is_square()
            True
            sage: R(6).is_square()
            False
            sage: R(9).is_square()
            True

            sage: R2 = Zp(2,20,'capped-rel')
            sage: R2(0).is_square()
            True
            sage: R2(1).is_square()
            True
            sage: R2(2).is_square()
            False
            sage: R2(3).is_square()
            False
            sage: R2(4).is_square()
            True
            sage: R2(5).is_square()
            False
            sage: R2(6).is_square()
            False
            sage: R2(7).is_square()
            False
            sage: R2(8).is_square()
            False
            sage: R2(9).is_square()
            True

            sage: K = Qp(3,20,'capped-rel')
            sage: K(0).is_square()
            True
            sage: K(1).is_square()
            True
            sage: K(2).is_square()
            False
            sage: K(3).is_square()
            False
            sage: K(4).is_square()
            True
            sage: K(6).is_square()
            False
            sage: K(9).is_square()
            True
            sage: K(1/3).is_square()
            False
            sage: K(1/9).is_square()
            True

            sage: K2 = Qp(2,20,'capped-rel')
            sage: K2(0).is_square()
            True
            sage: K2(1).is_square()
            True
            sage: K2(2).is_square()
            False
            sage: K2(3).is_square()
            False
            sage: K2(4).is_square()
            True
            sage: K2(5).is_square()
            False
            sage: K2(6).is_square()
            False
            sage: K2(7).is_square()
            False
            sage: K2(8).is_square()
            False
            sage: K2(9).is_square()
            True
            sage: K2(1/2).is_square()
            False
            sage: K2(1/4).is_square()
            True
       """
        if self._is_exact_zero() or self._is_inexact_zero():
            return True
        elif self.parent().prime() != 2:
            return (self.valuation() % 2 == 0) and (self.unit_part().residue(1).is_square())
        else:
            #won't work for general extensions...
            return (self.valuation() % 2 == 0) and (self.unit_part().residue(3) == 1)

    def is_squarefree(self):
        r"""
        Return whether this element is squarefree, i.e., whether there exists
        no non-unit `g` such that `g^2` divides this element.

        EXAMPLES:

        The zero element is never squarefree::

            sage: K = Qp(2)
            sage: K.zero().is_squarefree()
            False

        In `p`-adic rings, only elements of valuation at most 1 are
        squarefree::

            sage: R = Zp(2)
            sage: R(1).is_squarefree()
            True
            sage: R(2).is_squarefree()
            True
            sage: R(4).is_squarefree()
            False

        This works only if the precision is known sufficiently well::

            sage: R(0,1).is_squarefree()
            Traceback (most recent call last):
            ...
            PrecisionError: element not known to sufficient precision to decide squarefreeness
            sage: R(0,2).is_squarefree()
            False
            sage: R(1,1).is_squarefree()
            True

        For fields we are not so strict about the precision and treat inexact
        zeros as the zero element::

            K(0,0).is_squarefree()
            False

        """
        if self.parent().is_field():
            if self.is_zero():
                return False
            return True
        else:
            v = self.valuation()
            if v >= 2:
                return False
            elif self.is_zero():
                raise PrecisionError("element not known to sufficient precision to decide squarefreeness")
            else:
                return True

    #def log_artin_hasse(self):
    #    raise NotImplementedError

    def multiplicative_order(self, prec = None): #needs to be rewritten for lazy elements
        r"""
        Returns the multiplicative order of self, where self is
        considered to be one if it is one modulo `p^{\mbox{prec}}`.

        INPUT:

        - ``self`` -- a p-adic element
        - ``prec`` -- an integer

        OUTPUT:

        - integer -- the multiplicative order of self

        EXAMPLES::

            sage: K = Qp(5,20,'capped-rel')
            sage: K(-1).multiplicative_order(20)
            2
            sage: K(1).multiplicative_order(20)
            1
            sage: K(2).multiplicative_order(20)
            +Infinity
            sage: K(3).multiplicative_order(20)
            +Infinity
            sage: K(4).multiplicative_order(20)
            +Infinity
            sage: K(5).multiplicative_order(20)
            +Infinity
            sage: K(25).multiplicative_order(20)
            +Infinity
            sage: K(1/5).multiplicative_order(20)
            +Infinity
            sage: K(1/25).multiplicative_order(20)
            +Infinity
            sage: K.zeta().multiplicative_order(20)
            4

            sage: R = Zp(5,20,'capped-rel')
            sage: R(-1).multiplicative_order(20)
            2
            sage: R(1).multiplicative_order(20)
            1
            sage: R(2).multiplicative_order(20)
            +Infinity
            sage: R(3).multiplicative_order(20)
            +Infinity
            sage: R(4).multiplicative_order(20)
            +Infinity
            sage: R(5).multiplicative_order(20)
            +Infinity
            sage: R(25).multiplicative_order(20)
            +Infinity
            sage: R.zeta().multiplicative_order(20)
            4
        """
        if self.valuation() != 0:
            return infinity
        res = self.residue(1)
        if self.is_equal_to(self.parent().teichmuller(res.lift()),prec): #should this be made more efficient?
            return res.multiplicative_order()
        else:
            return infinity

    def valuation(self, p = None):
        """
        Returns the valuation of this element.

        INPUT:

        - ``self`` -- a p-adic element
        - ``p`` -- a prime (default: None). If specified, will make sure that p==self.parent().prime()

        NOTE: The optional argument p is used for consistency with the valuation methods on integer and rational.

        OUTPUT:

        integer -- the valuation of self

        EXAMPLES::

            sage: R = Zp(17, 4,'capped-rel')
            sage: a = R(2*17^2)
            sage: a.valuation()
            2
            sage: R = Zp(5, 4,'capped-rel')
            sage: R(0).valuation()
            +Infinity

        TESTS::

            sage: R(1).valuation()
            0
            sage: R(2).valuation()
            0
            sage: R(5).valuation()
            1
            sage: R(10).valuation()
            1
            sage: R(25).valuation()
            2
            sage: R(50).valuation()
            2
            sage: R = Qp(17, 4)
            sage: a = R(2*17^2)
            sage: a.valuation()
            2
            sage: R = Qp(5, 4)
            sage: R(0).valuation()
            +Infinity
            sage: R(1).valuation()
            0
            sage: R(2).valuation()
            0
            sage: R(5).valuation()
            1
            sage: R(10).valuation()
            1
            sage: R(25).valuation()
            2
            sage: R(50).valuation()
            2
            sage: R(1/2).valuation()
            0
            sage: R(1/5).valuation()
            -1
            sage: R(1/10).valuation()
            -1
            sage: R(1/25).valuation()
            -2
            sage: R(1/50).valuation()
            -2

            sage: K.<a> = Qq(25)
            sage: K(0).valuation()
            +Infinity

            sage: R(1/50).valuation(5)
            -2
            sage: R(1/50).valuation(3)
            Traceback (most recent call last):
            ...
            ValueError: Ring (5-adic Field with capped relative precision 4) residue field of the wrong characteristic.
        """
        if not p is None and p != self.parent().prime():
            raise ValueError('Ring (%s) residue field of the wrong characteristic.' % self.parent())
        cdef long v = self.valuation_c()
        if v == maxordp:
            return infinity
        if v == -maxordp:
            return -infinity
        cdef Integer ans = PY_NEW(Integer)
        mpz_set_si(ans.value, v)
        return ans

    cdef long valuation_c(self):
        """
        This function is overridden in subclasses to provide an
        actual implementation of valuation.

        For exact zeros, ``maxordp`` is returned, rather than infinity.

        EXAMPLES:

        For example, the valuation function on pAdicCappedRelativeElements
        uses an overridden version of this function.

        ::

            sage: Zp(5)(5).valuation() #indirect doctest
            1
        """
        raise NotImplementedError

    cpdef val_unit(self):
        """
        Return ``(self.valuation(), self.unit_part())``. To be overridden in
        derived classes.

        EXAMPLES::

            sage: Zp(5,5)(5).val_unit()
            (1, 1 + O(5^5))
        """
        raise NotImplementedError

    def ordp(self, p = None):
        r"""
        Returns the valuation of self, normalized so that the valuation of `p` is 1

        INPUT:

        - ``self`` -- a p-adic element
        - ``p`` -- a prime (default: ``None``). If specified, will make sure that ``p == self.parent().prime()``

        NOTE: The optional argument p is used for consistency with the valuation methods on integer and rational.


        OUTPUT:

        integer -- the valuation of self, normalized so that the valuation of `p` is 1

        EXAMPLES::

            sage: R = Zp(5,20,'capped-rel')
            sage: R(0).ordp()
            +Infinity
            sage: R(1).ordp()
            0
            sage: R(2).ordp()
            0
            sage: R(5).ordp()
            1
            sage: R(10).ordp()
            1
            sage: R(25).ordp()
            2
            sage: R(50).ordp()
            2
            sage: R(1/2).ordp()
            0
        """
        return self.valuation(p) / self.parent().ramification_index()

    def rational_reconstruction(self):
        r"""
        Returns a rational approximation to this `p`-adic number

        This will raise an ArithmeticError if there are no valid
        approximations to the unit part with numerator and
        denominator bounded by ``sqrt(p^absprec / 2)``.

        .. SEEALSO::

            :meth:`_rational_`

        OUTPUT:

        rational -- an approximation to self

        EXAMPLES::

            sage: R = Zp(5,20,'capped-rel')
            sage: for i in range(11):
            ....:     for j in range(1,10):
            ....:         if j == 5:
            ....:             continue
            ....:         assert i/j == R(i/j).rational_reconstruction()
        """
        if self.is_zero(self.precision_absolute()):
            return Rational(0)
        p = self.parent().prime()
        alpha = self.unit_part().lift()
        m = Integer(p**self.precision_relative())
        from sage.arith.all import rational_reconstruction
        r = rational_reconstruction(alpha, m)
        return (Rational(p)**self.valuation())*r

    def _rational_(self):
        r"""
        Return a rational approximation to this `p`-adic number.

        If there is no good rational approximation to the unit part,
        will just return the integer approximation.

        EXAMPLES::

            sage: R = Zp(7,5)
            sage: QQ(R(125)) # indirect doctest
            125
        """
        try:
            return self.rational_reconstruction()
        except ArithmeticError:
            p = self.parent().prime()
            return Rational(p**self.valuation() * self.unit_part().lift())

<<<<<<< HEAD
=======
    def _number_field_(self, K):
        r"""
        Return an element of K approximating this p-adic number.

        INPUT:

        - ``K`` -- a number field

        EXAMPLES::

            sage: R.<a> = Zq(125)
            sage: K = R.exact_field()
            sage: a._number_field_(K)
            a
        """
        Kbase = K.base_ring()
        if K.defining_polynomial() != self.parent().defining_polynomial(exact=True):
            # Might convert to K's base ring.
            return Kbase(self)
        L = [Kbase(c) for c in self.polynomial().list()]
        if len(L) < K.degree():
            L += [Kbase(0)] * (K.degree() - len(L))
        return K(L)

>>>>>>> a2e82e15
    def _log_generic(self, aprec, mina=0):
        r"""
        Return ``\log(self)`` for ``self`` equal to 1 in the residue field

        This is a helper method for :meth:`log`.

        INPUT:

        - ``aprec`` -- an integer, the precision to which the result is
          correct. ``aprec`` must not exceed the precision cap of the ring over
          which this element is defined.

        - ``mina`` -- an integer (default: 0), the series will check `n` up to
          this valuation (and beyond) to see if they can contribute to the
          series.

        ALGORITHM:

        The computation uses the series

        .. MATH::

            -\log(1-x)=\sum_{n=1}^\infty \frac{x^n}{n}.

        For the result to be correct to precision ``aprec``, we sum all terms
        for which the valuation of `x^n/n` is stricly smaller than ``aprec``.

        EXAMPLES::

            sage: r = Qp(5,prec=4)(6)
            sage: r._log_generic(2)
            5 + O(5^2)
            sage: r._log_generic(4)
            5 + 2*5^2 + 4*5^3 + O(5^4)
            sage: r._log_generic(100)
            5 + 2*5^2 + 4*5^3 + O(5^4)

            sage: r = Zp(5,prec=4,type='fixed-mod')(6)
            sage: r._log_generic(5)
            5 + 2*5^2 + 4*5^3 + O(5^4)

        Only implemented for elements congruent to 1 modulo the maximal ideal::

            sage: r = Zp(5,prec=4,type='fixed-mod')(2)
            sage: r._log_generic(5)
            Traceback (most recent call last):
            ...
            ValueError: Input value (=2 + O(5^4)) must be 1 in the residue field

        """
        x = 1-self
        R = self.parent()
        # to get the precision right over capped-absolute rings, we have to
        # work over the capped-relative fraction field
        if R.is_capped_absolute():
            R = R.fraction_field()
            x = R(x)

        alpha=x.valuation()
        if alpha<=0:
            raise ValueError('Input value (=%s) must be 1 in the residue field' % self)

        e=R.ramification_index()
        p=R.prime()

        # we sum all terms of the power series of log into total
        total=R.zero()

        # pre-compute x^p/p into x2p_p
        if mina == 0 and alpha*p - e > aprec:
            # The value of x^p/p is not needed in that case
            x2p_p = R(0)
        elif R.is_capped_relative():
            if p*alpha >= e:
                x2p_p = x**p/p
            else:
                # x^p/p has negative valuation, so we need to be much
                # more careful about precision.
                x = x.lift_to_precision()
                x2p_p = x**p/p
        else:
            xu=x.unit_part()
            pu=R(p).unit_part()
            x2p_p=((xu**p)*pu.inverse_of_unit())*R.uniformizer_pow(p*alpha-e)

        # To get result right to precision aprec, we need all terms for which
        # the valuation of x^n/n is strictly smaller than aprec.
        # If we rewrite n=u*p^a with u a p-adic unit, then these are the terms
        # for which u<(aprec+a*v(p))/(v(x)*p^a).
        # Two sum over these terms, we run two nested loops, the outer one
        # iterates over the possible values for a, the inner one iterates over
        # the possible values for u.
        upper_u = (aprec/alpha).floor()
        if mina > 0 or upper_u > 0:
            a=0
            p2a=1       # p^a
            x2pa = x    # x^(p^a)

            # In the unramified case, we can stop summing terms as soon as
            # there are no u for a given a to sum over. In the ramified case,
            # it can happen that for some initial a there are no such u but
            # later in the series there are such u again. mina can be set to
            # take care of this by summing at least to a=mina-1
            while True:
                # we compute the sum for the possible values for u using Horner's method
                inner_sum = R.zero()
                for u in xrange(upper_u,0,-1):
                    # We want u to be a p-adic unit
                    if u%p==0:
                        new_term = R.zero()
                    else:
                        new_term = ~R(u)

                    # This hack is to deal with rings that don't lift to fields
                    if u > 1 or x2p_p.is_zero():
                        inner_sum = (inner_sum+new_term)*x2pa
                    else:
                        inner_sum = (inner_sum+new_term)*(x2p_p**a)*(x**(p2a-a*p))

                total -= inner_sum

                # Now increase a and check if a new iteration of the loop is needed
                a += 1
                p2a = p2a*p
                upper_u = ((aprec+a*e)/(alpha*p2a)).floor()
                if a >= mina and upper_u <= 0: break

                # We perform this last operation after the test
                # because it is costly and may raise OverflowError
                x2pa = x2pa**p

        return total.add_bigoh(aprec)

    def _log_binary_splitting(self, aprec, mina=0):
        r"""
        Return ``\log(self)`` for ``self`` equal to 1 in the residue field

        This is a helper method for :meth:`log`. 
        It uses a fast binary splitting algorithm.

        INPUT:

        - ``aprec`` -- an integer, the precision to which the result is
          correct. ``aprec`` must not exceed the precision cap of the ring over
          which this element is defined.

        - ``mina`` -- an integer (default: 0), the series will check `n` up to
          this valuation (and beyond) to see if they can contribute to the
          series.

        NOTE::

            The function does not check that its argument ``self`` is 
            1 in the residue field. If this assumption is not fullfiled
            the behaviour of the function is not specified.

        ALGORITHM:

        1. Raise `u` to the power `p^v` for a suitable `v` in order
           to make it closer to 1. (`v` is chosen such that `p^v` is
           close to the precision.)

        2. Write

        .. MATH::

            u^{p-1} = \prod_{i=1}^\infty (1 - a_i p^{(v+1)*2^i})

        with `0 \leq a_i < p^{(v+1)*2^i}` and compute 
        `\log(1 - a_i p^{(v+1)*2^i})` using the standard Taylor expansion

        .. MATH::

            \log(1 - x) = -x - 1/2 x^2 - 1/3 x^3 - 1/4 x^4 - 1/5 x^5 - \cdots

        together with a binary splitting method.

        3. Divide the result by `p^v`

        The complexity of this algorithm is quasi-linear.

        EXAMPLES::

            sage: r = Qp(5,prec=4)(6)
            sage: r._log_binary_splitting(2)
            5 + O(5^2)
            sage: r._log_binary_splitting(4)
            5 + 2*5^2 + 4*5^3 + O(5^4)
            sage: r._log_binary_splitting(100)
            5 + 2*5^2 + 4*5^3 + O(5^4)

            sage: r = Zp(5,prec=4,type='fixed-mod')(6)
            sage: r._log_binary_splitting(5)
            5 + 2*5^2 + 4*5^3 + O(5^4)

        """
        raise NotImplementedError

    def log(self, p_branch=None, pi_branch=None, aprec=None, change_frac=False, algorithm=None):
        r"""
        Compute the `p`-adic logarithm of this element.

        The usual power series for the logarithm with values in the additive
        group of a `p`-adic ring only converges for 1-units (units congruent to
        1 modulo `p`).  However, there is a unique extension of the logarithm
        to a homomorphism defined on all the units: If `u = a \cdot v` is a
        unit with `v \equiv 1 \pmod{p}` and `a` a Teichmuller representative,
        then we define `log(u) = log(v)`.  This is the correct extension
        because the units `U` split as a product `U = V \times \langle w
        \rangle`, where `V` is the subgroup of 1-units and `w` is a fundamental
        root of unity.  The `\langle w \rangle` factor is torsion, so must go
        to 0 under any homomorphism to the fraction field, which is a torsion
        free group.

        INPUT:

        - ``p_branch`` -- an element in the base ring or its fraction
          field; the implementation will choose the branch of the
          logarithm which sends `p` to ``branch``.

        - ``pi_branch`` -- an element in the base ring or its fraction
          field; the implementation will choose the branch of the
          logarithm which sends the uniformizer to ``branch``.  You
          may specify at most one of ``p_branch`` and ``pi_branch``,
          and must specify one of them if this element is not a unit.

        - ``aprec`` -- an integer or ``None`` (default: ``None``) if not
          ``None``, then the result will only be correct to precision
          ``aprec``.

        - ``change_frac`` -- In general the codomain of the logarithm should be
          in the `p`-adic field, however, for most neighborhoods of 1, it lies
          in the ring of integers. This flag decides if the codomain should be
          the same as the input (default) or if it should change to the
          fraction field of the input.

        - ``algorithm`` -- ``generic``, ``binary_splitting`` or ``None`` (default)
          The generic algorithm evaluates naively the series defining the log,
          namely

          .. MATH::
 
              \log(1-x) = -x - 1/2 x^2 - 1/3 x^3 - 1/4 x^4 - 1/5 x^5 - \cdots

          Its binary complexity is quadratic with respect to the precision.

          The binary splitting algorithm is faster, it has a quasi-linear
          complexity.
          By default, we use the binary splitting if it is available. Otherwise
          we switch to the generic algorithm.

        NOTES:

        What some other systems do:

        - PARI: Seems to define the logarithm for units not congruent
          to 1 as we do.

        - MAGMA: Only implements logarithm for 1-units (as of version 2.19-2)

        .. TODO::

            There is a soft-linear time algorithm for logarithm described
            by Dan Berstein at
            http://cr.yp.to/lineartime/multapps-20041007.pdf

        EXAMPLES::

            sage: Z13 = Zp(13, 10)
            sage: a = Z13(14); a
            1 + 13 + O(13^10)
            sage: a.log()
            13 + 6*13^2 + 2*13^3 + 5*13^4 + 10*13^6 + 13^7 + 11*13^8 + 8*13^9 + O(13^10)

            sage: Q13 = Qp(13, 10)
            sage: a = Q13(14); a
            1 + 13 + O(13^10)
            sage: a.log()
            13 + 6*13^2 + 2*13^3 + 5*13^4 + 10*13^6 + 13^7 + 11*13^8 + 8*13^9 + O(13^10)

        Note that the relative precision decreases when we take log.
        Precisely the absolute precision on ``\log(a)`` agrees with the relative
        precision on ``a`` thanks to the relation ``d\log(a) = da/a``.

        The call `log(a)` works as well::

            sage: log(a)
            13 + 6*13^2 + 2*13^3 + 5*13^4 + 10*13^6 + 13^7 + 11*13^8 + 8*13^9 + O(13^10)
            sage: log(a) == a.log()
            True

        The logarithm is not only defined for 1-units::

            sage: R = Zp(5,10)
            sage: a = R(2)
            sage: a.log()
            2*5 + 3*5^2 + 2*5^3 + 4*5^4 + 2*5^6 + 2*5^7 + 4*5^8 + 2*5^9 + O(5^10)

        If you want to take the logarithm of a non-unit you must specify either
        ``p_branch`` or ``pi_branch``::

            sage: b = R(5)
            sage: b.log()
            Traceback (most recent call last):
            ...
            ValueError: You must specify a branch of the logarithm for non-units
            sage: b.log(p_branch=4)
            4 + O(5^10)
            sage: c = R(10)
            sage: c.log(p_branch=4)
            4 + 2*5 + 3*5^2 + 2*5^3 + 4*5^4 + 2*5^6 + 2*5^7 + 4*5^8 + 2*5^9 + O(5^10)

        The branch parameters are only relevant for elements of non-zero
        valuation::

            sage: a.log(p_branch=0)
            2*5 + 3*5^2 + 2*5^3 + 4*5^4 + 2*5^6 + 2*5^7 + 4*5^8 + 2*5^9 + O(5^10)
            sage: a.log(p_branch=1)
            2*5 + 3*5^2 + 2*5^3 + 4*5^4 + 2*5^6 + 2*5^7 + 4*5^8 + 2*5^9 + O(5^10)

        Logarithms can also be computed in extension fields. First, in an
        Eisenstein extension::

            sage: R = Zp(5,5)
            sage: S.<x> = ZZ[]
            sage: f = x^4 + 15*x^2 + 625*x - 5
            sage: W.<w> = R.ext(f)
            sage: z = 1 + w^2 + 4*w^7; z
            1 + w^2 + 4*w^7 + O(w^20)
            sage: z.log()
            w^2 + 2*w^4 + 3*w^6 + 4*w^7 + w^9 + 4*w^10 + 4*w^11 + 4*w^12 + 3*w^14 + w^15 + w^17 + 3*w^18 + 3*w^19 + O(w^20)

        In an extension, there will usually be a difference between
        specifying ``p_branch`` and ``pi_branch``::

            sage: b = W(5)
            sage: b.log()
            Traceback (most recent call last):
            ...
            ValueError: You must specify a branch of the logarithm for non-units
            sage: b.log(p_branch=0)
            O(w^20)
            sage: b.log(p_branch=w)
            w + O(w^20)
            sage: b.log(pi_branch=0)
            3*w^2 + 2*w^4 + 2*w^6 + 3*w^8 + 4*w^10 + w^13 + w^14 + 2*w^15 + 2*w^16 + w^18 + 4*w^19 + O(w^20)
            sage: b.unit_part().log()
            3*w^2 + 2*w^4 + 2*w^6 + 3*w^8 + 4*w^10 + w^13 + w^14 + 2*w^15 + 2*w^16 + w^18 + 4*w^19 + O(w^20)
            sage: y = w^2 * 4*w^7; y
            4*w^9 + O(w^29)
            sage: y.log(p_branch=0)
            2*w^2 + 2*w^4 + 2*w^6 + 2*w^8 + w^10 + w^12 + 4*w^13 + 4*w^14 + 3*w^15 + 4*w^16 + 4*w^17 + w^18 + 4*w^19 + O(w^20)
            sage: y.log(p_branch=w)
            w + 2*w^2 + 2*w^4 + 4*w^5 + 2*w^6 + 2*w^7 + 2*w^8 + 4*w^9 + w^10 + 3*w^11 + w^12 + 4*w^14 + 4*w^16 + 2*w^17 + w^19 + O(w^20)

        Check that log is multiplicative::

            sage: y.log(p_branch=0) + z.log() - (y*z).log(p_branch=0)
            O(w^20)

        Now an unramified example::

            sage: g = x^3 + 3*x + 3
            sage: A.<a> = R.ext(g)
            sage: b = 1 + 5*(1 + a^2) + 5^3*(3 + 2*a)
            sage: b.log()
            (a^2 + 1)*5 + (3*a^2 + 4*a + 2)*5^2 + (3*a^2 + 2*a)*5^3 + (3*a^2 + 2*a + 2)*5^4 + O(5^5)

        Check that log is multiplicative::

            sage: c = 3 + 5^2*(2 + 4*a)
            sage: b.log() + c.log() - (b*c).log()
            O(5^5)

        We illustrate the effect of the precision argument::

            sage: R = ZpCA(7,10)
            sage: x = R(41152263); x
            5 + 3*7^2 + 4*7^3 + 3*7^4 + 5*7^5 + 6*7^6 + 7^9 + O(7^10)
            sage: x.log(aprec = 5)
            7 + 3*7^2 + 4*7^3 + 3*7^4 + O(7^5)
            sage: x.log(aprec = 7)
            7 + 3*7^2 + 4*7^3 + 3*7^4 + 7^5 + 3*7^6 + O(7^7)
            sage: x.log()
            7 + 3*7^2 + 4*7^3 + 3*7^4 + 7^5 + 3*7^6 + 7^7 + 3*7^8 + 4*7^9 + O(7^10)

        The logarithm is not defined for zero::

            sage: R.zero().log()
            Traceback (most recent call last):
            ...
            ValueError: logarithm is not defined at zero

        For elements in a `p`-adic ring, the logarithm will be returned in the
        same ring::

            sage: x = R(2)
            sage: x.log().parent()
            7-adic Ring with capped absolute precision 10
            sage: x = R(14)
            sage: x.log(p_branch=0).parent()
            7-adic Ring with capped absolute precision 10

        This is not possible if the logarithm has negative valuation::

            sage: R = ZpCA(3,10)
            sage: S.<x> = R[]
            sage: f = x^3 - 3
            sage: W.<w> = R.ext(f)
            sage: w.log(p_branch=2)
            Traceback (most recent call last):
            ...
            ValueError: logarithm is not integral, use change_frac=True to obtain a result in the fraction field
            sage: w.log(p_branch=2, change_frac=True)
            2*w^-3 + O(w^24)

        TESTS:

        Check that the generic algorithm and the binary splitting algorithm
        returns the same answers::

            sage: p = 17
            sage: R = Zp(p)
            sage: a = 1 + p*R.random_element()
            sage: l1 = a.log(algorithm='generic')
            sage: l2 = a.log(algorithm='binary_splitting')
            sage: l1 == l2
            True
            sage: l1.precision_absolute() == l2.precision_absolute()
            True

        Check multiplicativity::

            sage: p = 11
            sage: R = Zp(p, prec=1000)

            sage: x = 1 + p*R.random_element()
            sage: y = 1 + p*R.random_element()
            sage: log(x*y) == log(x) + log(y)
            True

            sage: x = y = 0
            sage: while x == 0:
            ....:     x = R.random_element()
            sage: while y == 0:
            ....:     y = R.random_element()
            sage: branch = R.random_element()
            sage: (x*y).log(p_branch=branch) == x.log(p_branch=branch) + y.log(p_branch=branch)
            True

        Note that multiplicativity may fail in the fixed modulus setting
        due to rounding errors::

            sage: R = ZpFM(2, prec=5)
            sage: R(180).log(p_branch=0) == R(30).log(p_branch=0) + R(6).log(p_branch=0)
            False

        Check that log is the inverse of exp::

            sage: p = 11
            sage: R = Zp(p, prec=1000)
            sage: a = 1 + p*R.random_element()
            sage: exp(log(a)) == a
            True

            sage: a = p*R.random_element()
            sage: log(exp(a)) == a
            True

        Check that results are consistent over a range of precision::

            sage: max_prec = 40
            sage: p = 3
            sage: K = Zp(p, max_prec)
            sage: full_log = (K(1 + p)).log()
            sage: for prec in range(2, max_prec):
            ....:     ll1 = (K(1+p).add_bigoh(prec)).log()
            ....:     ll2 = K(1+p).log(prec)
            ....:     assert ll1 == full_log
            ....:     assert ll2 == full_log
            ....:     assert ll1.precision_absolute() == prec

        Check that ``aprec`` works for fixed-mod elements::

            sage: R = ZpFM(7,10)
            sage: x = R(41152263); x
            5 + 3*7^2 + 4*7^3 + 3*7^4 + 5*7^5 + 6*7^6 + 7^9 + O(7^10)
            sage: x.log(aprec = 5)
            7 + 3*7^2 + 4*7^3 + 3*7^4 + O(7^10)
            sage: x.log(aprec = 7)
            7 + 3*7^2 + 4*7^3 + 3*7^4 + 7^5 + 3*7^6 + O(7^10)
            sage: x.log()
            7 + 3*7^2 + 4*7^3 + 3*7^4 + 7^5 + 3*7^6 + 7^7 + 3*7^8 + 4*7^9 + O(7^10)

        Check that precision is computed correctly in highly ramified
        extensions::

            sage: S.<x> = ZZ[]
            sage: K = Qp(5,5)
            sage: f = x^625 - 5*x - 5
            sage: W.<w> = K.extension(f)
            sage: z = 1 - w^2 + O(w^11)
            sage: x = 1 - z
            sage: z.log().precision_absolute()
            -975
            sage: (x^5/5).precision_absolute()
            -570
            sage: (x^25/25).precision_absolute()
            -975
            sage: (x^125/125).precision_absolute()
            -775

            sage: z = 1 - w + O(w^2)
            sage: x = 1 - z
            sage: z.log().precision_absolute()
            -1625
            sage: (x^5/5).precision_absolute()
            -615
            sage: (x^25/25).precision_absolute()
            -1200
            sage: (x^125/125).precision_absolute()
            -1625
            sage: (x^625/625).precision_absolute()
            -1250

            sage: z.log().precision_relative()
            250

        Performances::

            sage: R = Zp(17, prec=10^6)
            sage: a = R.random_element()
            sage: b = a.log(p_branch=0)   # should be rather fast

        AUTHORS:

        - William Stein: initial version

        - David Harvey (2006-09-13): corrected subtle precision bug (need to
          take denominators into account! -- see :trac:`53`)

        - Genya Zaytman (2007-02-14): adapted to new `p`-adic class

        - Amnon Besser, Marc Masdeu (2012-02-21): complete rewrite, valid for
          generic `p`-adic rings.

        - Soroosh Yazdani (2013-02-1): Fixed a precision issue in
          :meth:`_log_generic`.  This should really fix the issue with
          divisions.

        - Julian Rueth (2013-02-14): Added doctests, some changes for
          capped-absolute implementations.

        - Xavier Caruso (2017-06): Added binary splitting type algorithms
          over Qp

        """
        if self.is_zero():
            raise ValueError('logarithm is not defined at zero')
        if p_branch is not None and pi_branch is not None:
            raise ValueError("You may only specify a branch of the logarithm in one way")
        R = self.parent()
        p = R.prime()
        q = p**R.f()

        if self.is_padic_unit():
            total = R.zero()
        else:
            if pi_branch is None:
                if p_branch is None:
                    raise ValueError("You must specify a branch of the logarithm for non-units")
                pi_branch = (p_branch - R._log_unit_part_p()) / R.e()
            total = self.valuation() * pi_branch
        y = self.unit_part()
        x = 1 - y

        if x.valuation()>0:
            denom=Integer(1)
        else:
            y=y**(q-1) # Is it better to multiply it by Teichmuller element?
            denom=Integer(q-1)
            x = 1 - y

        minaprec = y.precision_absolute()
        minn = 0
        e = R.e()
        if e != 1:
            xval = x.valuation()
            lamb = minaprec - xval
            if lamb > 0 and lamb*(p-1) <= e:
                # This is the precision region where the absolute
                # precision of the answer might be less than the
                # absolute precision of the input

                # kink is the number of times we multiply the relative
                # precision by p before starting to add e instead.
                kink = (e // (lamb * (p-1))).exact_log(p) + 1

                # deriv0 is within 1 of the n yielding the minimal
                # absolute precision
                deriv0 = (e / (minaprec * p.log(prec=53))).floor().exact_log(p)

                # These are the absolute precisions of x^(p^n) at potential minimum points
                L = [(minaprec * p**n - n * e, n) for n in [0, kink, deriv0, deriv0+1]]
                L.sort()
                minaprec = L[0][0]
                minn = L[0][1]

        if aprec is None or aprec > minaprec:
            aprec=minaprec

        if algorithm is None:
            try:
                # The binary splitting algorithm is supposed to be faster
                log_unit = y._log_binary_splitting(aprec, minn)
            except NotImplementedError:
                log_unit = y._log_generic(aprec, minn)
        elif algorithm == "generic":
            log_unit = y._log_generic(aprec, minn)
        elif algorithm == "binary_splitting":
            log_unit = y._log_binary_splitting(aprec, minn)
        else:
            raise ValueError("Algorithm must be either 'generic', 'binary_splitting' or None")

        retval = total + log_unit*R(denom).inverse_of_unit()
        if not change_frac:
            if retval.valuation() < 0 and not R.is_field():
                raise ValueError("logarithm is not integral, use change_frac=True to obtain a result in the fraction field")
            retval=R(retval)
        return retval.add_bigoh(aprec)


    def _exp_generic(self, aprec):
        r"""
        Compute the exponential power series of this element, using Horner's
        evaluation and only one division.

        This is a helper method for :meth:`exp`.

        INPUT:

        - ``aprec`` -- an integer, the precision to which to compute the
          exponential

        EXAMPLES::

            sage: R.<w> = Zq(7^2,5)
            sage: x = R(7*w)
            sage: x.exp(algorithm="generic")   # indirect doctest
            1 + w*7 + (4*w + 2)*7^2 + (w + 6)*7^3 + 5*7^4 + O(7^5)

        AUTHORS:

        - Genya Zaytman (2007-02-15)

        - Amnon Besser, Marc Masdeu (2012-02-23): Complete rewrite

        - Soroosh Yazdani (2013-02-01): Added the code for capped relative

        - Julian Rueth (2013-02-14): Rewrite to solve some precision problems
          in the capped-absolute case

        """
        R=self.parent()
        p=self.parent().prime()
        e=self.parent().ramification_index()
        x_unit=self.unit_part()
        p_unit=R(p).unit_part().lift_to_precision()
        x_val=self.valuation()

        # the valuation of n! is bounded by e*n/(p-1), therefore the valuation
        # of self^n/n! is bigger or equal to n*x_val - e*n/(p-1). So, we only
        # have to sum terms for which n does not exceed N
        N = (aprec // (x_val - e/(p-1))).floor()

        # We evaluate the exponential series:
        # First, we compute the value of x^N+N*x^(N-1)+...+x*N!+N! using
        # Horner's method. Then, we divide by N!.
        # This would only work for capped relative elements since for other
        # elements, we would lose too much precision in the multiplications
        # with natural numbers. Therefore, we emulate the behaviour of
        # capped-relative elements and keep track of the unit part and the
        # valuation separately.

        # the value of x^N+N*x^(N-1)+...+x*N!+N!
        series_unit,series_val = R.one(), 0

        # we compute the value of N! as we go through the loop
        nfactorial_unit,nfactorial_val = R.one(),0

        nmodp = N%p
        for n in range(N,0,-1):
            # multiply everything by x
            series_val += x_val
            series_unit *= x_unit

            # compute the new value of N*(N-1)*...
            if nmodp == 0:
                n_pval, n_punit = Integer(n).val_unit(p)
                nfactorial_unit *= R(n_punit) * p_unit**n_pval
                nfactorial_val += n_pval*e
                nmodp = p
            else:
                nfactorial_unit *= n
            nmodp -= 1

            # now add N*(N-1)*...
            common_val = min(nfactorial_val, series_val)
            series_unit = (series_unit<<(series_val-common_val)) + (nfactorial_unit<<(nfactorial_val-common_val))
            series_val = common_val

        # multiply the result by N!
        return series_unit*nfactorial_unit.inverse_of_unit()<<(series_val-nfactorial_val)

    def _exp_binary_splitting(self, aprec):
        """
        Compute the exponential power series of this element

        This is a helper method for :meth:`exp`.

        INPUT:

        - ``aprec`` -- an integer, the precision to which to compute the
          exponential

        NOTE::

            The function does not check that its argument ``self`` is 
            the disk of convergence of ``exp``. If this assumption is not 
            fullfiled the behaviour of the function is not specified.

        ALGORITHM:

        Write

        .. MATH::

            self = \sum_{i=1}^\infty a_i p^{2^i}

        with `0 \leq a_i < p^{2^i}` and compute 
        `\exp(a_i p^{2^i})` using the standard Taylor expansion

        .. MATH::

            \exp(x) = 1 + x + x^2/2 + x^3/6 + x^4/24 + \cdots

        together with a binary splitting method.

        The binary complexity of this algorithm is quasi-linear.

        EXAMPLES::

            sage: R = Zp(7,5)
            sage: x = R(7)
            sage: x.exp(algorithm="binary_splitting")   # indirect doctest
            1 + 7 + 4*7^2 + 2*7^3 + O(7^5)

        """
        raise NotImplementedError("The binary splitting algorithm is not implemented for the parent: %s" % self.parent())

    def _exp_newton(self, aprec, log_algorithm=None):
        """
        Compute the exponential power series of this element

        This is a helper method for :meth:`exp`.

        INPUT:

        - ``aprec`` -- an integer, the precision to which to compute the
          exponential

        - ``log_algorithm`` (default: None) -- the algorithm used for
          computing the logarithm. This attribute is passed to the log
          method. See :meth:`log` for more details about the possible
          algorithms.

        NOTE::

            The function does not check that its argument ``self`` is 
            the disk of convergence of ``exp``. If this assumption is not 
            fullfiled the behaviour of the function is not specified.

        ALGORITHM:

        Solve the equation `\log(x) = self` using the Newton scheme::

        .. MATH::

            x_{i+1} = x_i \cdot (1 + self - \log(x_i))

        The binary complexity of this algorithm is roughly the same
        than that of the computation of the logarithm.

        EXAMPLES::

            sage: R.<w> = Zq(7^2,5)
            sage: x = R(7*w)
            sage: x.exp(algorithm="newton")   # indirect doctest
            1 + w*7 + (4*w + 2)*7^2 + (w + 6)*7^3 + 5*7^4 + O(7^5)
        """
        R = self.parent()
        e = R.e()
        a = R(1,aprec)
        l = R(0,aprec)
        if R.prime() == 2:
            trunc = e + 1
            while trunc < aprec:
                trunc = 2*trunc - e
                b = (self-l).add_bigoh(trunc).lift_to_precision(aprec)
                a *= 1+b
                l += (1+b).log(aprec, algorithm=log_algorithm)
        else:
            trunc = 1
            while trunc < aprec:
                trunc = 2*trunc
                b = (self-l).add_bigoh(trunc).lift_to_precision(aprec)
                a *= 1+b
                l += (1+b).log(aprec, algorithm=log_algorithm)
        return a


    def exp(self, aprec = None, algorithm=None):
        r"""
        Compute the `p`-adic exponential of this element if the exponential
        series converges.

        INPUT:

        - ``aprec`` -- an integer or ``None`` (default: ``None``); if
          specified, computes only up to the indicated precision.

        - ``algorithm`` -- ``generic``, ``binary_splitting``, ``newton`` 
          or ``None`` (default)
          The generic algorithm evaluates naively the series defining the
          exponential, namely

          .. MATH::
 
              \exp(x) = 1 + x + x^2/2 + x^3/6 + x^4/24 + \cdots

          Its binary complexity is quadratic with respect to the precision.

          The binary splitting algorithm is faster, it has a quasi-linear
          complexity.

          The ``Newton`` algorithms solve the equation `\log(x) = self` using
          a Newton scheme. It runs roughly as fast as the computation of the
          logarithm.

          By default, we use the binary splitting if it is available. 
          If it is not, we use the Newton algorithm if a fast algorithm for
          computing the logarithm is available.
          Otherwise we switch to the generic algorithm.

        EXAMPLES:

        :meth:`log` and :meth:`exp` are inverse to each other::

            sage: Z13 = Zp(13, 10)
            sage: a = Z13(14); a
            1 + 13 + O(13^10)
            sage: a.log().exp()
            1 + 13 + O(13^10)

        An error occurs if this is called with an element for which the
        exponential series does not converge::

            sage: Z13.one().exp()
            Traceback (most recent call last):
            ...
            ValueError: Exponential does not converge for that input.

        The next few examples illustrate precision when computing `p`-adic
        exponentials::

            sage: R = Zp(5,10)
            sage: e = R(2*5 + 2*5**2 + 4*5**3 + 3*5**4 + 5**5 + 3*5**7 + 2*5**8 + 4*5**9).add_bigoh(10); e
            2*5 + 2*5^2 + 4*5^3 + 3*5^4 + 5^5 + 3*5^7 + 2*5^8 + 4*5^9 + O(5^10)
            sage: e.exp()*R.teichmuller(4)
            4 + 2*5 + 3*5^3 + O(5^10)

        ::

            sage: K = Qp(5,10)
            sage: e = K(2*5 + 2*5**2 + 4*5**3 + 3*5**4 + 5**5 + 3*5**7 + 2*5**8 + 4*5**9).add_bigoh(10); e
            2*5 + 2*5^2 + 4*5^3 + 3*5^4 + 5^5 + 3*5^7 + 2*5^8 + 4*5^9 + O(5^10)
            sage: e.exp()*K.teichmuller(4)
            4 + 2*5 + 3*5^3 + O(5^10)

        Logarithms and exponentials in extension fields. First, in an
        Eisenstein extension::

            sage: R = Zp(5,5)
            sage: S.<x> = R[]
            sage: f = x^4 + 15*x^2 + 625*x - 5
            sage: W.<w> = R.ext(f)
            sage: z = 1 + w^2 + 4*w^7; z
            1 + w^2 + 4*w^7 + O(w^20)
            sage: z.log().exp()
            1 + w^2 + 4*w^7 + O(w^20)

        Now an unramified example::

            sage: R = Zp(5,5)
            sage: S.<x> = R[]
            sage: g = x^3 + 3*x + 3
            sage: A.<a> = R.ext(g)
            sage: b = 1 + 5*(1 + a^2) + 5^3*(3 + 2*a); b
            1 + (a^2 + 1)*5 + (2*a + 3)*5^3 + O(5^5)
            sage: b.log().exp()
            1 + (a^2 + 1)*5 + (2*a + 3)*5^3 + O(5^5)

        TESTS:

        Check that results are consistent over a range of precision::

            sage: max_prec = 40
            sage: p = 3
            sage: K = Zp(p, max_prec)
            sage: full_exp = (K(p)).exp()
            sage: for prec in range(2, max_prec):
            ....:     ll = (K(p).add_bigoh(prec)).exp()
            ....:     assert ll == full_exp
            ....:     assert ll.precision_absolute() == prec
            sage: K = Qp(p, max_prec)
            sage: full_exp = (K(p)).exp()
            sage: for prec in range(2, max_prec):
            ....:     ll = (K(p).add_bigoh(prec)).exp()
            ....:     assert ll == full_exp
            ....:     assert ll.precision_absolute() == prec

        Check that this also works for capped-absolute implementations::

            sage: Z13 = ZpCA(13, 10)
            sage: a = Z13(14); a
            1 + 13 + O(13^10)
            sage: a.log().exp()
            1 + 13 + O(13^10)

            sage: R = ZpCA(5,5)
            sage: S.<x> = R[]
            sage: f = x^4 + 15*x^2 + 625*x - 5
            sage: W.<w> = R.ext(f)
            sage: z = 1 + w^2 + 4*w^7; z
            1 + w^2 + 4*w^7 + O(w^20)
            sage: z.log().exp()
            1 + w^2 + 4*w^7 + O(w^20)

        Check that this also works for fixed-mod implementations::

            sage: Z13 = ZpFM(13, 10)
            sage: a = Z13(14); a
            1 + 13 + O(13^10)
            sage: a.log().exp()
            1 + 13 + O(13^10)

            sage: R = ZpFM(5,5)
            sage: S.<x> = R[]
            sage: f = x^4 + 15*x^2 + 625*x - 5
            sage: W.<w> = R.ext(f)
            sage: z = 1 + w^2 + 4*w^7; z
            1 + w^2 + 4*w^7 + O(w^20)
            sage: z.log().exp()
            1 + w^2 + 4*w^7 + O(w^20)

        Some corner cases::

            sage: Z2 = Zp(2, 5)
            sage: Z2(2).exp()
            Traceback (most recent call last):
            ...
            ValueError: Exponential does not converge for that input.

            sage: S.<x> = Z2[]
            sage: W.<w> = Z2.ext(x^3-2)
            sage: (w^2).exp()
            Traceback (most recent call last):
            ...
            ValueError: Exponential does not converge for that input.
            sage: (w^3).exp()
            Traceback (most recent call last):
            ...
            ValueError: Exponential does not converge for that input.
            sage: (w^4).exp()
            1 + w^4 + w^5 + w^7 + w^9 + w^10 + w^14 + O(w^15)

        Check that all algorithms output the same result::
<<<<<<< HEAD

            sage: R = Zp(5,50)
            sage: a = 5 * R.random_element()
            sage: bg = a.exp(algorithm="generic")
            sage: bbs = a.exp(algorithm="binary_splitting")
            sage: bn = a.exp(algorithm="newton")
            sage: bg == bbs
            True
            sage: bg == bn
            True

        Performances::

=======

            sage: R = Zp(5,50)
            sage: a = 5 * R.random_element()
            sage: bg = a.exp(algorithm="generic")
            sage: bbs = a.exp(algorithm="binary_splitting")
            sage: bn = a.exp(algorithm="newton")
            sage: bg == bbs
            True
            sage: bg == bn
            True

        Performances::

>>>>>>> a2e82e15
            sage: R = Zp(17,10^6)
            sage: a = 17 * R.random_element()
            sage: b = a.exp()    # should be rather fast

        AUTHORS:

        - Genya Zaytman (2007-02-15)

        - Amnon Besser, Marc Masdeu (2012-02-23): Complete rewrite

        - Julian Rueth (2013-02-14): Added doctests, fixed some corner cases

        - Xavier Caruso (2017-06): Added binary splitting and Newton algorithms

        """
        p = self.parent().prime()
<<<<<<< HEAD

        if (p-1)*self.valuation() <= self.parent().ramification_index():
            raise ValueError('Exponential does not converge for that input.')

        # The optimal absolute precision on exp(self)
        # is the absolution precision on self
        maxprec = min(self.precision_absolute(), self.parent().precision_cap())
        if aprec is None or aprec > maxprec:
            aprec = maxprec

=======

        if (p-1)*self.valuation() <= self.parent().ramification_index():
            raise ValueError('Exponential does not converge for that input.')

        # The optimal absolute precision on exp(self)
        # is the absolution precision on self
        maxprec = min(self.precision_absolute(), self.parent().precision_cap())
        if aprec is None or aprec > maxprec:
            aprec = maxprec

>>>>>>> a2e82e15
        if algorithm is None:
            try:
                ans = self._exp_binary_splitting(aprec)
            except NotImplementedError:
                try:
                    ans = self._exp_newton(aprec, log_algorithm='binary_splitting')
                except NotImplementedError:
                    ans = self._exp_generic(aprec)
        elif algorithm == 'generic':
            ans = self._exp_generic(aprec)
        elif algorithm == 'binary_splitting':
            ans = self._exp_binary_splitting(aprec)
        elif algorithm == 'newton':
            ans = self._exp_newton(aprec)
        return ans.add_bigoh(aprec)
        

    def square_root(self, extend = True, all = False):
        r"""
        Returns the square root of this p-adic number

        INPUT:

        - ``self`` -- a p-adic element
        - ``extend`` -- bool (default: True); if True, return a square root in
          an extension if necessary; if False and no root exists in the given
          ring or field, raise a ValueError
        - ``all`` -- bool (default: False); if True, return a list of all
          square roots

        OUTPUT:

        p-adic element -- the square root of this p-adic number

        If ``all=False``, the square root chosen is the one whose
        reduction mod `p` is in the range `[0, p/2)`.

        EXAMPLES::

            sage: R = Zp(3,20,'capped-rel', 'val-unit')
            sage: R(0).square_root()
            0
            sage: R(1).square_root()
            1 + O(3^20)
            sage: R(2).square_root(extend = False)
            Traceback (most recent call last):
            ...
            ValueError: element is not a square
            sage: R(4).square_root() == R(-2)
            True
            sage: R(9).square_root()
            3 * 1 + O(3^21)

        When p = 2, the precision of the square root is one less
        than the input::

            sage: R2 = Zp(2,20,'capped-rel')
            sage: R2(0).square_root()
            0
            sage: R2(1).square_root()
            1 + O(2^19)
            sage: R2(4).square_root()
            2 + O(2^20)

            sage: R2(9).square_root() == R2(3, 19) or R2(9).square_root() == R2(-3, 19)
            True

            sage: R2(17).square_root()
            1 + 2^3 + 2^5 + 2^6 + 2^7 + 2^9 + 2^10 + 2^13 + 2^16 + 2^17 + O(2^19)

            sage: R3 = Zp(5,20,'capped-rel')
            sage: R3(0).square_root()
            0
            sage: R3(1).square_root()
            1 + O(5^20)
            sage: R3(-1).square_root() == R3.teichmuller(2) or R3(-1).square_root() == R3.teichmuller(3)
            True


        TESTS::

            sage: R = Qp(3,20,'capped-rel')
            sage: R(0).square_root()
            0
            sage: R(1).square_root()
            1 + O(3^20)
            sage: R(4).square_root() == R(-2)
            True
            sage: R(9).square_root()
            3 + O(3^21)
            sage: R(1/9).square_root()
            3^-1 + O(3^19)

            sage: R2 = Qp(2,20,'capped-rel')
            sage: R2(0).square_root()
            0
            sage: R2(1).square_root()
            1 + O(2^19)
            sage: R2(4).square_root()
            2 + O(2^20)
            sage: R2(9).square_root() == R2(3,19) or R2(9).square_root() == R2(-3,19)
            True
            sage: R2(17).square_root()
            1 + 2^3 + 2^5 + 2^6 + 2^7 + 2^9 + 2^10 + 2^13 + 2^16 + 2^17 + O(2^19)

            sage: R3 = Qp(5,20,'capped-rel')
            sage: R3(0).square_root()
            0
            sage: R3(1).square_root()
            1 + O(5^20)
            sage: R3(-1).square_root() == R3.teichmuller(2) or R3(-1).square_root() == R3.teichmuller(3)
            True

            sage: R = Zp(3,20,'capped-abs')
            sage: R(1).square_root()
            1 + O(3^20)
            sage: R(4).square_root() == R(-2)
            True
            sage: R(9).square_root()
            3 + O(3^19)
            sage: R2 = Zp(2,20,'capped-abs')
            sage: R2(1).square_root()
            1 + O(2^19)
            sage: R2(4).square_root()
            2 + O(2^18)
            sage: R2(9).square_root() == R2(3) or R2(9).square_root() == R2(-3)
            True
            sage: R2(17).square_root()
            1 + 2^3 + 2^5 + 2^6 + 2^7 + 2^9 + 2^10 + 2^13 + 2^16 + 2^17 + O(2^19)
            sage: R3 = Zp(5,20,'capped-abs')
            sage: R3(1).square_root()
            1 + O(5^20)
            sage: R3(-1).square_root() == R3.teichmuller(2) or R3(-1).square_root() == R3.teichmuller(3)
            True

        """
        # need special case for zero since pari(self) is the *integer* zero
        # whose square root is a real number....!
        if self.valuation() is infinity:
            return self

        from sage.libs.pari.all import PariError
        try:
            # use pari
            ans = self.parent()(self.__pari__().sqrt())
            if all:
                return [ans, -ans]
            else:
                return ans
        except PariError:
            # todo: should eventually change to return an element of
            # an extension field
            if extend:
                raise NotImplementedError("extending using the sqrt function not yet implemented")
            elif all:
                return []
            else:
                raise ValueError("element is not a square")

    def __abs__(self):
        """
        Return the `p`-adic absolute value of ``self``.

        This is normalized so that the absolute value of `p` is `1/p`.

        EXAMPLES::

            sage: abs(Qp(5)(15))
            1/5
            sage: abs(Qp(7)(0))
            0

        An unramified extension::

            sage: R = Zp(5,5)
            sage: P.<x> = PolynomialRing(R)
            sage: Z25.<u> = R.ext(x^2 - 3)
            sage: abs(u)
            1
            sage: abs(u^24-1)
            1/5

        A ramified extension::

            sage: W.<w> = R.ext(x^5 + 75*x^3 - 15*x^2 + 125*x - 5)
            sage: abs(w)
            0.724779663677696
            sage: abs(W(0))
            0.000000000000000
        """
        return self.abs()

    cpdef abs(self, prec=None):
        """
        Return the `p`-adic absolute value of ``self``.

        This is normalized so that the absolute value of `p` is `1/p`.

        INPUT:

        - ``prec`` -- Integer.  The precision of the real field in which
          the answer is returned.  If ``None``, returns a rational for
          absolutely unramified fields, or a real with 53 bits of
          precision for ramified fields.

        EXAMPLES::

            sage: a = Qp(5)(15); a.abs()
            1/5
            sage: a.abs(53)
            0.200000000000000
            sage: Qp(7)(0).abs()
            0
            sage: Qp(7)(0).abs(prec=20)
            0.00000

        An unramified extension::

            sage: R = Zp(5,5)
            sage: P.<x> = PolynomialRing(R)
            sage: Z25.<u> = R.ext(x^2 - 3)
            sage: u.abs()
            1
            sage: (u^24-1).abs()
            1/5

        A ramified extension::

            sage: W.<w> = R.ext(x^5 + 75*x^3 - 15*x^2 + 125*x - 5)
            sage: w.abs()
            0.724779663677696
            sage: W(0).abs()
            0.000000000000000
        """
        K = self.parent()
        if not prec and K.e() > 1:
            prec = 53
        if prec:
            from sage.rings.real_mpfr import RealField
            if self.is_zero():
                return RealField(prec).zero()
            return RealField(prec)(K.prime())**(-self.ordp())
        else:
            if self.is_zero():
                return Rational(0)
            return Rational(K.prime())**(-self.valuation())

    cpdef bint _is_base_elt(self, p) except -1:
        """
        Return ``True`` if this element is an element of Zp or Qp (rather than
        an extension).

        INPUT:

        - ``p`` -- a prime, which is compared with the parent of this element.

        EXAMPLES::

            sage: a = Zp(5)(3); a._is_base_elt(5)
            True
            sage: a._is_base_elt(17)
            False

        """
        raise NotImplementedError

    def _polylog_res_1(self, n):
        """
        Return `Li_n(`self`)` , the `n`th `p`-adic polylogarithm of ``self``, assuming that self is congruent to 1 mod p.
        This is an internal function, used by :meth:`polylog`.

        INPUT:

            - ``n`` -- a non-negative integer

        OUTPUT:

            - Li_n(self)

        EXAMPLES ::

            sage: Qp(2)(-1)._polylog_res_1(6) == 0
            True

        ::
            sage: Qp(5)(1)._polylog_res_1(1)
            Traceback (most recent call last):
            ...
            ValueError: Polylogarithm is not defined for 1.
        """
        from sage.rings.power_series_ring import PowerSeriesRing
        from sage.functions.other import ceil,floor
        from sage.rings.padics.factory import Qp
        from sage.misc.all import verbose

        if self == 1:
            raise ValueError('Polylogarithm is not defined for 1.')

        p = self.parent().prime()
        prec = self.precision_absolute()

        K = self.parent().fraction_field()
        z = K(self)

        hsl = max(prec / ((z - 1).valuation()) + 1, prec*(p == 2))
        N = floor(prec - n*(hsl - 1).log(p))

        verbose(hsl, level=3)

        def bound(m):
            return prec - m + Integer(1-2**(m-1)).valuation(p) - m*(hsl - 1).log(p)

        gsl = max([_findprec(1/(p-1), 1, _polylog_c(m,p) + bound(m), p) for m in range(2,n+1)])
        verbose(gsl, level=3)
        g = _compute_g(p, n, max([bound(m) + m*floor((gsl-1).log(p)) for m in range(2, n+1)]), gsl)
        verbose(g, level=3)
        S = PowerSeriesRing(K, default_prec = ceil(hsl), names='t')
        t = S.gen()
        log1plust = (1+t).log()
        log1plusti = 1

        G = (n+1)*[0]
        for i in range(n+1):
            G[i] = (log1plusti)/Integer(i).factorial()
            log1plusti *= log1plust

        verbose(G, level=3)

        H = (n+1)*[0]
        H[2] = -sum([((-t)**i)/Integer(i)**2 for i in range(1,hsl+2)])
        for i in range(2, n):
            H[i+1] = (H[i]/(1+t) + G[i]/t).integral()
            if (i + 1) % 2 == 1:
                if p != 2:
                    H[i+1] += (2**i*p**(i+1)*g[i+1](1/K(2)))/((1-2**i)*(p**(i+1) - 1))
                else:
                    H[i+1] += (2**i*H[i+1](K(-2)))/(1 - 2**(i+1))

        verbose(H, level=3)
        return (H[n](z - 1) - ((z.log(0))**(n-1)*(1 - z).log(0))/Integer(n-1).factorial()).add_bigoh(N)

    def polylog(self, n):
        """
        Return `Li_n(self)` , the `n`th `p`-adic polylogarithm of this element.

        INPUT:

            - ``n`` -- a non-negative integer

        OUTPUT:

            - `Li_n(self)`

        EXAMPLES:

        The `n`-th polylogarithm of `-1` is `0` for even `n` ::

            sage: Qp(13)(-1).polylog(6) == 0
            True

        We can check some identities, for example those mentioned in [DCW2016]_ ::

            sage: x = Qp(7, prec=30)(1/3)
            sage: (x^2).polylog(4) - 8*x.polylog(4) - 8*(-x).polylog(4) == 0
            True

        ::

            sage: x = Qp(5, prec=30)(4)
            sage: x.polylog(2) + (1/x).polylog(2) + x.log(0)**2/2 == 0
            True

        ::

            sage: x = Qp(11, prec=30)(2)
            sage: x.polylog(2) + (1-x).polylog(2) + x.log(0)**2*(1-x).log(0) == 0
            True

        `Li_1(z) = -\log(1-z)` for `|z| < 1` ::

            sage: Qp(5)(10).polylog(1) == -Qp(5)(1-10).log(0)
            True

        The polylogarithm of 1 is not defined ::

            sage: Qp(5)(1).polylog(1)
            Traceback (most recent call last):
            ...
            ValueError: Polylogarithm is not defined for 1.


        The polylogarithm of 0 is 0 ::

            sage: Qp(11)(0).polylog(7)
            0

        ALGORITHM:

        The algorithm of Besser-de Jeu, as described in [BdJ2008]_ is used.

        REFERENCES:

        .. [BdJ2008] Besser, Amnon, and Rob de Jeu. "Li^(p)-Service? An Algorithm
             for Computing p-Adic Polylogarithms." Mathematics of Computation
             (2008): 1105-1134.

        .. [DCW2016] Dan-Cohen, Ishai, and Stefan Wewers. "Mixed Tate motives and the
             unit equation." International Mathematics Research Notices
             2016.17 (2016): 5291-5354.

        AUTHORS:

        - Jennifer Balakrishnan - Initial implementation
        - Alex J. Best (2017-07-21) - Extended to other residue disks

        .. TODO::

            - Implement for extensions
            - Use the change method to create K from self.parent()


        """
        from sage.rings.power_series_ring import PowerSeriesRing
        from sage.rings.padics.factory import Qp
        from sage.misc.all import verbose
        from sage.functions.other import ceil,floor
        from sage.rings.infinity import PlusInfinity

        if self.parent().degree() != 1:
            raise NotImplementedError("Polylogarithms are not currently implemented for elements of extensions")
            # TODO implement this (possibly after the change method for padic generic elements is added).

        prec = self.precision_absolute()

        p = self.parent().prime()
        K = self.parent().fraction_field()

        z = K(self)
        n = Integer(n)

        if z.valuation() < 0:
            verbose("residue oo, using functional equation for reciprocal. %d %s"%(n,str(self)), level=2)
            return (-1)**(n+1)*(1/z).polylog(n)-(z.log(0)**n)/K(n.factorial())

        zeta = K.teichmuller(z)

        # Which residue disk are we in?
        if zeta == 0:
            if z.precision_absolute() == PlusInfinity():
                return K(0)
            verbose("residue 0, using series. %d %s"%(n,str(self)), level=2)
            M = ceil((prec/z.valuation()).log(p))
            N = prec - n*M
            ret = K(0)
            for m in range(M + 1):
                zpm = z**(p**m)
                ret += p**(-m*n)*sum(zpm**k/Integer(k)**n for k in
                        range(1, _findprec(p**m*z.valuation(), 0, N + n*m, p)) if k % p != 0)

            return ret.add_bigoh(N)

        if zeta == 1:
            if z == 1:
                raise ValueError("Polylogarithm is not defined for 1.")
            verbose("residue 1, using _polylog_res_1. %d %s"%(n,str(self)), level=2)
            return self._polylog_res_1(n)

        # Set up precision bounds
        tsl = prec / (z - zeta).valuation() + 1
        N = floor(prec - n*(tsl - 1).log(p))
        gsl = max([_findprec(1/(p-1), 1, prec - m + _polylog_c(m,p) - m*(tsl - 1).log(p), p) for m in range(1,n+1)])

        gtr = _compute_g(p, n, prec + n*(gsl - 1).log(p), gsl)

        K = Qp(p, prec)

        # Residue disk around zeta
        verbose("general case. %d %s"%(n, str(self)), level=2)
        Li_i_zeta = [0] + [p**i/(p**i-1)*gtr[i](1/(1-zeta)) for i in range(1,n+1)]

        T = PowerSeriesRing(K, default_prec=ceil(tsl), names='t')
        t = T.gen()
        F = (n+1)*[0]
        F[0] = (zeta+t)/(1-zeta-t)
        for i in range(n):
            F[i+1] = Li_i_zeta[i+1] + (F[i]/(zeta + t)).integral()

        return (F[n](z - zeta)).add_bigoh(N)


# Module functions used by polylog
def _polylog_c(n, p):
    """
    Return c(n, p) = p/(p-1) - (n-1)/log(p) + (n-1)*log(n*(p-1)/log(p),p) + log(2*p*(p-1)*n/log(p), p)
    as defined in Prop 6.1 of [BdJ2008]_ which is used as a precision bound.
    This is an internal function, used by :meth:`polylog`.

    EXAMPLES::

        sage: sage.rings.padics.padic_generic_element._polylog_c(1, 2)
        log(4/log(2))/log(2) + 2

    REFERENCES:

    Prop. 6.1 of

        .. [BdJ2008] Besser, Amnon, and Rob de Jeu. "Li^(p)-Service? An Algorithm
             for Computing p-Adic Polylogarithms." Mathematics of Computation
             (2008): 1105-1134.

    """
    return p/(p-1) - (n-1)/p.log() + (n-1)*(n*(p-1)/p.log()).log(p) + (2*p*(p-1)*n/p.log()).log(p)

def _findprec(c_1, c_2, c_3, p):
    """
    Return an integer k such that c_1*k - c_2*log_p(k) > c_3.
    This is an internal function, used by :meth:`polylog`.

    INPUT:

    - `c_1`, `c_2`, `c_3` - positive integers
    - `p` - prime

    OUTPUT:

    ``sl`` such that `kc_1 - c_2 \log_p(k) > c_3` for all `k \ge sl`

    EXAMPLES::

        sage: sage.rings.padics.padic_generic_element._findprec(1, 1, 2, 2)
        5
        sage: 5*1 - 5*log(1, 2) > 2
        True

    REFERENCES:

    Remark 7.11 of

        .. [BdJ2008] Besser, Amnon, and Rob de Jeu. "Li^(p)-Service? An Algorithm
             for Computing p-Adic Polylogarithms." Mathematics of Computation
             (2008): 1105-1134.
    """
    from sage.functions.other import ceil
    k = Integer(max(ceil(c_2/c_1), 2))
    while True:
        if c_1*k - c_2*k.log(p) > c_3:
            return k
        k += 1

def _compute_g(p, n, prec, terms):
    """
    Return the list of power series `g_i = \int(-g_{i-1}/(v-v^2))` used in the computation of polylogarithms.
    This is an internal function, used by :meth:`polylog`.

    EXAMPLES::

        sage: sage.rings.padics.padic_generic_element._compute_g(7, 3, 3, 3)[0]
        (O(7^3))*v^2 + (1 + O(7^3))*v + (O(7^3))

    """
    from sage.rings.power_series_ring import PowerSeriesRing
    from sage.functions.other import ceil
    from sage.rings.padics.factory import Qp

    # Compute the sequence of power series g
    R = PowerSeriesRing(Qp(p, ceil(prec)), default_prec=terms, names='v')
    v = R.gen()
    g = (n+1)*[0]
    g[0] = v - 1 - ((v-1)**p)/(v**p-(v-1)**p)
    for i in range(n):
        g[i+1] = -(g[i]/(v-v**2)).integral()
    return [x.truncate(terms) for x in g]<|MERGE_RESOLUTION|>--- conflicted
+++ resolved
@@ -1599,8 +1599,6 @@
             p = self.parent().prime()
             return Rational(p**self.valuation() * self.unit_part().lift())
 
-<<<<<<< HEAD
-=======
     def _number_field_(self, K):
         r"""
         Return an element of K approximating this p-adic number.
@@ -1625,7 +1623,6 @@
             L += [Kbase(0)] * (K.degree() - len(L))
         return K(L)
 
->>>>>>> a2e82e15
     def _log_generic(self, aprec, mina=0):
         r"""
         Return ``\log(self)`` for ``self`` equal to 1 in the residue field
@@ -2613,7 +2610,6 @@
             1 + w^4 + w^5 + w^7 + w^9 + w^10 + w^14 + O(w^15)
 
         Check that all algorithms output the same result::
-<<<<<<< HEAD
 
             sage: R = Zp(5,50)
             sage: a = 5 * R.random_element()
@@ -2627,21 +2623,6 @@
 
         Performances::
 
-=======
-
-            sage: R = Zp(5,50)
-            sage: a = 5 * R.random_element()
-            sage: bg = a.exp(algorithm="generic")
-            sage: bbs = a.exp(algorithm="binary_splitting")
-            sage: bn = a.exp(algorithm="newton")
-            sage: bg == bbs
-            True
-            sage: bg == bn
-            True
-
-        Performances::
-
->>>>>>> a2e82e15
             sage: R = Zp(17,10^6)
             sage: a = 17 * R.random_element()
             sage: b = a.exp()    # should be rather fast
@@ -2658,7 +2639,6 @@
 
         """
         p = self.parent().prime()
-<<<<<<< HEAD
 
         if (p-1)*self.valuation() <= self.parent().ramification_index():
             raise ValueError('Exponential does not converge for that input.')
@@ -2669,18 +2649,6 @@
         if aprec is None or aprec > maxprec:
             aprec = maxprec
 
-=======
-
-        if (p-1)*self.valuation() <= self.parent().ramification_index():
-            raise ValueError('Exponential does not converge for that input.')
-
-        # The optimal absolute precision on exp(self)
-        # is the absolution precision on self
-        maxprec = min(self.precision_absolute(), self.parent().precision_cap())
-        if aprec is None or aprec > maxprec:
-            aprec = maxprec
-
->>>>>>> a2e82e15
         if algorithm is None:
             try:
                 ans = self._exp_binary_splitting(aprec)
