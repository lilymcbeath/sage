--- conflicted
+++ resolved
@@ -564,15 +564,6 @@
         f = max(self.ring.degree(), other.ring.degree())
 
         if f > 1 and self.mode == terse:
-<<<<<<< HEAD
-            c = cmp(self.var_name, other.var_name)
-            if c != 0:
-                return c
-            c = cmp(self.max_terse_terms, other.max_terse_terms)
-            if c != 0:
-                return c
-        return cmp(self.show_prec, other.show_prec)
-=======
             lx = self.var_name
             rx = other.var_name
             if lx != rx:
@@ -581,9 +572,12 @@
             rx = other.max_terse_terms
             if lx != rx:
                 return richcmp_not_equal(lx, rx, op)
+            lx = self.show_prec
+            rx = other.show_prec
+            if lx != rx:
+                return richcmp_not_equal(lx, rx, op)
 
         return rich_to_bool(op, 0)
->>>>>>> 36bcfa60
 
     def _repr_(self):
         """
