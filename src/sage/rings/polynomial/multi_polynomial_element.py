"""
Generic Multivariate Polynomials

AUTHORS:

- David Joyner: first version

- William Stein: use dict's instead of lists

- Martin Albrecht malb@informatik.uni-bremen.de: some functions added

- William Stein (2006-02-11): added better __div__ behavior.

- Kiran S. Kedlaya (2006-02-12): added Macaulay2 analogues of some
  Singular features

- William Stein (2006-04-19): added e.g.,
  ``f[1,3]`` to get coeff of `xy^3`; added examples of the new
  ``R.x,y = PolynomialRing(QQ,2)`` notation.

- Martin Albrecht: improved singular coercions (restructured class
  hierarchy) and added ETuples

- Robert Bradshaw (2007-08-14): added support for coercion of
  polynomials in a subset of variables (including multi-level
  univariate rings)

- Joel B. Mohler (2008-03): Refactored interactions with ETuples.

EXAMPLES:

We verify Lagrange's four squares identity::

    sage: R.<a0,a1,a2,a3,b0,b1,b2,b3> = QQbar[]
    sage: (a0^2 + a1^2 + a2^2 + a3^2)*(b0^2 + b1^2 + b2^2 + b3^2) == (a0*b0 - a1*b1 - a2*b2 - a3*b3)^2 + (a0*b1 + a1*b0 + a2*b3 - a3*b2)^2 + (a0*b2 - a1*b3 + a2*b0 + a3*b1)^2 + (a0*b3 + a1*b2 - a2*b1 + a3*b0)^2
    True
"""
#*****************************************************************************
#
#   Sage: System for Algebra and Geometry Experimentation
#
#       Copyright (C) 2005 William Stein <wstein@gmail.com>
#
#  Distributed under the terms of the GNU General Public License (GPL)
#
#    This code is distributed in the hope that it will be useful,
#    but WITHOUT ANY WARRANTY; without even the implied warranty of
#    MERCHANTABILITY or FITNESS FOR A PARTICULAR PURPOSE.  See the GNU
#    General Public License for more details.
#
#  The full text of the GPL is available at:
#
#                  https://www.gnu.org/licenses/
#*****************************************************************************
from __future__ import absolute_import
from six.moves import range
from six import iteritems, integer_types

from sage.structure.element import CommutativeRingElement, coerce_binop
from sage.misc.all import prod
import sage.rings.integer
from sage.rings.qqbar_decorators import handle_AA_and_QQbar
from . import polydict
from sage.structure.factorization import Factorization
from sage.rings.polynomial.polynomial_singular_interface import Polynomial_singular_repr
from sage.structure.sequence import Sequence
from .multi_polynomial import MPolynomial
from sage.categories.morphism import Morphism


def is_MPolynomial(x):
    return isinstance(x, MPolynomial)


class MPolynomial_element(MPolynomial):
    def __init__(self, parent, x):
        """
        EXAMPLES::

            sage: K.<cuberoot2> = NumberField(x^3 - 2)
            sage: L.<cuberoot3> = K.extension(x^3 - 3)
            sage: S.<sqrt2> = L.extension(x^2 - 2)
            sage: S
            Number Field in sqrt2 with defining polynomial x^2 - 2 over its base field
            sage: P.<x,y,z> = PolynomialRing(S) # indirect doctest
        """
        CommutativeRingElement.__init__(self, parent)
        self.__element = x

    def _repr_(self):
        """
        EXAMPLES::

            sage: P.<x,y,z> = PolynomialRing(QQbar)
            sage: x + QQbar.random_element() # indirect doctest
            x + 0.4142135623730951?
        """
        return "%s"%self.__element

    ####################

    def __call__(self, *x, **kwds):
        r"""
        Evaluate this multi-variate polynomial at `x`, where
        `x` is either the tuple of values to substitute in, or one
        can use functional notation `f(a_0,a_1,a_2, \ldots)` to
        evaluate `f` with the ith variable replaced by
        `a_i`.

        EXAMPLES::

            sage: R.<x,y> = CC[]
            sage: f = x^2 + y^2
            sage: f(1,2)
            5.00000000000000
            sage: f((1,2))
            5.00000000000000

        ::

            sage: x = PolynomialRing(CC,3,'x').gens()
            sage: f = x[0] + x[1] - 2*x[1]*x[2]
            sage: f
            (-2.00000000000000)*x1*x2 + x0 + x1
            sage: f(1,2,0)
            3.00000000000000
            sage: f(1,2,5)
            -17.0000000000000

        TESTS:

        Check :trac:`27446`::

            sage: P = PolynomialRing(QQ, 't', 0)
            sage: a = P(1)
            sage: a(()).parent()
            Rational Field

        AUTHORS:

        - David Kohel (2005-09-27)
        """
        if len(kwds) > 0:
            f = self.subs(**kwds)
            if len(x) > 0:
                return f(*x)
            else:
                return f
        if len(x) == 1 and isinstance(x[0], (list, tuple)):
            x = x[0]
        n = self.parent().ngens()
        if len(x) != n:
            raise TypeError("x must be of correct length")
        if n == 0:
            return self.constant_coefficient()
        try:
            K = x[0].parent()
        except AttributeError:
            K = self.parent().base_ring()
        y = K(0)
        for (m,c) in iteritems(self.element().dict()):
            y += c*prod([ x[i]**m[i] for i in range(n) if m[i] != 0])
        return y

    def _richcmp_(self, right, op):
        """
        Compare ``self`` to ``right`` with respect to the term order of
        self.parent().

        EXAMPLES::

            sage: R.<x,y,z>=PolynomialRing(QQbar,3,order='lex')
            sage: x^1*y^2 > y^3*z^4
            True
            sage: x^3*y^2*z^4 < x^3*y^2*z^1
            False

        ::

            sage: R.<x,y,z>=PolynomialRing(CC,3,order='deglex')
            sage: x^1*y^2*z^3 > x^3*y^2*z^0
            True
            sage: x^1*y^2*z^4 < x^1*y^1*z^5
            False

        ::

            sage: R.<x,y,z>=PolynomialRing(QQbar,3,order='degrevlex')
            sage: x^1*y^5*z^2 > x^4*y^1*z^3
            True
            sage: x^4*y^7*z^1 < x^4*y^2*z^3
            False
        """
        return self.__element.rich_compare(right.__element, op,
                                           self.parent().term_order().sortkey)

    def _im_gens_(self, codomain, im_gens):
        """
        EXAMPLES::

            sage: R.<x,y> = PolynomialRing(QQbar, 2)
            sage: f = R.hom([y,x], R)
            sage: f(x^2 + 3*y^5)
            3*x^5 + y^2
        """
        n = self.parent().ngens()
        if n == 0:
            return codomain._coerce_(self)
        y = codomain(0)
        for (m,c) in iteritems(self.element().dict()):
            y += codomain(c)*prod([ im_gens[i]**m[i] for i in range(n) if m[i] ])
        return y

    def number_of_terms(self):
        """
        Return the number of non-zero coefficients of this polynomial.

        This is also called weight, :meth:`hamming_weight` or sparsity.

        EXAMPLES::

            sage: R.<x, y> = CC[]
            sage: f = x^3 - y
            sage: f.number_of_terms()
            2
            sage: R(0).number_of_terms()
            0
            sage: f = (x+y)^100
            sage: f.number_of_terms()
            101

        The method :meth:`hamming_weight` is an alias::

            sage: f.hamming_weight()
            101
        """
        return len(self.element().dict())

    hamming_weight = number_of_terms

    def _add_(self, right):
        #return self.parent()(self.__element + right.__element)
        return self.__class__(self.parent(),self.__element + right.__element)

    def _sub_(self, right):
        # return self.parent()(self.__element - right.__element)
        return self.__class__(self.parent(),self.__element - right.__element)

    def _mul_(self, right):
        #return self.parent()(self.__element * right.__element)
        return self.__class__(self.parent(),self.__element * right.__element)

    def _lmul_(self, a):
        """
        Left Scalar Multiplication

        EXAMPLES:

        Note that it is not really possible to do a meaningful
        example since sage mpoly rings refuse to have non-commutative
        bases.

        ::

            sage: R.<x,y> = QQbar[]
            sage: f = (x + y)
            sage: 3*f
            3*x + 3*y
        """
        return self.__class__(self.parent(),self.__element.scalar_lmult(a))

    def _rmul_(self, a):
        """
        Right Scalar Multiplication

        EXAMPLES:

        Note that it is not really possible to do a meaningful
        example since sage mpoly rings refuse to have non-commutative
        bases.

        ::

            sage: R.<x,y> = QQbar[]
            sage: f = (x + y)
            sage: f*3
            3*x + 3*y
        """
        return self.__class__(self.parent(),self.__element.scalar_rmult(a))

    def _div_(self, right):
        r"""
        EXAMPLES::

            sage: R.<x,y> = CC['x,y']
            sage: f = (x + y)/x; f
            (x + y)/x
            sage: f.parent()
            Fraction Field of Multivariate Polynomial Ring in x, y over
            Complex Field with 53 bits of precision

        If dividing by a scalar, there is no need to go to the fraction
        field of the polynomial ring::

            sage: f = (x + y)/2; f
            0.500000000000000*x + 0.500000000000000*y
            sage: f.parent()
            Multivariate Polynomial Ring in x, y over Complex Field with
            53 bits of precision

        TESTS:

        Ensure that :trac:`13704` is fixed.::

            sage: R.<t>=PolynomialRing(QQ)
            sage: S.<x,y>=PolynomialRing(R)
            sage: x/S(2)
            1/2*x
        """
        if right in self.base_ring():
            inv = self.base_ring().one()/self.base_ring()(right)
            return inv*self
        return self.parent().fraction_field()(self, right, coerce=False)

    def __rpow__(self, n):
        if not isinstance(n, integer_types + (sage.rings.integer.Integer,)):
            raise TypeError("The exponent must be an integer.")
        return self.parent()(self.__element**n)

    def element(self):
        return self.__element

    def change_ring(self, R):
        r"""
        Change the base ring of this polynomial to ``R``.

        INPUT:

        - ``R`` -- ring or morphism.

        OUTPUT: a new polynomial converted to ``R``.

        EXAMPLES::

            sage: R.<x,y> = QQ[]
            sage: f = x^2 + 5*y
            sage: f.change_ring(GF(5))
            x^2

        ::

            sage: K.<w> = CyclotomicField(5)
            sage: R.<x,y> = K[]
            sage: f = x^2 + w*y
            sage: f.change_ring(K.embeddings(QQbar)[1])
            x^2 + (-0.8090169943749474? + 0.5877852522924731?*I)*y
        """
        if isinstance(R, Morphism):
            #if we're given a hom of the base ring extend to a poly hom
            if R.domain() == self.base_ring():
                R = self.parent().hom(R, self.parent().change_ring(R.codomain()))
            return R(self)
        else:
            return self.parent().change_ring(R)(self)


class MPolynomial_polydict(Polynomial_singular_repr, MPolynomial_element):
    r"""
    Multivariate polynomials implemented in pure python using
    polydicts.
    """
    def __init__(self, parent, x):
        """
        EXAMPLES::

            sage: R, x = PolynomialRing(QQbar, 10, 'x').objgens()
            sage: x
            (x0, x1, x2, x3, x4, x5, x6, x7, x8, x9)
            sage: loads(dumps(x)) == x
            True
        """
        if not isinstance(x, polydict.PolyDict):
            x = polydict.PolyDict(x, parent.base_ring()(0), remove_zero=True)
        MPolynomial_element.__init__(self, parent, x)

    def _new_constant_poly(self, x, P):
        """
        Quickly create a new constant polynomial with value x in parent P.

        ASSUMPTION:

        x must be an element of the base ring of P. That assumption is
        not verified.

        EXAMPLES::

            sage: R.<x,y> = QQ['t'][]
            sage: x._new_constant_poly(R.base_ring()(2),R)
            2

        """
        return MPolynomial_polydict(P, {P._zero_tuple:x})

    def __neg__(self):
        """
        EXAMPLES::

            sage: R.<x,y>=QQbar[]
            sage: -x
            -x
            sage: -(y-1)
            -y + 1
        """
        return self*(-1)

    def _repr_(self):
        """
        EXAMPLES::

            sage: R.<x,y>=QQbar[]
            sage: repr(-x^2-y+1)  # indirect doc-test
            '-x^2 - y + 1'
            sage: K.<I>=QuadraticField(-1)
            sage: R.<x,y>=K[]
            sage: repr(-I*y-x^2)  # indirect doc-test
            '-x^2 + (-I)*y'
        """
        try:
            key = self.parent().term_order().sortkey
        except AttributeError:
            key = None
        atomic = self.parent().base_ring()._repr_option('element_is_atomic')
        return self.element().poly_repr(self.parent().variable_names(),
                                        atomic_coefficients=atomic,
                                        sortkey=key)

    def _latex_(self):
        r"""
        EXAMPLES::

            sage: R.<x,y>=QQbar[]
            sage: latex(-x^2-y+1)
            -x^{2} - y + 1
            sage: K.<I>=QuadraticField(-1)
            sage: R.<x,y>=K[]
            sage: latex(-I*y+I*x^2)
            \left(\sqrt{-1}\right) x^{2} + \left(-\sqrt{-1}\right) y
        """
        try:
            key = self.parent().term_order().sortkey
        except AttributeError:
            key = None
        atomic = self.parent().base_ring()._repr_option('element_is_atomic')
        return self.element().latex(self.parent().latex_variable_names(),
                                    atomic_coefficients=atomic, sortkey=key)

    def _repr_with_changed_varnames(self, varnames):
        """
        EXAMPLES::

            sage: R.<x,y>=QQbar[]
            sage: f=-x^2-y+1
            sage: f._repr_with_changed_varnames(['jack','jill'])
            '-jack^2 - jill + 1'
        """
        try:
            key = self.parent().term_order().sortkey
        except AttributeError:
            key = None
        atomic = self.parent().base_ring()._repr_option('element_is_atomic')
        return self.element().poly_repr(varnames,
                                        atomic_coefficients=atomic, sortkey=key)

    def degrees(self):
        r"""
        Returns a tuple (precisely - an ``ETuple``) with the
        degree of each variable in this polynomial. The list of degrees is,
        of course, ordered by the order of the generators.

        EXAMPLES::

            sage: R.<x,y,z>=PolynomialRing(QQbar)
            sage: f = 3*x^2 - 2*y + 7*x^2*y^2 + 5
            sage: f.degrees()
            (2, 2, 0)
            sage: f = x^2+z^2
            sage: f.degrees()
            (2, 0, 2)
            sage: f.total_degree()  # this simply illustrates that total degree is not the sum of the degrees
            2
            sage: R.<x,y,z,u>=PolynomialRing(QQbar)
            sage: f=(1-x)*(1+y+z+x^3)^5
            sage: f.degrees()
            (16, 5, 5, 0)
            sage: R(0).degrees()
            (0, 0, 0, 0)
        """
        if self.is_zero():
            return polydict.ETuple({},self.parent().ngens())
        else:
            return self._MPolynomial_element__element.max_exp()

    def degree(self, x=None, std_grading=False):
        """
        Return the degree of self in x, where x must be one of the
        generators for the parent of self.

        INPUT:

        - ``x`` - multivariate polynomial (a generator of the parent
           of self). If ``x`` is not specified (or is None), return
           the total degree, which is the maximum degree of any
           monomial. Note that a weighted term ordering alters the
           grading of the generators of the ring; see the tests below.
           To avoid this behavior, set the optional argument ``std_grading=True``.

        OUTPUT: integer

        EXAMPLES::

            sage: R.<x,y> = RR[]
            sage: f = y^2 - x^9 - x
            sage: f.degree(x)
            9
            sage: f.degree(y)
            2
            sage: (y^10*x - 7*x^2*y^5 + 5*x^3).degree(x)
            3
            sage: (y^10*x - 7*x^2*y^5 + 5*x^3).degree(y)
            10

        Note that total degree takes into account if we are working in a polynomial
        ring with a weighted term order.

        ::

            sage: R = PolynomialRing(QQ,'x,y',order=TermOrder('wdeglex',(2,3)))
            sage: x,y = R.gens()
            sage: x.degree()
            2
            sage: y.degree()
            3
            sage: x.degree(y),x.degree(x),y.degree(x),y.degree(y)
            (0, 1, 0, 1)
            sage: f = (x^2*y+x*y^2)
            sage: f.degree(x)
            2
            sage: f.degree(y)
            2
            sage: f.degree()
            8
            sage: f.degree(std_grading=True)
            3

        Note that if ``x`` is not a generator of the parent of self,
        for example if it is a generator of a polynomial algebra which
        maps naturally to this one, then it is converted to an element
        of this algebra. (This fixes the problem reported in
        :trac:`17366`.)

        ::

            sage: x, y = ZZ['x','y'].gens()
            sage: GF(3037000453)['x','y'].gen(0).degree(x)
            1

            sage: x0, y0 = QQ['x','y'].gens()
            sage: GF(3037000453)['x','y'].gen(0).degree(x0)
            Traceback (most recent call last):
            ...
            TypeError: x must canonically coerce to parent

            sage: GF(3037000453)['x','y'].gen(0).degree(x^2)
            Traceback (most recent call last):
            ...
            TypeError: x must be one of the generators of the parent

        TESTS::

            sage: R = PolynomialRing(GF(2)['t'],'x,y',order=TermOrder('wdeglex',(2,3)))
            sage: x,y = R.gens()
            sage: x.degree()
            2
            sage: y.degree()
            3
            sage: x.degree(y),x.degree(x),y.degree(x),y.degree(y)
            (0, 1, 0, 1)
            sage: f = (x^2*y+x*y^2)
            sage: f.degree(x)
            2
            sage: f.degree(y)
            2
            sage: f.degree()
            8
            sage: f.degree(std_grading=True)
            3
            sage: R(0).degree()
            -1

        Degree of zero polynomial for other implementation :trac:`20048` ::

            sage: R.<x,y> = GF(3037000453)[]
            sage: R.zero().degree(x)
            -1
        """
        if x is None:
            if std_grading or not self.parent().term_order().is_weighted_degree_order():
                return self.element().degree(None)
            return self.weighted_degree(self.parent().term_order().weights())
        if isinstance(x, MPolynomial):
            if not x.parent() is self.parent():
                try:
                    x = self.parent().coerce(x)
                except TypeError:
                    raise TypeError("x must canonically coerce to parent")
            if not x.is_generator():
                raise TypeError("x must be one of the generators of the parent")
        else:
            raise TypeError("x must be one of the generators of the parent")
        return self.element().degree(x.element())

    def total_degree(self):
        """
        Return the total degree of self, which is the maximum degree of any
        monomial in self.

        EXAMPLES::

            sage: R.<x,y,z> = QQbar[]
            sage: f=2*x*y^3*z^2
            sage: f.total_degree()
            6
            sage: f=4*x^2*y^2*z^3
            sage: f.total_degree()
            7
            sage: f=99*x^6*y^3*z^9
            sage: f.total_degree()
            18
            sage: f=x*y^3*z^6+3*x^2
            sage: f.total_degree()
            10
            sage: f=z^3+8*x^4*y^5*z
            sage: f.total_degree()
            10
            sage: f=z^9+10*x^4+y^8*x^2
            sage: f.total_degree()
            10
        """
        return self.degree()

    def monomial_coefficient(self, mon):
        """
        Return the coefficient in the base ring of the monomial mon in
        self, where mon must have the same parent as self.

        This function contrasts with the function
        ``coefficient`` which returns the coefficient of a
        monomial viewing this polynomial in a polynomial ring over a base
        ring having fewer variables.

        INPUT:

        -  ``mon`` - a monomial


        OUTPUT: coefficient in base ring

        .. SEEALSO::

           For coefficients in a base ring of fewer variables, look
           at :meth:`coefficient`.

        EXAMPLES:

        The parent of the return is a member of the base ring.

        ::

            sage: R.<x,y>=QQbar[]

        The parent of the return is a member of the base ring.

        ::

            sage: f = 2 * x * y
            sage: c = f.monomial_coefficient(x*y); c
            2
            sage: c.parent()
            Algebraic Field

        ::

            sage: f = y^2 + y^2*x - x^9 - 7*x + 5*x*y
            sage: f.monomial_coefficient(y^2)
            1
            sage: f.monomial_coefficient(x*y)
            5
            sage: f.monomial_coefficient(x^9)
            -1
            sage: f.monomial_coefficient(x^10)
            0

        ::

            sage: var('a')
            a
            sage: K.<a> = NumberField(a^2+a+1)
            sage: P.<x,y> = K[]
            sage: f=(a*x-1)*((a+1)*y-1); f
            -x*y + (-a)*x + (-a - 1)*y + 1
            sage: f.monomial_coefficient(x)
            -a
        """
        if not (isinstance(mon, MPolynomial) and mon.parent() is self.parent() and mon.is_monomial()):
            raise TypeError("mon must be a monomial in the parent of self.")
        R = self.parent().base_ring()
        return R(self.element().monomial_coefficient(mon.element().dict()))

    def dict(self):
        """
        Return underlying dictionary with keys the exponents and values
        the coefficients of this polynomial.
        """
        return self.element().dict()

    #def __iter__(self):
    #    """
    #    Facilitates iterating over the monomials of self,
    #    returning tuples of the form (coeff, mon) for each
    #    non-zero monomial.
    #
    #    EXAMPLES::

    #        sage: R = ZZ['t']
    #        sage: P.<x,y,z> = PolynomialRing(R,3)
    #        sage: f = 3*x^3*y + 16*x + 7
    #        sage: [(c,m) for c,m in f]
    #        [(3, x^3*y), (16, x), (7, 1)]
    #        sage: f = P.random_element(10,10)
    #        sage: sum(c*m for c,m in f) == f
    #        True
    #    """
    #    exps = self.exponents()
    #    parent = self.parent()
    #    for exp in exps:
    #        yield self.element()[exp], MPolynomial_polydict(parent, {exp: 1})

    def __getitem__(self, x):
        """
        INPUT:


        -  ``x`` - a tuple or, in case of a single-variable
           MPolynomial ring x can also be an integer.


        EXAMPLES::

            sage: R.<x, y> = PolynomialRing(QQbar, 2)
            sage: f = -10*x^3*y + 17*x*y
            sage: f[3,1]
            -10
            sage: f[1,1]
            17
            sage: f[0,1]
            0

        ::

            sage: R.<x> = PolynomialRing(QQbar,1); R
            Multivariate Polynomial Ring in x over Algebraic Field
            sage: f = 5*x^2 + 3; f
            5*x^2 + 3
            sage: f[2]
            5
        """
        if isinstance(x, MPolynomial):
            return self.monomial_coefficient(x)
        if not isinstance(x, tuple):
            try:
                x = tuple(x)
            except TypeError:
                x = (x, )
        try:
            return self.element()[x]
        except KeyError:
            return self.parent().base_ring()(0)

    def coefficient(self, degrees):
        """
        Return the coefficient of the variables with the degrees specified
        in the python dictionary ``degrees``. Mathematically,
        this is the coefficient in the base ring adjoined by the variables
        of this ring not listed in ``degrees``. However, the
        result has the same parent as this polynomial.

        This function contrasts with the function
        ``monomial_coefficient`` which returns the coefficient
        in the base ring of a monomial.

        INPUT:


        -  ``degrees`` - Can be any of:

           -  a dictionary of degree restrictions

           -  a list of degree restrictions (with None in
              the unrestricted variables)

           -  a monomial (very fast, but not as flexible)


        OUTPUT: element of the parent of self

        .. SEEALSO::

           For coefficients of specific monomials, look at
           :meth:`monomial_coefficient`.

        EXAMPLES::

            sage: R.<x, y> = QQbar[]
            sage: f = 2 * x * y
            sage: c = f.coefficient({x:1,y:1}); c
            2
            sage: c.parent()
            Multivariate Polynomial Ring in x, y over Algebraic Field
            sage: c in PolynomialRing(QQbar, 2, names = ['x','y'])
            True
            sage: f = y^2 - x^9 - 7*x + 5*x*y
            sage: f.coefficient({y:1})
            5*x
            sage: f.coefficient({y:0})
            -x^9 + (-7)*x
            sage: f.coefficient({x:0,y:0})
            0
            sage: f=(1+y+y^2)*(1+x+x^2)
            sage: f.coefficient({x:0})
            y^2 + y + 1
            sage: f.coefficient([0,None])
            y^2 + y + 1
            sage: f.coefficient(x)
            y^2 + y + 1
            sage: # Be aware that this may not be what you think!
            sage: # The physical appearance of the variable x is deceiving -- particularly if the exponent would be a variable.
            sage: f.coefficient(x^0) # outputs the full polynomial
            x^2*y^2 + x^2*y + x*y^2 + x^2 + x*y + y^2 + x + y + 1

        ::

            sage: R.<x,y> = RR[]
            sage: f=x*y+5
            sage: c=f.coefficient({x:0,y:0}); c
            5.00000000000000
            sage: parent(c)
            Multivariate Polynomial Ring in x, y over Real Field with 53 bits of precision

        AUTHORS:

        - Joel B. Mohler (2007-10-31)
        """
        looking_for = None
        if isinstance(degrees, MPolynomial) and degrees.parent() == self.parent() and degrees.is_monomial():
            looking_for = [e if e > 0 else None for e in degrees.exponents()[0]]
        elif isinstance(degrees, list):
            looking_for = degrees
        elif isinstance(degrees, dict):
            poly_vars = self.parent().gens()
            looking_for = [None] * len(poly_vars)
            for d, exp in degrees.items():
                for i in range(len(poly_vars)):
                    if d == poly_vars[i]:
                        looking_for[i] = exp
        if not looking_for:
            raise ValueError("You must pass a dictionary list or monomial.")
        return self.parent()(self.element().polynomial_coefficient(looking_for))

    def exponents(self, as_ETuples=True):
        """
        Return the exponents of the monomials appearing in self.

        INPUT:

        - as_ETuples (default: ``True``): return the list of exponents as a list
          of ETuples.

        OUTPUT:

        Return the list of exponents as a list of ETuples or tuples.

        EXAMPLES::

            sage: R.<a,b,c> = PolynomialRing(QQbar, 3)
            sage: f = a^3 + b + 2*b^2
            sage: f.exponents()
            [(3, 0, 0), (0, 2, 0), (0, 1, 0)]

        Be default the list of exponents is a list of ETuples::

            sage: type(f.exponents()[0])
            <type 'sage.rings.polynomial.polydict.ETuple'>
            sage: type(f.exponents(as_ETuples=False)[0])
            <... 'tuple'>
        """
        try:
            exp = self.__exponents
            if as_ETuples:
                return exp
            else:
                return [tuple(e) for e in exp]
        except AttributeError:
            self.__exponents = list(self.element().dict())
            try:
                self.__exponents.sort(key=self.parent().term_order().sortkey,
                                      reverse=True)
            except AttributeError:
                pass
            if as_ETuples:
                return self.__exponents
            else:
                return [tuple(e) for e in self.__exponents]

    def inverse_of_unit(self):
        d = self.element().dict()
        k = list(d)
        if self.is_unit():
            if len(k) != 1:
                raise NotImplementedError
            return ~d[k[0]]
        raise ArithmeticError("is not a unit")

    def is_homogeneous(self):
        """
        Return True if self is a homogeneous polynomial.

        EXAMPLES::

            sage: R.<x,y> = QQbar[]
            sage: (x+y).is_homogeneous()
            True
            sage: (x.parent()(0)).is_homogeneous()
            True
            sage: (x+y^2).is_homogeneous()
            False
            sage: (x^2 + y^2).is_homogeneous()
            True
            sage: (x^2 + y^2*x).is_homogeneous()
            False
            sage: (x^2*y + y^2*x).is_homogeneous()
            True
        """
        return self.element().is_homogeneous()

    def _homogenize(self, var):
        r"""
        Return ``self`` if ``self`` is homogeneous.
        Otherwise return a homogenized polynomial constructed by modifying
        the degree of the variable with index ``var``.

        INPUT:


        -  ``var`` - an integer indicating which variable to
           use to homogenize (0 <= var < parent(self).ngens())


        OUTPUT: a multivariate polynomial

        EXAMPLES::

            sage: P.<x,y> = QQbar[]
            sage: f = x^2 + y + 1 + 5*x*y^1
            sage: g = f.homogenize('z'); g # indirect doctest
            x^2 + 5*x*y + y*z + z^2
            sage: g.parent()
            Multivariate Polynomial Ring in x, y, z over Algebraic Field

        SEE: ``self.homogenize``
        """
        if self.is_homogeneous():
            return self
        X = self.element().homogenize(var)
        R = self.parent()
        return R(X)

    def is_generator(self):
        """
        Returns True if self is a generator of it's parent.

        EXAMPLES::

            sage: R.<x,y>=QQbar[]
            sage: x.is_generator()
            True
            sage: (x+y-y).is_generator()
            True
            sage: (x*y).is_generator()
            False
        """
        d = self.element().dict()
        if len(d) == 1:
            (e, c), = d.items()
            if c.is_one() and len(e.nonzero_positions()) == 1 and e.nonzero_values()[0] == 1:
                return True
        return False

    def is_monomial(self):
        """
        Returns True if self is a monomial, which we define to be a
        product of generators with coefficient 1.

        Use is_term to allow the coefficient to not be 1.

        EXAMPLES::

            sage: R.<x,y>=QQbar[]
            sage: x.is_monomial()
            True
            sage: (x+2*y).is_monomial()
            False
            sage: (2*x).is_monomial()
            False
            sage: (x*y).is_monomial()
            True

        To allow a non-1 leading coefficient, use is_term()::

            sage: (2*x*y).is_term()
            True
            sage: (2*x*y).is_monomial()
            False
        """
        term = (len(self.element().dict().keys()) == 1)
        if term:
            if self.coefficients()[0] == 1:
                return True
            else:
                return False
        else:
            return False

    def is_term(self):
        """
        Returns True if self is a term, which we define to be a
        product of generators times some coefficient, which need
        not be 1.

        Use :meth:`is_monomial` to require that the coefficient be 1.

        EXAMPLES::

            sage: R.<x,y>=QQbar[]
            sage: x.is_term()
            True
            sage: (x+2*y).is_term()
            False
            sage: (2*x).is_term()
            True
            sage: (7*x^5*y).is_term()
            True

        To require leading coefficient 1, use is_monomial()::

            sage: (2*x*y).is_monomial()
            False
            sage: (2*x*y).is_term()
            True
        """
        return len(self.element().dict().keys()) == 1

    def subs(self, fixed=None, **kw):
        """
        Fixes some given variables in a given multivariate polynomial and
        returns the changed multivariate polynomials. The polynomial itself
        is not affected. The variable,value pairs for fixing are to be
        provided as a dictionary of the form {variable:value}.

        This is a special case of evaluating the polynomial with some of
        the variables constants and the others the original variables.

        INPUT:


        -  ``fixed`` - (optional) dictionary of inputs

        -  ``**kw`` - named parameters


        OUTPUT: new MPolynomial

        EXAMPLES::

            sage: R.<x,y> = QQbar[]
            sage: f = x^2 + y + x^2*y^2 + 5
            sage: f((5,y))
            25*y^2 + y + 30
            sage: f.subs({x:5})
            25*y^2 + y + 30
        """
        variables = list(self.parent().gens())
        for i in range(0,len(variables)):
            if str(variables[i]) in kw:
                variables[i]=kw[str(variables[i])]
            elif fixed and variables[i] in fixed:
                variables[i] = fixed[variables[i]]
        return self(tuple(variables))

    def monomials(self):
        """
        Returns the list of monomials in self. The returned list is
        decreasingly ordered by the term ordering of self.parent().

        OUTPUT: list of MPolynomials representing Monomials

        EXAMPLES::

            sage: R.<x,y> = QQbar[]
            sage: f = 3*x^2 - 2*y + 7*x^2*y^2 + 5
            sage: f.monomials()
            [x^2*y^2, x^2, y, 1]

        ::

            sage: R.<fx,fy,gx,gy> = QQbar[]
            sage: F = ((fx*gy - fy*gx)^3)
            sage: F
            -fy^3*gx^3 + 3*fx*fy^2*gx^2*gy + (-3)*fx^2*fy*gx*gy^2 + fx^3*gy^3
            sage: F.monomials()
            [fy^3*gx^3, fx*fy^2*gx^2*gy, fx^2*fy*gx*gy^2, fx^3*gy^3]
            sage: F.coefficients()
            [-1, 3, -3, 1]
            sage: sum(map(mul,zip(F.coefficients(),F.monomials()))) == F
            True
        """
        ring = self.parent()
        one = ring.base_ring()(1)
        return [MPolynomial_polydict(ring, polydict.PolyDict({m:one}, force_int_exponents=False, force_etuples=False)) for m in self.exponents()]
        try:
            return self.__monomials
        except AttributeError:
            ring = self.parent()
            one = self.parent().base_ring()(1)
            self.__monomials = sorted([ MPolynomial_polydict(ring, polydict.PolyDict( {m:one}, force_int_exponents=False,  force_etuples=False ) ) \
                                for m in self._MPolynomial_element__element.dict().keys() ], reverse=True)
            return self.__monomials

    def constant_coefficient(self):
        """
        Return the constant coefficient of this multivariate polynomial.

        EXAMPLES::

            sage: R.<x,y> = QQbar[]
            sage: f = 3*x^2 - 2*y + 7*x^2*y^2 + 5
            sage: f.constant_coefficient()
            5
            sage: f = 3*x^2
            sage: f.constant_coefficient()
            0
        """
        #v = (0,)*int(self.parent().ngens())
        d = self.element().dict()
        try:
            return d[polydict.ETuple({},self.parent().ngens())]
        except KeyError:
            return self.parent().base_ring()(0)

    def is_univariate(self):
        """
        Returns True if this multivariate polynomial is univariate and
        False otherwise.

        EXAMPLES::

            sage: R.<x,y> = QQbar[]
            sage: f = 3*x^2 - 2*y + 7*x^2*y^2 + 5
            sage: f.is_univariate()
            False
            sage: g = f.subs({x:10}); g
            700*y^2 + (-2)*y + 305
            sage: g.is_univariate()
            True
            sage: f = x^0
            sage: f.is_univariate()
            True
        """
        mons = self.element().dict().keys()

        found = -1
        for mon in mons:
            for i in mon.nonzero_positions():
                if found != i:
                    if found != -1:
                        return False
                    else:
                        found = i
        return True

    def univariate_polynomial(self, R=None):
        """
        Returns a univariate polynomial associated to this multivariate
        polynomial.

        INPUT:


        -  ``R`` - (default: None) PolynomialRing


        If this polynomial is not in at most one variable, then a
        ValueError exception is raised. This is checked using the
        is_univariate() method. The new Polynomial is over the same base
        ring as the given MPolynomial.

        EXAMPLES::

            sage: R.<x,y> = QQbar[]
            sage: f = 3*x^2 - 2*y + 7*x^2*y^2 + 5
            sage: f.univariate_polynomial()
            Traceback (most recent call last):
            ...
            TypeError: polynomial must involve at most one variable
            sage: g = f.subs({x:10}); g
            700*y^2 + (-2)*y + 305
            sage: g.univariate_polynomial ()
            700*y^2 - 2*y + 305
            sage: g.univariate_polynomial(PolynomialRing(QQ,'z'))
            700*z^2 - 2*z + 305

        TESTS::

            sage: P = PolynomialRing(QQ, 0, '')
            sage: P(5).univariate_polynomial()
            5
        """
        if self.parent().ngens() == 0:
            if R is None:
                return self.base_ring()(self)
            else:
                return R(self)

        if not self.is_univariate():
            raise TypeError("polynomial must involve at most one variable")

        #construct ring if None
        if R is None:
            # constant, we just pick first variable from parent
            if self.is_constant():
                R = self.base_ring()[self.parent().variable_names()[0]]
            else:
                R = self.base_ring()[str(self.variables()[0])]

        monomial_coefficients = self._MPolynomial_element__element.dict()

        if not self.is_constant():
            var_idx = self.degrees().nonzero_positions()[0] #variable
        else:
            var_idx = 0 #constant
            if len(monomial_coefficients) == 0:
                return R(0)

        #construct list
        lookup = [int(0),] * len(next(iter(monomial_coefficients)))
        coefficients = []
        for degree in range(max(m[var_idx]
                                for m in monomial_coefficients.keys()) + 1):
            lookup[var_idx] = int(degree)
            try:
                coefficients.append( monomial_coefficients[ polydict.ETuple(lookup) ] ) #if we find something, add the coefficient
            except KeyError:
                coefficients.append( 0 ) #else add zero

        #construct polynomial
        return R(coefficients)

    def variables(self):
        """
        Returns the tuple of variables occurring in this polynomial.

        EXAMPLES::

            sage: R.<x,y> = QQbar[]
            sage: f = 3*x^2 - 2*y + 7*x^2*y^2 + 5
            sage: f.variables()
            (x, y)
            sage: g = f.subs({x:10}); g
            700*y^2 + (-2)*y + 305
            sage: g.variables()
            (y,)

        TESTS:

        This shows that the issue at :trac:`7077` is fixed::

            sage: x,y,z=polygens(QQ,'x,y,z')
            sage: (x^2).variables()
            (x,)
        """
        return tuple([self.parent().gen(index) for index in self.degrees().nonzero_positions()])

    def variable(self,i):
        """
        Returns `i`-th variable occurring in this polynomial.

        EXAMPLES::

            sage: R.<x,y> = QQbar[]
            sage: f = 3*x^2 - 2*y + 7*x^2*y^2 + 5
            sage: f.variable(0)
            x
            sage: f.variable(1)
            y
        """
        return self.variables()[int(i)]

    def nvariables(self):
        """
        Number of variables in this polynomial

        EXAMPLES::

            sage: R.<x,y> = QQbar[]
            sage: f = 3*x^2 - 2*y + 7*x^2*y^2 + 5
            sage: f.nvariables ()
            2
            sage: g = f.subs({x:10}); g
            700*y^2 + (-2)*y + 305
            sage: g.nvariables ()
            1
        """
        return len(self.degrees().nonzero_positions())

    def is_constant(self):
        """
        True if polynomial is constant, and False otherwise.

        EXAMPLES::

            sage: R.<x,y> = QQbar[]
            sage: f = 3*x^2 - 2*y + 7*x^2*y^2 + 5
            sage: f.is_constant()
            False
            sage: g = 10*x^0
            sage: g.is_constant()
            True
        """
        if len(self.dict()) <= 1 and self.degrees().is_constant():
            return True
        else:
            return False

    def lm(self):
        """
        Returns the lead monomial of self with respect to the term order of
        self.parent().

        EXAMPLES::

            sage: R.<x,y,z>=PolynomialRing(GF(7),3,order='lex')
            sage: (x^1*y^2 + y^3*z^4).lm()
            x*y^2
            sage: (x^3*y^2*z^4 + x^3*y^2*z^1).lm()
            x^3*y^2*z^4

        ::

            sage: R.<x,y,z>=PolynomialRing(CC,3,order='deglex')
            sage: (x^1*y^2*z^3 + x^3*y^2*z^0).lm()
            x*y^2*z^3
            sage: (x^1*y^2*z^4 + x^1*y^1*z^5).lm()
            x*y^2*z^4

        ::

            sage: R.<x,y,z>=PolynomialRing(QQbar,3,order='degrevlex')
            sage: (x^1*y^5*z^2 + x^4*y^1*z^3).lm()
            x*y^5*z^2
            sage: (x^4*y^7*z^1 + x^4*y^2*z^3).lm()
            x^4*y^7*z

        TESTS::

            sage: from sage.rings.polynomial.multi_polynomial_ring import MPolynomialRing_polydict
            sage: R.<x,y>=MPolynomialRing_polydict(GF(2),2,order='lex')
            sage: f=x+y
            sage: f.lm()
            x

        """
        try:
            return self.__lm
        except AttributeError:
            if self.is_zero():
                return self
            R = self.parent()
            f = self._MPolynomial_element__element.lcmt( R.term_order().greater_tuple )
            one = R.base_ring()(1)
            self.__lm = MPolynomial_polydict(R,polydict.PolyDict({f:one},zero=R.base_ring().zero(),force_int_exponents=False,  force_etuples=False))
            return self.__lm

    def lc(self):
        """
        Returns the leading coefficient of self i.e.,
        self.coefficient(self.lm())

        EXAMPLES::

            sage: R.<x,y,z>=QQbar[]
            sage: f=3*x^2-y^2-x*y
            sage: f.lc()
            3
        """
        try:
            return self.__lc
        except AttributeError:
            if self.is_zero():
                return self.base_ring()._zero_element
            R = self.parent()
            f = self._MPolynomial_element__element.dict()
            self.__lc = f[self._MPolynomial_element__element.lcmt( R.term_order().greater_tuple )]
            return self.__lc

    def lt(self):
        r"""
        Returns the leading term of self i.e., self.lc()\*self.lm(). The
        notion of "leading term" depends on the ordering defined in the
        parent ring.

        EXAMPLES::

            sage: R.<x,y,z>=PolynomialRing(QQbar)
            sage: f=3*x^2-y^2-x*y
            sage: f.lt()
            3*x^2
            sage: R.<x,y,z>=PolynomialRing(QQbar,order="invlex")
            sage: f=3*x^2-y^2-x*y
            sage: f.lt()
            -y^2

        TESTS::

            sage: from sage.rings.polynomial.multi_polynomial_ring import MPolynomialRing_polydict
            sage: R.<x,y>=MPolynomialRing_polydict(GF(2),2,order='lex')
            sage: f=x+y
            sage: f.lt()
            x
        """
        try:
            return self.__lt
        except AttributeError:
            if self.is_zero():
                return self
            R = self.parent()
            f = self._MPolynomial_element__element.dict()
            res = self._MPolynomial_element__element.lcmt( R.term_order().greater_tuple )
            self.__lt = MPolynomial_polydict(R,polydict.PolyDict({res:f[res]},zero=R.base_ring().zero(),force_int_exponents=False, force_etuples=False))
            return self.__lt

    def __eq__(self,right):
        if not isinstance(right, MPolynomial_polydict):
            # we want comparison with zero to be fast
            if not right:
                return not self._MPolynomial_element__element.dict()
            return CommutativeRingElement.__eq__(self, right)
        return self._MPolynomial_element__element == right._MPolynomial_element__element

    def __ne__(self,right):
        if not isinstance(right, MPolynomial_polydict):
            # we want comparison with zero to be fast
            if not right:
                return not not self._MPolynomial_element__element.dict()
            return CommutativeRingElement.__ne__(self, right)
        return self._MPolynomial_element__element != right._MPolynomial_element__element

    # required by Python 3
    __hash__ = MPolynomial_element.__hash__

    def __bool__(self):
        """
        Return True if self != 0

        .. note::

           This is much faster than actually writing ``self == 0``.
        """
        return self._MPolynomial_element__element.dict()!={}

    __nonzero__ = __bool__

    def _floordiv_(self, right):
        r"""
        Quotient of division of self by other. This is denoted //.

        .. note::

           It's not clear to me that this is well-defined if
           ``self`` is not exactly divisible by other.

        EXAMPLES::

            sage: R.<x,y>=QQbar[]
            sage: 2*x*y//y
            2*x
            sage: 2*x//y
            0
            sage: 2*x//4
            1/2*x
            sage: type(0//y)
            <class 'sage.rings.polynomial.multi_polynomial_element.MPolynomial_polydict'>
        """
        # handle division by monomials without using Singular
        if len(right.dict()) == 1:
            P = self.parent()
            ret = P(0)
            denC,denM = next(iter(right))
            for c,m in self:
                t = c*m
                if denC.divides(c) and P.monomial_divides(denM, m):
                    ret += P.monomial_quotient(t, right, coeff=True)
            return ret

        Q, _ = self.quo_rem(right)
        return Q

    def _derivative(self, var=None):
        r"""
        Differentiates ``self`` with respect to variable ``var``.

        If ``var`` is not one of the generators of this ring, _derivative(var)
        is called recursively on each coefficient of this polynomial.

        .. SEEALSO::

            :meth:`derivative`

        EXAMPLES::

            sage: R.<t> = PowerSeriesRing(QQbar)
            sage: S.<x, y> = PolynomialRing(R)
            sage: f = (t^2 + O(t^3))*x^2*y^3 + (37*t^4 + O(t^5))*x^3
            sage: f.parent()
            Multivariate Polynomial Ring in x, y over Power Series Ring in t over Algebraic Field
            sage: f._derivative(x)   # with respect to x
            (2*t^2 + O(t^3))*x*y^3 + (111*t^4 + O(t^5))*x^2
            sage: f._derivative(x).parent()
            Multivariate Polynomial Ring in x, y over Power Series Ring in t over Algebraic Field
            sage: f._derivative(y)   # with respect to y
            (3*t^2 + O(t^3))*x^2*y^2
            sage: f._derivative(t)   # with respect to t (recurses into base ring)
            (2*t + O(t^2))*x^2*y^3 + (148*t^3 + O(t^4))*x^3
            sage: f._derivative(x)._derivative(y) # with respect to x and then y
            (6*t^2 + O(t^3))*x*y^2
            sage: f.derivative(y, 3) # with respect to y three times
            (6*t^2 + O(t^3))*x^2
            sage: f._derivative()    # can't figure out the variable
            Traceback (most recent call last):
            ...
            ValueError: must specify which variable to differentiate with respect to
        """
        if var is None:
            raise ValueError("must specify which variable to differentiate with respect to")

        gens = list(self.parent().gens())

        # check if var is one of the generators
        try:
            index = gens.index(var)
        except ValueError:
            # var is not a generator; do term-by-term differentiation recursively
            # var may be, for example, a generator of the base ring
            d = dict([(e, x._derivative(var)) for (e, x) in iteritems(self.dict())])
            d = polydict.PolyDict(d, self.parent().base_ring()(0), remove_zero=True)
            return MPolynomial_polydict(self.parent(), d)

        # differentiate w.r.t. indicated variable
        d = {}
        v = polydict.ETuple({index:1}, len(gens))
        for (exp, coeff) in iteritems(self.dict()):
            if exp[index] > 0:
                d[exp.esub(v)] = coeff * exp[index]
        d = polydict.PolyDict(d, self.parent().base_ring()(0), remove_zero=True)
        return MPolynomial_polydict(self.parent(), d)

    def integral(self, var=None):
        r"""
        Integrates ``self`` with respect to variable ``var``.

        .. NOTE::

            The integral is always chosen so the constant term is 0.

        If ``var`` is not one of the generators of this ring, integral(var)
        is called recursively on each coefficient of this polynomial.

        EXAMPLES:

        On polynomials with rational coefficients::

            sage: x, y = PolynomialRing(QQ, 'x, y').gens()
            sage: ex = x*y + x - y
            sage: it = ex.integral(x); it
            1/2*x^2*y + 1/2*x^2 - x*y
            sage: it.parent() == x.parent()
            True

        On polynomials with coefficients in power series::

            sage: R.<t> = PowerSeriesRing(QQbar)
            sage: S.<x, y> = PolynomialRing(R)
            sage: f = (t^2 + O(t^3))*x^2*y^3 + (37*t^4 + O(t^5))*x^3
            sage: f.parent()
            Multivariate Polynomial Ring in x, y over Power Series Ring in t over Algebraic Field
            sage: f.integral(x)   # with respect to x
            (1/3*t^2 + O(t^3))*x^3*y^3 + (37/4*t^4 + O(t^5))*x^4
            sage: f.integral(x).parent()
            Multivariate Polynomial Ring in x, y over Power Series Ring in t over Algebraic Field

            sage: f.integral(y)   # with respect to y
            (1/4*t^2 + O(t^3))*x^2*y^4 + (37*t^4 + O(t^5))*x^3*y
            sage: f.integral(t)   # with respect to t (recurses into base ring)
            (1/3*t^3 + O(t^4))*x^2*y^3 + (37/5*t^5 + O(t^6))*x^3

        TESTS::

            sage: f.integral()    # can't figure out the variable
            Traceback (most recent call last):
            ...
            ValueError: must specify which variable to integrate with respect to
        """
        if var is None:
            raise ValueError("must specify which variable to integrate "
                             "with respect to")

        gens = list(self.parent().gens())

        # check if var is one of the generators
        try:
            index = gens.index(var)
        except ValueError:
            # var is not a generator; do term-by-term integration recursively
            # var may be, for example, a generator of the base ring
            d = dict([(e, x.integral(var))
                      for (e, x) in iteritems(self.dict())])
            d = polydict.PolyDict(d, self.parent().base_ring()(0),
                                  remove_zero=True)
            return MPolynomial_polydict(self.parent(), d)

        # integrate w.r.t. indicated variable
        d = {}
        v = polydict.ETuple({index:1}, len(gens))
        for (exp, coeff) in iteritems(self.dict()):
            d[exp.eadd(v)] = coeff / (1+exp[index])
        d = polydict.PolyDict(d, self.parent().base_ring()(0), remove_zero=True)
        return MPolynomial_polydict(self.parent(), d)

    def factor(self, proof=None):
        r"""
        Compute the irreducible factorization of this polynomial.

        INPUT:

        - ``proof'' - insist on provably correct results (default: ``True``
          unless explicitly disabled for the ``"polynomial"`` subsystem with
          :class:`sage.structure.proof.proof.WithProof`.)

        TESTS:

        Check if we can handle polynomials with no variables, see :trac:`7950`::

            sage: P = PolynomialRing(ZZ,0,'')
            sage: res = P(10).factor(); res
            2 * 5
            sage: res[0][0].parent()
            Multivariate Polynomial Ring in no variables over Integer Ring
            sage: R = PolynomialRing(QQ,0,'')
            sage: res = R(10).factor(); res
            10
            sage: res.unit().parent()
            Rational Field
            sage: P(0).factor()
            Traceback (most recent call last):
            ...
            ArithmeticError: factorization of 0 is not defined

        Check if we can factor a constant polynomial, see :trac:`8207`::

            sage: R.<x,y> = CC[]
            sage: R(1).factor()
            1.00000000000000

        Check that we prohibit too large moduli, :trac:`11829`::

            sage: R.<x,y> = GF(previous_prime(2^31))[]
            sage: factor(x+y+1)
            Traceback (most recent call last):
            ...
            NotImplementedError: Factorization of multivariate polynomials over prime fields with characteristic > 2^29 is not implemented.

        Check that the global proof flag for polynomials is honored::

            sage: R.<x,y> = QQbar[]
            sage: f = x^2 + y^2
            sage: with proof.WithProof('polynomial', True):
            ....:     f.factor()
            Traceback (most recent call last):
            ...
            NotImplementedError: Provably correct factorization not implemented. Disable this error by wrapping your code in a `with proof.WithProof('polynomial', False):` block.
            sage: with proof.WithProof('polynomial', False):
            ....:     f.factor()
            Traceback (most recent call last):
            ...
            TypeError: no conversion of this ring to a Singular ring defined

        We check that the original issue in :trac:`7554` is fixed::

            sage: K.<a> = PolynomialRing(QQ)
            sage: R.<x,y> = PolynomialRing(FractionField(K))
            sage: factor(x)
            x

        In the example below, we set the special method
        ``_factor_multivariate_polynomial()`` in the base ring which is called to
        factor multivariate polynomials.  This facility can be used to easily
        extend polynomial factorization to work over new rings you introduce::

             sage: R.<x, y> = PolynomialRing(QQ['z'])
             sage: (x*y).factor()
             Traceback (most recent call last):
             ...
             NotImplementedError: ...
             sage: R.base_ring()._factor_multivariate_polynomial = lambda f, **kwargs: f.change_ring(QQ).factor()
             sage: (x*y).factor()
             y * x
             sage: del R.base_ring()._factor_multivariate_polynomial # clean up

        Check that a "multivariate" polynomial in one variable is factored
        correctly::

            sage: R.<z> = PolynomialRing(CC,1)
            sage: f = z^4 - 6*z + 3
            sage: f.factor()
            (z - 1.60443920904349) * (z - 0.511399619393097) * (z + 1.05791941421830 - 1.59281852704435*I) * (z + 1.05791941421830 + 1.59281852704435*I)

        We check a case that failed with an exception at some point::

            sage: k.<u> = GF(4)
            sage: R.<v> = k[]
            sage: l.<v> = R.quo(v^3 + v + 1)
            sage: R.<x,y> = l[]
            sage: f = y^3 + x^3 + (u + 1)*x
            sage: f.factor()
            x^3 + y^3 + (u + 1)*x

        """
        R = self.parent()

        # raise error if trying to factor zero
        if not self:
            raise ArithmeticError("factorization of {!r} is not defined".format(self))

        # if number of variables is zero ...
        if R.ngens() == 0:
            base_ring = self.base_ring()
            if base_ring.is_field():
                return Factorization([],unit=self.base_ring()(self))
            else:
                F = base_ring(self).factor()
                return Factorization([(R(f),m) for f,m in F], unit=F.unit())

        base_ring = self.base_ring()
        if hasattr(base_ring, '_factor_multivariate_polynomial'):
            return base_ring._factor_multivariate_polynomial(self, proof=proof)

        # try to use univariate factoring
        try:
            F = self.univariate_polynomial().factor()
            return Factorization([(R(f),m) for f,m in F], unit=F.unit())
        except TypeError:
            pass

        base_ring = self.base_ring()
        if base_ring.is_finite():
            if base_ring.characteristic() > 1<<29:
                raise NotImplementedError("Factorization of multivariate polynomials over prime fields with characteristic > 2^29 is not implemented.")

        if proof is None:
            from sage.structure.proof.proof import get_flag
            proof = get_flag(subsystem="polynomial")
        if proof:
            raise NotImplementedError("Provably correct factorization not implemented. Disable this error by wrapping your code in a `with proof.WithProof('polynomial', False):` block.")

        R._singular_().set_ring()
        S = self._singular_().factorize()
        factors = S[1]
        exponents = S[2]
        v = sorted([(R(factors[i+1]), sage.rings.integer.Integer(exponents[i+1])) \
                        for i in range(len(factors))])
        unit = R(1)
        for i in range(len(v)):
            if v[i][0].is_unit():
                unit = unit * v[i][0]
                del v[i]
                break
        F = sorted(Factorization(v, unit=unit))
        return F

    @handle_AA_and_QQbar
    def lift(self,I):
        """
        given an ideal I = (f_1,...,f_r) and some g (== self) in I, find
        s_1,...,s_r such that g = s_1 f_1 + ... + s_r f_r

        ALGORITHM: Use Singular.

        EXAMPLES::

            sage: A.<x,y> = PolynomialRing(CC,2,order='degrevlex')
            sage: I = A.ideal([x^10 + x^9*y^2, y^8 - x^2*y^7 ])
            sage: f = x*y^13 + y^12
            sage: M = f.lift(I)
            sage: M
            [y^7, x^7*y^2 + x^8 + x^5*y^3 + x^6*y + x^3*y^4 + x^4*y^2 + x*y^5 + x^2*y^3 + y^4]
            sage: sum( map( mul , zip( M, I.gens() ) ) ) == f
            True

        TESTS:

        Check that this method works over QQbar (:trac:`25351`)::

            sage: A.<x,y> = QQbar[]
            sage: I = A.ideal([x^2 + y^2 - 1, x^2 - y^2])
            sage: f = 2*x^2 - 1
            sage: M = f.lift(I)
            sage: sum( map( mul , zip( M, I.gens() ) ) ) == f
            True
        """
        fs = self._singular_()
        Is = I._singular_()
        P = I.ring()
        try:
            M = Is.lift(fs)._sage_(P)
        except TypeError:
            raise ArithmeticError("f is not in I")
        return Sequence(M.list(), P, check=False, immutable=True)

    @coerce_binop
    @handle_AA_and_QQbar
    def quo_rem(self, right):
        """
        Returns quotient and remainder of self and right.

        EXAMPLES::

            sage: R.<x,y> = CC[]
            sage: f = y*x^2 + x + 1
            sage: f.quo_rem(x)
            (x*y + 1.00000000000000, 1.00000000000000)

            sage: R = QQ['a','b']['x','y','z']
            sage: p1 = R('a + (1+2*b)*x*y + (3-a^2)*z')
            sage: p2 = R('x-1')
            sage: p1.quo_rem(p2)
            ((2*b + 1)*y, (2*b + 1)*y + (-a^2 + 3)*z + a)

            sage: R.<x,y> = Qp(5)[]
            sage: x.quo_rem(y)
            Traceback (most recent call last):
            ...
            TypeError: no conversion of this ring to a Singular ring defined

        ALGORITHM: Use Singular.

        TESTS:

        Check that this method works over QQbar (:trac:`25351`)::

            sage: R.<x,y> = QQbar[]
            sage: f = y*x^2 + x + 1
            sage: f.quo_rem(x)
            (x*y + 1, 1)
        """
        R = self.parent()
        try:
            R._singular_().set_ring()
        except TypeError:
            f = self.parent().flattening_morphism()
            if f.domain() != f.codomain():
                g = f.section()
                q,r = f(self).quo_rem(f(right))
                return g(q), g(r)
            else:
                raise
        else:
            X = self._singular_().division(right._singular_())
            return R(X[1][1,1]), R(X[2][1])

    @handle_AA_and_QQbar
    def resultant(self, other, variable=None):
        """
        Compute the resultant of ``self`` and ``other`` with respect
        to ``variable``.

        If a second argument is not provided, the first variable of
        ``self.parent()`` is chosen.

        For inexact rings or rings not available in Singular,
        this computes the determinant of the Sylvester matrix.

        INPUT:

        - ``other`` -- polynomial in ``self.parent()``

        - ``variable`` -- (optional) variable (of type polynomial) in
          ``self.parent()``

        EXAMPLES::

            sage: P.<x,y> = PolynomialRing(QQ, 2)
            sage: a = x + y
            sage: b = x^3 - y^3
            sage: a.resultant(b)
            -2*y^3
            sage: a.resultant(b, y)
            2*x^3

        TESTS::

            sage: from sage.rings.polynomial.multi_polynomial_ring import MPolynomialRing_polydict_domain
            sage: P.<x,y> = MPolynomialRing_polydict_domain(QQ, 2, order='degrevlex')
            sage: a = x + y
            sage: b = x^3 - y^3
            sage: a.resultant(b)
            -2*y^3
            sage: a.resultant(b, y)
            2*x^3

        Check that :trac:`15061` is fixed::

            sage: R.<x, y> = AA[]
            sage: (x^2 + 1).resultant(x^2 - y)
            y^2 + 2*y + 1

<<<<<<< HEAD
        Check that this method works over QQbar (:trac:`25351`)::

            sage: P.<x,y> = QQbar[]
            sage: a = x + y
            sage: b = x^3 - y^3
            sage: a.resultant(b)
            (-2)*y^3
            sage: a.resultant(b, y)
            2*x^3
=======
        Test for :trac:`2693`::

            sage: R.<x,y> = RR[]
            sage: p = x + y
            sage: q = x*y
            sage: p.resultant(q)
            -y^2
>>>>>>> baff1c42
        """
        R = self.parent()
        if variable is None:
            variable = R.gen(0)
        if R._has_singular and R.is_exact():
            rt = self._singular_().resultant(other._singular_(), variable._singular_())
            r = rt.sage_poly(R)
        else:
            r = self.sylvester_matrix(other, variable).det()
        if R.ngens() <= 1 and r.degree() <= 0:
            return R.base_ring()(r[0])
        else:
            return r

    def reduce(self, I):
        """
        Reduce this polynomial by the polynomials in `I`.

        INPUT:

        -  ``I`` - a list of polynomials or an ideal

        EXAMPLES::

            sage: P.<x,y,z> = QQbar[]
            sage: f1 = -2 * x^2 + x^3
            sage: f2 = -2 * y + x* y
            sage: f3 = -x^2 + y^2
            sage: F = Ideal([f1,f2,f3])
            sage: g = x*y - 3*x*y^2
            sage: g.reduce(F)
            (-6)*y^2 + 2*y
            sage: g.reduce(F.gens())
            (-6)*y^2 + 2*y

        ::

            sage: f = 3*x
            sage: f.reduce([2*x,y])
            0

        ::

            sage: k.<w> = CyclotomicField(3)
            sage: A.<y9,y12,y13,y15> = PolynomialRing(k)
            sage: J = [ y9 + y12]
            sage: f = y9 - y12; f.reduce(J)
            -2*y12
            sage: f = y13*y15; f.reduce(J)
            y13*y15
            sage: f = y13*y15 + y9 - y12; f.reduce(J)
            y13*y15 - 2*y12

        Make sure the remainder returns the correct type, fixing :trac:`13903`::

            sage: R.<y1,y2>=PolynomialRing(Qp(5),2, order='lex')
            sage: G=[y1^2 + y2^2, y1*y2 + y2^2, y2^3]
            sage: type((y2^3).reduce(G))
            <class 'sage.rings.polynomial.multi_polynomial_element.MPolynomial_polydict'>
        """
        from sage.rings.polynomial.multi_polynomial_ideal import MPolynomialIdeal

        k = self.base_ring()
        P = self.parent()

        if isinstance(I, MPolynomialIdeal):
            I = I.gens()

        if not k.is_field():
            raise TypeError("Can only reduce polynomials over fields.")

        try:
            fs = self._singular_()
            Is = fs.parent().ideal(I)
            return P(fs.reduce(Is))
        except (NotImplementedError, TypeError):
            pass

        lI = len(I)
        I = list(I)
        r = P.zero()
        p = self

        while p != 0:
            for i in range(lI):
                gi = I[i]
                plm = p.lm()
                gilm = gi.lm()
                if P.monomial_divides(gilm, plm):
                    quot = p.lc()/gi.lc() * P.monomial_quotient(plm, gilm)
                    p -= quot*I[i]
                    break
            else:
                plt = p.lt()
                r += plt
                p -= plt
        return r

###############################################################
# Useful for some geometry code.
###############################################################

def degree_lowest_rational_function(r, x):
    r"""
    Return the difference of valuations of r with respect to variable x.

    INPUT:

    - ``r`` -- a multivariate rational function

    - ``x`` -- a multivariate polynomial ring generator x

    OUTPUT:

    - ``integer`` -- the difference val_x(p) - val_x(q) where r = p/q

    .. NOTE::

        This function should be made a method of the
        FractionFieldElement class.

    EXAMPLES::

        sage: R1 = PolynomialRing(FiniteField(5), 3, names = ["a","b","c"])
        sage: F = FractionField(R1)
        sage: a,b,c = R1.gens()
        sage: f = 3*a*b^2*c^3+4*a*b*c
        sage: g = a^2*b*c^2+2*a^2*b^4*c^7

    Consider the quotient
    `f/g = \frac{4 + 3 bc^{2}}{ac + 2 ab^{3}c^{6}}` (note the
    cancellation).

    ::

        sage: r = f/g; r
        (-b*c^2 + 2)/(a*b^3*c^6 - 2*a*c)
        sage: degree_lowest_rational_function(r,a)
        -1
        sage: degree_lowest_rational_function(r,b)
        0
        sage: degree_lowest_rational_function(r,c)
        -1
    """
    from sage.rings.fraction_field import FractionField
    F = FractionField(r.parent())
    r = F(r)
    f = r.numerator().polynomial(x)
    g = r.denominator().polynomial(x)
    return f.valuation() - g.valuation()<|MERGE_RESOLUTION|>--- conflicted
+++ resolved
@@ -1941,7 +1941,14 @@
             sage: (x^2 + 1).resultant(x^2 - y)
             y^2 + 2*y + 1
 
-<<<<<<< HEAD
+        Test for :trac:`2693`::
+
+            sage: R.<x,y> = RR[]
+            sage: p = x + y
+            sage: q = x*y
+            sage: p.resultant(q)
+            -y^2
+
         Check that this method works over QQbar (:trac:`25351`)::
 
             sage: P.<x,y> = QQbar[]
@@ -1951,15 +1958,6 @@
             (-2)*y^3
             sage: a.resultant(b, y)
             2*x^3
-=======
-        Test for :trac:`2693`::
-
-            sage: R.<x,y> = RR[]
-            sage: p = x + y
-            sage: q = x*y
-            sage: p.resultant(q)
-            -y^2
->>>>>>> baff1c42
         """
         R = self.parent()
         if variable is None:
