--- conflicted
+++ resolved
@@ -1196,11 +1196,7 @@
             sage: V = v1.mac_lane_step(G)
             sage: v2 = V[0]
             sage: F = v2.equivalence_decomposition(G); F
-<<<<<<< HEAD
-            (-19683) * (x^4 + 2*x^2 + 2*alpha + 3)^3 * (x^4 + 2*x^2 + 1/2*alpha^4 + alpha + 3)^3 * (x^4 + 2*x^2 + 1/2*alpha^4 + 3*alpha + 3)^3
-=======
             (x^4 + 2*alpha + 1)^3 * (x^4 + 1/2*alpha^4 + alpha + 1)^3 * (x^4 + 1/2*alpha^4 + 3*alpha + 1)^3
->>>>>>> 06504407
             sage: v2.is_equivalent(F.prod(), G)
             True
 
