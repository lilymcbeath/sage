--- conflicted
+++ resolved
@@ -183,8 +183,6 @@
     if transformation is True:
         return (matrix(r)/den, matrix(N))
     return matrix(r)/den
-
-<<<<<<< HEAD
 
 def prm_mul(p1, p2, mask_free, prec):
     """
@@ -471,9 +469,4 @@
                            " algorithm... please contact sage-devel@googlegroups.com")
 
     p = p[0]
-    return p[min(nrows,ncols)] if permanent_only else p
-=======
-    if transformation is True:
-        return (matrix(r)/den, matrix(N))
-    return matrix(r)/den
->>>>>>> 79bc1dda
+    return p[min(nrows,ncols)] if permanent_only else p