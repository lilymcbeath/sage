r"""
Catalog of designs

This module gathers all designs that can be reached from a Sage sessions
through the ``designs`` objects. In order to create the Witt design on 24 points
it is sufficient to type::

    sage: designs.WittDesign(24) # optional - gap_packages
    Incidence structure with 24 points and 759 blocks

Or a Steiner Triple System on 19 points::

    sage: designs.steiner_triple_system(19)
    Incidence structure with 19 points and 57 blocks

Online database -- Jolla Covering Repository (LJCR) :

There exists an online database of the best known covering designs, the La Jolla
Covering Repository (LJCR), available at [1]_. As it is over 60MB and changes
frequently that database is not included in Sage, but one can obtain individual
coverings and block designs from the LJCR using the method
:meth:`designs.best_known_covering_design_from_LJCR
<sage.combinat.designs.covering_design.best_known_covering_design_www>`::

    sage: C = designs.best_known_covering_design_from_LJCR(7, 3, 2)   # optional - internet
    sage: C                            # optional - internet
    (7,3,2)-covering design of size 7
    Lower bound: 7
    Method: lex covering
    Submitted on: 1996-12-01 00:00:00
    sage: C.incidence_structure()      # optional - internet
    Incidence structure with 7 points and 7 blocks

Currently, this module gathers the following designs :

.. csv-table::
    :class: contentstable
    :widths: 100
    :delim: |

    :meth:`~sage.combinat.designs.block_design.ProjectiveGeometryDesign`
<<<<<<< HEAD
    :meth:`~sage.combinat.designs.block_design.ProjectivePlaneDesign`
=======
    :meth:`~sage.combinat.designs.block_design.DesarguesianProjectivePlaneDesign`
>>>>>>> e0e44f1d
    :meth:`~sage.combinat.designs.block_design.AffineGeometryDesign`
    :meth:`~sage.combinat.designs.block_design.WittDesign`
    :meth:`~sage.combinat.designs.block_design.HadamardDesign`
    :meth:`~sage.combinat.designs.latin_squares.mutually_orthogonal_latin_squares`
    :meth:`~sage.combinat.designs.block_design.steiner_triple_system`
    :meth:`~sage.combinat.designs.steiner_quadruple_systems.steiner_quadruple_system`

And the :meth:`designs.best_known_covering_design_from_LJCR
<sage.combinat.designs.covering_design.best_known_covering_design_www>` function
which queries the LJCR.

.. TODO::

    Implement DerivedDesign, ComplementaryDesign, and Hadamard3Design

REFERENCES:

.. [1] La Jolla Covering Repository,
  http://www.ccrwest.org/cover.html
"""
from sage.combinat.designs.block_design import (ProjectiveGeometryDesign,
<<<<<<< HEAD
                                                ProjectivePlaneDesign,
=======
                                                DesarguesianProjectivePlaneDesign,
>>>>>>> e0e44f1d
                                                AffineGeometryDesign,
                                                WittDesign,
                                                HadamardDesign,
                                                steiner_triple_system)

from sage.combinat.designs.steiner_quadruple_systems import steiner_quadruple_system

from sage.combinat.designs.covering_design import best_known_covering_design_www as best_known_covering_design_from_LJCR

from sage.combinat.designs.latin_squares import mutually_orthogonal_latin_squares<|MERGE_RESOLUTION|>--- conflicted
+++ resolved
@@ -39,11 +39,7 @@
     :delim: |
 
     :meth:`~sage.combinat.designs.block_design.ProjectiveGeometryDesign`
-<<<<<<< HEAD
     :meth:`~sage.combinat.designs.block_design.ProjectivePlaneDesign`
-=======
-    :meth:`~sage.combinat.designs.block_design.DesarguesianProjectivePlaneDesign`
->>>>>>> e0e44f1d
     :meth:`~sage.combinat.designs.block_design.AffineGeometryDesign`
     :meth:`~sage.combinat.designs.block_design.WittDesign`
     :meth:`~sage.combinat.designs.block_design.HadamardDesign`
@@ -65,11 +61,7 @@
   http://www.ccrwest.org/cover.html
 """
 from sage.combinat.designs.block_design import (ProjectiveGeometryDesign,
-<<<<<<< HEAD
                                                 ProjectivePlaneDesign,
-=======
-                                                DesarguesianProjectivePlaneDesign,
->>>>>>> e0e44f1d
                                                 AffineGeometryDesign,
                                                 WittDesign,
                                                 HadamardDesign,
