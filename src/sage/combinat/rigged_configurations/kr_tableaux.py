--- conflicted
+++ resolved
@@ -67,9 +67,8 @@
     (inverse) filling map.
 
     Whenever `B^{r,s} \cong B(s\Lambda_r)` as a classical crystal (which is
-<<<<<<< HEAD
-    the case for `B^{r,s}` in type `A_n^{(1)}` and `B^{n,s}` in type
-    `C_n^{(1)}`), then the filling map is trivial.
+    the case for `B^{r,s}` in type `A_n^{(1)}`, `B^{n,s}` in type `C_n^{(1)}` and `D_{n+1}^{(2)}`,
+    `B^{n,s}` and `B^{n-1,s}` in type `D_n^{(1)}`) then the filling map is trivial.
 
     For `B^{r,s}` in:
 
@@ -77,79 +76,38 @@
     - type `B_n^{(1)}` when `r < n`,
     - type `A_{2n-1}^{(2)}` for all `r`,
 
-    the filling map is defined in [AffineRigConDn]_.
-
-    For the spinor cases in type `D_n^{(1)}`, the crystal `B^{k,s}` where
-    `k=n-1,n`,  is isomorphic as a classical crystal to `B(s\Lambda_k)`, and
-    here we consider the Kirillov-Reshetikhin tableaux as living in
-=======
-    the case for `B^{r,s}` in type `A_n^{(1)}`, `B^{n,s}` in type `C_n^{(1)}` and `D_{n+1}^{(2)}`,
-    `B^{n,s}` and `B^{n-1,s}` in type `D_n^{(1)}`) then the filling map is trivial.
-
-    For `B^{r,s}` in:
-
-    - type `D_n^{(1)}` when `r \leq n-2`,
-    - type `B_n^{(1)}` when `r < n`,
-    - type `A_{2n-1}^{(2)}` for all `r`,
-
     the filling map is defined in [OSS2011]_.
 
     For the spinor cases in type `D_n^{(1)}`, the crystal `B^{k,s}` where
     `k = n-1, n`,  is isomorphic as a classical crystal to `B(s\Lambda_k)`,
     and here we consider the Kirillov-Reshetikhin tableaux as living in
->>>>>>> 18eb5ee2
     `B(2s \Lambda_k)` under the natural doubling map. In this case, the
     crystal operators `e_i` and `f_i` act as `e_i^2` and `f_i^2` respectively.
     See [BijectionDn]_.
 
     For the spinor case in type `B_n^{(1)}`, the crystal `B^{n,s}`, we
-<<<<<<< HEAD
-    consider the images under the natural doubling map which is given by
-    removing `2 \times 2` boxes and the filling map is the same as below
-    (ex. the non-spin type `C_n^{(1)}`).
-=======
     consider the images under the natural doubling map into `B^{n,2s}`.
     The classical components of this crystal are now given by
     removing `2 \times 2` boxes. The filling map is the same as below
     (see the non-spin type `C_n^{(1)}`).
->>>>>>> 18eb5ee2
 
     For `B^{r,s}` in:
 
     - type `C_n^{(1)}` when `r < n`,
     - type `A_{2n}^{(2)\dagger}` for all `r`,
 
-<<<<<<< HEAD
-    the filling map given as follows. Suppose we are considering (classically)
-    highest weight element in the classical component `B(\lambda)`, we fill
-    it in with the horizontal dominoes `[\bar{\imath}, i]` in the `i`-th row
-    from the top (in English notation) and reorganizing the columns as
-    necessary. Recall from above that `B^{n,s} \cong B(s\Lambda_n)` in
-    type `C^{(1)}_n`.
-=======
     the filling map is given as follows. Suppose we are considering the
     (classically) highest weight element in the classical component
     `B(\lambda)`. Then we fill it in with the horizontal dominoes
     `[\bar{\imath}, i]` in the `i`-th row from the top (in English notation)
     and reordering the columns so that they are increasing. Recall from above
     that `B^{n,s} \cong B(s\Lambda_n)` in type `C^{(1)}_n`.
->>>>>>> 18eb5ee2
 
     For `B^{r,s}` in:
 
     - type `A_{2n}^{(2)}` for all `r`,
     - type `D_{n+1}^{(2)}` when `r < n`,
 
-<<<<<<< HEAD
-    the filling map is the same as given in [AffineRigConDn]_ except for
-    `B^{r,1}` which is given by the column `[1, 2, \ldots, k, \emptyset,
-    \ldots \emptyset]` where we consider the classical component
-    `B(\lambda_k)`.
-
-    For the spinor case in type `D_n^{(2)}`, the crystal `B^{n,s}`, the
-    crystal is the same as in type `D_n^{(1)}`.
-
-=======
     the filling map is the same as given in [OSS2011]_ except for
     the rightmost column which is given by the column `[1, 2, \ldots, k,
     \emptyset, \ldots \emptyset]` where `k = (r+x-1)/2` in Step 3 of
@@ -158,14 +116,10 @@
     For the spinor case in type `D_{n+1}^{(2)}`, the crystal `B^{n,s}`, we
     define the filling map in the same way as in type `D_n^{(1)}`.
 
->>>>>>> 18eb5ee2
     .. NOTE::
 
         The filling map and classical decompositions in non-spinor cases can
         be classified by how the special node `0` connects with the
-<<<<<<< HEAD
-        corresponding classical diagram. 
-=======
         corresponding classical diagram.
 
     The classical crystal stucture is given by the usual Kashiwara-Nakashima
@@ -174,7 +128,6 @@
     operator. The affine crystal stucture is given by converting to
     the corresponding KR crystal element, performing the affine crystal
     operator, and pulling back to a KR tableau.
->>>>>>> 18eb5ee2
 
     For more information about the bijection between rigged configurations
     and tensor products of Kirillov-Reshetikhin tableaux, see
@@ -182,20 +135,6 @@
 
     .. NOTE::
 
-<<<<<<< HEAD
-        The tableaux for all non-simply-laced are provably correct if the
-        bijection with :class:`rigged configurations <RiggedConfigurations>`
-        holds. Therefore this is only proven for `B^{r,1}` or `B^{1,s}` and
-        in general for types `A_n^{(1)}` and `D_n^{(C1)}`.
-
-    INPUT:
-
-    - ``cartan_type`` -- The Cartan type
-
-    - ``r`` -- The number of rows
-
-    - ``s`` -- The number of columns
-=======
         The tableaux for all non-simply-laced types are provably correct if the
         bijection with :class:`rigged configurations <RiggedConfigurations>`
         holds. Therefore this is currently only proven for `B^{r,1}` or
@@ -208,7 +147,6 @@
     - ``r`` -- the Dynkin diagram index (typically the number of rows)
 
     - ``s`` -- the number of columns
->>>>>>> 18eb5ee2
 
     EXAMPLES::
 
@@ -245,8 +183,6 @@
         [[2, 1], [3, -1]]
         sage: KRCrys(k)
         [[2], [3]]
-<<<<<<< HEAD
-=======
 
     We check that the classical weights in the classical decompositions
     agree in a few different type::
@@ -271,7 +207,6 @@
         sage: KRTab = KirillovReshetikhinTableaux(['A', 4, 2], 2, 2)
         sage: all(t.classical_weight() == KRCrys(t).classical_weight() for t in KRTab)
         True
->>>>>>> 18eb5ee2
     """
     @staticmethod
     def __classcall_private__(cls, cartan_type, r, s):
@@ -319,13 +254,7 @@
             #if ct.dual().letter == 'F': # E_6^{(2)}
             #if ct.dual().letter == 'G': # D_4^{(3)}
 
-<<<<<<< HEAD
-        #print "We are returning the KR crystal because the requested type is not yet implemented!"
-        return KRTableauxWrapper(ct, r, s)
-        #raise NotImplementedError
-=======
         raise NotImplementedError
->>>>>>> 18eb5ee2
         #return super(KirillovReshetikhinTableaux, cls).__classcall__(cls, ct, r, s)
 
     def __init__(self, cartan_type, r, s):
@@ -417,13 +346,10 @@
             sage: WSC = RootSystem(['D',4]).weight_space()
             sage: KRT.module_generator(classical_weight=WSC.fundamental_weight(2))
             [[1, 1], [2, -1]]
-<<<<<<< HEAD
-=======
 
             sage: KRT = KirillovReshetikhinTableaux(['A', 3, 1], 2, 2)
             sage: KRT.module_generator()
             [[1, 1], [2, 2]]
->>>>>>> 18eb5ee2
         """
         if i is not None:
             return self.module_generators[i]
@@ -437,11 +363,7 @@
                 if list(mg.classical_weight().to_vector()) == shape:
                     return mg
             return None
-<<<<<<< HEAD
-        elif "column_shape" in options:
-=======
         if "column_shape" in options:
->>>>>>> 18eb5ee2
             shape = list(Partition(options["column_shape"]).conjugate())
             if len(shape) < self._cartan_type.classical().rank():
                 shape.extend( [0]*(n - len(shape)) )
@@ -449,31 +371,20 @@
                 if list(mg.classical_weight().to_vector()) == shape:
                     return mg
             return None
-<<<<<<< HEAD
-        elif "weight" in options:
-=======
         if "weight" in options:
->>>>>>> 18eb5ee2
             wt = options["weight"]
             for mg in self.module_generators:
                 if mg.weight() == wt:
                     return mg
             return None
-<<<<<<< HEAD
-        elif "classical_weight" in options:
-=======
         if "classical_weight" in options:
->>>>>>> 18eb5ee2
             wt = options["classical_weight"]
             for mg in self.module_generators:
                 if mg.classical_weight() == wt:
                     return mg
             return None
-<<<<<<< HEAD
-=======
         if len(self.module_generators) == 1:
             return self.module_generators[0]
->>>>>>> 18eb5ee2
         raise ValueError("Invalid parameter")
 
     @abstract_method
@@ -1062,29 +973,12 @@
         EXAMPLES::
 
             sage: KRT = KirillovReshetikhinTableaux(['A', 4, 1], 2, 1)
-<<<<<<< HEAD
-            sage: KRT(3,2) # indirect doctest
-=======
             sage: KRT(3,2)
->>>>>>> 18eb5ee2
             [[2], [3]]
         """
         return repr(self.to_array())
 
     def _repr_diagram(self):
-<<<<<<< HEAD
-        """
-        Return a string representation of ``self`` as a diagram.
-
-        EXAMPLES::
-
-            sage: KRT = KirillovReshetikhinTableaux(['A',4,1], 2,2)
-            sage: elt = KRT(4,3,2,1)
-            sage: print elt._repr_diagram()
-              3  1
-              4  2
-        """
-=======
         """
         Return a string representation of ``self`` as a diagram.
 
@@ -1096,7 +990,6 @@
               1  3
               2  4
         """
->>>>>>> 18eb5ee2
         return self.to_tableau()._repr_diagram()
 
     def _latex_(self):
@@ -1106,11 +999,7 @@
         EXAMPLES::
 
             sage: KRT = KirillovReshetikhinTableaux(['A', 4, 1], 2, 3)
-<<<<<<< HEAD
-            sage: latex(KRT(3,2,4,2,4,3)) # indirect doctest
-=======
             sage: latex(KRT(3,2,4,2,4,3))
->>>>>>> 18eb5ee2
             {\def\lr#1{\multicolumn{1}{|@{\hspace{.6ex}}c@{\hspace{.6ex}}|}{\raisebox{-.3ex}{$#1$}}}
             \raisebox{-.6ex}{$\begin{array}[b]{*{3}c}\cline{1-3}
             \lr{2}&\lr{2}&\lr{3}\\\cline{1-3}
@@ -1120,8 +1009,6 @@
         """
         from sage.combinat.output import tex_from_array
         return tex_from_array([[val._latex_() for val in row] for row in self.to_array()])
-<<<<<<< HEAD
-=======
 
     def _ascii_art_(self):
         r"""
@@ -1136,7 +1023,6 @@
         """
         from sage.misc.ascii_art import AsciiArt
         return AsciiArt(self._repr_diagram().splitlines())
->>>>>>> 18eb5ee2
 
     def to_kirillov_reshetikhin_crystal(self):
         r"""
@@ -1207,11 +1093,7 @@
         EXAMPLES::
 
             sage: KRT = KirillovReshetikhinTableaux(['A', 4, 1], 2, 2)
-<<<<<<< HEAD
-            sage: elt = KRT(4, 3, 2, 1)
-=======
             sage: elt = KRT(2, 1, 4, 3)
->>>>>>> 18eb5ee2
             sage: elt.to_array()
             [[1, 3], [2, 4]]
             sage: elt.to_array(False)
@@ -1243,17 +1125,10 @@
         EXAMPLES::
 
             sage: KRT = KirillovReshetikhinTableaux(['A', 4, 1], 2, 2)
-<<<<<<< HEAD
-            sage: elt = KRT(4, 3, 2, 1); elt
-            [[3, 1], [4, 2]]
-            sage: t = elt.to_tableau(); t
-            [[3, 1], [4, 2]]
-=======
             sage: elt = KRT(2, 1, 4, 3); elt
             [[1, 3], [2, 4]]
             sage: t = elt.to_tableau(); t
             [[1, 3], [2, 4]]
->>>>>>> 18eb5ee2
             sage: type(t)
             <class 'sage.combinat.tableau.Tableaux_all_with_category.element_class'>
         """
@@ -1266,19 +1141,11 @@
         EXAMPLES::
 
             sage: KRT = KirillovReshetikhinTableaux(['A', 4, 1], 2, 2)
-<<<<<<< HEAD
-            sage: elt = KRT(4, 3, 2, 1); elt
-            [[3, 1], [4, 2]]
-            sage: elt.pp()
-            3  1
-            4  2
-=======
             sage: elt = KRT(2, 1, 4, 3); elt
             [[1, 3], [2, 4]]
             sage: elt.pp()
             1  3
             2  4
->>>>>>> 18eb5ee2
         """
         self.to_tableau().pp()
 
@@ -1573,216 +1440,11 @@
 
     EXAMPLES::
 
-<<<<<<< HEAD
-        sage: KRT = KirillovReshetikhinTableaux(['E', 6, 1], 1, 1)
-        sage: KRT.cardinality()
-        27
-        sage: KRC = KirillovReshetikhinCrystal(['E', 6, 1], 1, 1)
-=======
         sage: KRT = KirillovReshetikhinTableaux(['D', 4, 2], 1, 1)
         sage: KRT.cardinality()
         8
         sage: KRC = KirillovReshetikhinCrystal(['D', 4, 2], 1, 1)
->>>>>>> 18eb5ee2
         sage: KRT.cardinality() == KRC.cardinality()
         True
     """
     Element = KRTableauxSpinElement
-<<<<<<< HEAD
-
-class KRTableauxWrapper(KirillovReshetikhinTableaux):
-    """
-    Kirillov-Reshetikhin tableaux that are wrappers around a
-    Kirillov-Reshetikhin crystal.
-    """
-    def _build_module_generators(self):
-        """
-        Build the module generators.
-
-        EXAMPLES::
-
-            sage: KRT = KirillovReshetikhinTableaux(['E',6,1], 1, 1)
-            sage: KRT._build_module_generators()
-            ([(1,)],)
-        """
-        C = self.kirillov_reshetikhin_crystal()
-        return tuple(self.element_class(self, mg) for mg in C.module_generators)
-
-    def from_kirillov_reshetikhin_crystal(self, krc):
-        """
-        Construct an element of ``self`` from the Kirillov-Reshetikhin
-        crystal element ``krc``.
-
-        EXAMPLES::
-
-            sage: KRT = KirillovReshetikhinTableaux(['E',6,1], 1, 1)
-            sage: KRC = KirillovReshetikhinCrystal(['E',6,1], 1, 1)
-            sage: krc = KRC.module_generators[0].f(1); krc
-            [(-1, 3)]
-            sage: KRT.from_kirillov_reshetikhin_crystal(krc)
-            [(-1, 3)]
-        """
-        return self.element_class(self, krc)
-
-    class Element(ElementWrapper):
-        """
-        A KR tableaux element wrapper around a KR crystal element.
-        """
-        def _repr_diagram(self):
-            """
-            Return a string representation of ``self`` as a diagram.
-
-            EXAMPLES::
-
-                sage: KRT = KirillovReshetikhinTableaux(['E',6,1], 1,1)
-                sage: elt = KRT.module_generators[0].f(1); elt
-                [(-1, 3)]
-                sage: elt._repr_diagram()
-                '[(-1, 3)]'
-            """
-            try:
-                return self.to_tableau()._repr_diagram()
-            except (AttributeError, ValueError):
-                return repr(self)
-
-        def to_kirillov_reshetikhin_crystal(self):
-            r"""
-            Construct a :func:`KirillovReshetikhinCrystal` element
-            from ``self``.
-
-            EXAMPLES::
-
-                sage: KRT = KirillovReshetikhinTableaux(['E',6,1], 1,1)
-                sage: elt = KRT.module_generators[0].f(1); elt
-                [(-1, 3)]
-                sage: elt.to_kirillov_reshetikhin_crystal()
-                [(-1, 3)]
-            """
-            return self.value
-
-        @cached_method
-        def to_tableau(self):
-            """
-            Return a :class:`Tableau` object of ``self``.
-
-            EXAMPLES::
-
-                sage: KRT = KirillovReshetikhinTableaux(['E',6,1], 1,1)
-                sage: elt = KRT.module_generators[0].f(1); elt
-                [(-1, 3)]
-                sage: elt.to_tableau()
-                Traceback (most recent call last):
-                ...
-                ValueError: cannot convert [(-1, 3)] to a tableau
-            """
-            try:
-                return self.value.to_tableau()
-            except (AttributeError, ValueError):
-                raise ValueError("cannot convert {} to a tableau".format(self))
-
-        def pp(self):
-            """
-            Pretty print ``self``.
-
-            EXAMPLES::
-
-                sage: KRT = KirillovReshetikhinTableaux(['E',6,1], 1,1)
-                sage: elt = KRT.module_generators[0].f(1); elt
-                [(-1, 3)]
-                sage: elt.pp()
-                [(-1, 3)]
-            """
-            try:
-                self.value.pp()
-            except (AttributeError, ValueError):
-                print self
-
-        @cached_method
-        def classical_weight(self):
-            r"""
-            Return the classical weight of ``self``.
-
-            EXAMPLES::
-
-                sage: KRT = KirillovReshetikhinTableaux(['E',6,1], 1,1)
-                sage: elt = KRT.module_generators[0].f(1); elt
-                [(-1, 3)]
-                sage: elt.classical_weight()
-                (-1/2, 1/2, 1/2, 1/2, 1/2, -1/6, -1/6, 1/6)
-            """
-            return self.value.lift().weight()
-
-        def weight(self):
-            """
-            Return the weight of ``self``.
-
-            EXAMPLES::
-
-                sage: KRT = KirillovReshetikhinTableaux(['E',6,1], 1,1)
-                sage: KRT.module_generators[0].weight()
-                -Lambda[0] + Lambda[1]
-            """
-            return self.value.weight()
-
-        def e(self, i):
-            """
-            Perform the action of `e_i` on ``self``.
-
-            EXAMPLES::
-
-                sage: KRT = KirillovReshetikhinTableaux(['E',6,1], 1,1)
-                sage: KRT.module_generators[0].e(2)
-                sage: KRT.module_generators[0].e(0)
-                [(-2, 1)]
-            """
-            next = self.value.e(i)
-            if next is None:
-                return None
-            return self.__class__(self.parent(), next)
-
-        def f(self, i):
-            """
-            Perform the action of `f_i` on ``self``.
-
-            EXAMPLES::
-
-                sage: KRT = KirillovReshetikhinTableaux(['E',6,1], 1,1)
-                sage: KRT.module_generators[0].f(0)
-                sage: KRT.module_generators[0].f(1)
-                [(-1, 3)]
-            """
-            next = self.value.f(i)
-            if next is None:
-                return None
-            return self.__class__(self.parent(), next)
-
-        def epsilon(self, i):
-            r"""
-            Compute `\epsilon_i` of ``self``.
-
-            .. TODO::
-
-                Implement a direct action of `\epsilon_0` without moving to
-                KR crystals.
-
-            EXAMPLES::
-
-                sage: KRT = KirillovReshetikhinTableaux(['E',6,1], 1,1)
-                sage: KRT.module_generators[0].epsilon(0)
-                1
-            """
-            return self.value.epsilon(i)
-
-        def phi(self, i):
-            r"""
-            Compute `\phi_i` of ``self``.
-
-            EXAMPLES::
-
-                sage: KRT = KirillovReshetikhinTableaux(['E',6,1], 1,1)
-                sage: KRT.module_generators[0].phi(0)
-                0
-            """
-            return self.value.phi(i)
-=======
->>>>>>> 18eb5ee2
