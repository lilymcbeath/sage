--- conflicted
+++ resolved
@@ -317,106 +317,6 @@
         """
         return self.element_class(self, list(crystalElements))
 
-<<<<<<< HEAD
-    def one_dimensional_configuration_sum(self, q=None, group_components=True):
-        r"""
-        Computes the one-dimensional configuration sum.
-
-        INPUT:
-
-        - ``q`` -- (default: ``None``) a variable or ``None``; if ``None``,
-          a variable `q` is set in the code
-        - ``group_components`` -- (default: ``True``) boolean; if ``True``,
-          then the terms are grouped by classical component
-
-        The one-dimensional configuration sum is the sum of the weights of all
-        elements in the crystal weighted by the energy function.
-
-        EXAMPLES::
-
-            sage: K = crystals.KirillovReshetikhin(['A',2,1],1,1)
-            sage: T = crystals.TensorProduct(K,K)
-            sage: T.one_dimensional_configuration_sum()
-            B[-2*Lambda[1] + 2*Lambda[2]] + (q+1)*B[-Lambda[1]] + (q+1)*B[Lambda[1] - Lambda[2]]
-            + B[2*Lambda[1]] + B[-2*Lambda[2]] + (q+1)*B[Lambda[2]]
-            sage: R.<t> = ZZ[]
-            sage: T.one_dimensional_configuration_sum(t, False)
-            B[-2*Lambda[1] + 2*Lambda[2]] + (t+1)*B[-Lambda[1]] + (t+1)*B[Lambda[1] - Lambda[2]]
-            + B[2*Lambda[1]] + B[-2*Lambda[2]] + (t+1)*B[Lambda[2]]
-
-            sage: R = RootSystem(['A',2,1])
-            sage: La = R.weight_space().basis()
-            sage: LS = crystals.ProjectedLevelZeroLSPaths(2*La[1])
-            sage: LS.one_dimensional_configuration_sum() == T.one_dimensional_configuration_sum() # long time
-            True
-
-        TESTS::
-
-            sage: K1 = crystals.KirillovReshetikhin(['A',2,1],1,1)
-            sage: K2 = crystals.KirillovReshetikhin(['A',2,1],2,1)
-            sage: T = crystals.TensorProduct(K1,K2)
-            sage: T.one_dimensional_configuration_sum() == T.one_dimensional_configuration_sum(group_components=False)
-            True
-        """
-        if q is None:
-            from sage.rings.all import QQ
-            q = QQ['q'].gens()[0]
-        P0 = self.weight_lattice_realization().classical()
-        B = P0.algebra(q.parent())
-        if group_components:
-            G = self.digraph(index_set = self.cartan_type().classical().index_set())
-            C = G.connected_components()
-            return sum(q**(c[0].energy_function())*B.sum(B(P0(b.weight())) for b in c) for c in C)
-        return B.sum(q**(b.energy_function())*B(P0(b.weight())) for b in self)
-
-=======
-TensorProductOfCrystalsOptions=GlobalOptions(name='tensor_product_of_crystals',
-    doc=r"""
-    Sets the global options for tensor products of crystals. The default is to
-    use the anti-Kashiwara convention.
-
-    There are two conventions for how `e_i` and `f_i` act on tensor products,
-    and the difference between the two is the order of the tensor factors
-    are reversed. This affects both the input and output. See the example
-    below.
-    """,
-    end_doc=r"""
-
-    .. NOTE::
-
-        Changing the ``convention`` also changes how the input is handled.
-
-    .. WARNING::
-
-        Internally, the crystals are always stored using the anti-Kashiwara
-        convention.
-
-    If no parameters are set, then the function returns a copy of the
-    options dictionary.
-
-    EXAMPLES::
-
-        sage: C = crystals.Letters(['A',2])
-        sage: T = crystals.TensorProduct(C,C)
-        sage: elt = T(C(1), C(2)); elt
-        [1, 2]
-        sage: crystals.TensorProduct.global_options['convention'] = "Kashiwara"
-        sage: elt
-        [2, 1]
-        sage: T(C(1), C(2)) == elt
-        False
-        sage: T(C(2), C(1)) == elt
-        True
-        sage: crystals.TensorProduct.global_options.reset()
-    """,
-    convention=dict(default="antiKashiwara",
-                    description='Sets the convention used for displaying/inputting tensor product of crystals',
-                    values=dict(antiKashiwara='use the anti-Kashiwara convention',
-                                Kashiwara='use the Kashiwara convention'),
-                    alias=dict(anti="antiKashiwara", opposite="antiKashiwara"),
-                    case_sensitive=False)
-)
->>>>>>> 37ebd8b6
 
 class TensorProductOfCrystals(CrystalOfWords):
     r"""
@@ -1449,178 +1349,6 @@
         l.reverse()
         return [len(self)-1-l[j] for j in range(len(l))]
 
-<<<<<<< HEAD
-    def energy_function(self):
-        r"""
-        Return the energy function of ``self``.
-
-        The energy is only defined when ``self`` is an element of a tensor
-        product of affine Kirillov-Reshetikhin crystals. In this
-        implementation, it is assumed that ``self`` is an element of a
-        tensor product of perfect crystals of the same level, see
-        Theorem 7.5 in [SchillingTingley2011]_.
-
-        INPUT:
-
-        - ``self`` -- an element of a tensor product of perfect
-          Kirillov-Reshetkhin crystals of the same level
-
-        OUTPUT: an integer
-
-        REFERENCES:
-
-        .. [SchillingTingley2011] \A. Schilling, P. Tingley.
-           Demazure crystals, Kirillov-Reshetikhin crystals, and the energy
-           function. Electronic Journal of Combinatorics. **19(2)**. 2012.
-           :arXiv:`1104.2359`
-
-        EXAMPLES::
-
-            sage: K = crystals.KirillovReshetikhin(['A',2,1],1,1)
-            sage: T = crystals.TensorProduct(K,K,K)
-            sage: hw = [b for b in T if all(b.epsilon(i)==0 for i in [1,2])]
-            sage: for b in hw:
-            ....:    print("{} {}".format(b, b.energy_function()))
-            [[[1]], [[1]], [[1]]] 0
-            [[[1]], [[2]], [[1]]] 2
-            [[[2]], [[1]], [[1]]] 1
-            [[[3]], [[2]], [[1]]] 3
-
-            sage: K = crystals.KirillovReshetikhin(['C',2,1],1,2)
-            sage: T = crystals.TensorProduct(K,K)
-            sage: hw = [b for b in T if all(b.epsilon(i)==0 for i in [1,2])]
-            sage: for b in hw:  # long time (5s on sage.math, 2011)
-            ....:     print("{} {}".format(b, b.energy_function()))
-            [[], []] 4
-            [[], [[1, 1]]] 1
-            [[[1, 1]], []] 3
-            [[[1, 1]], [[1, 1]]] 0
-            [[[1, 2]], [[1, 1]]] 1
-            [[[2, 2]], [[1, 1]]] 2
-            [[[-1, -1]], [[1, 1]]] 2
-            [[[1, -1]], [[1, 1]]] 2
-            [[[2, -1]], [[1, 1]]] 2
-
-            sage: K = crystals.KirillovReshetikhin(['C',2,1],1,1)
-            sage: T = crystals.TensorProduct(K)
-            sage: t = T.module_generators[0]
-            sage: t.energy_function()
-            Traceback (most recent call last):
-            ...
-            ValueError: All crystals in the tensor product need to be perfect of the same level
-        """
-        C = self.parent().crystals[0]
-        ell = ceil(C.s()/C.cartan_type().c()[C.r()])
-        if any(ell != K.s()/K.cartan_type().c()[K.r()] for K in self.parent().crystals):
-            raise ValueError("All crystals in the tensor product need to be perfect of the same level")
-        t = self.parent()(*[K.module_generator() for K in self.parent().crystals])
-        d = t.affine_grading()
-        return d - self.affine_grading()
-
-    def affine_grading(self):
-        r"""
-        Returns the affine grading of `self`.
-
-        The affine grading is only defined when ``self`` is an element of a
-        tensor product of affine Kirillov-Reshetikhin crystals. It is
-        calculated by finding a path from ``self`` to a ground state path
-        using the helper method :meth:`e_string_to_ground_state` and counting
-        the number of affine Kashiwara operators `e_0` applied on the way.
-
-        INPUT:
-
-        - ``self`` -- an element of a tensor product of Kirillov-Reshetikhin
-          crystals
-
-        OUTPUT: an integer
-
-        EXAMPLES::
-
-            sage: K = crystals.KirillovReshetikhin(['A',2,1],1,1)
-            sage: T = crystals.TensorProduct(K,K)
-            sage: t = T.module_generators[0]
-            sage: t.affine_grading()
-            1
-
-            sage: K = crystals.KirillovReshetikhin(['A',2,1],1,1)
-            sage: T = crystals.TensorProduct(K,K,K)
-            sage: hw = [b for b in T if all(b.epsilon(i)==0 for i in [1,2])]
-            sage: for b in hw:
-            ....:     print("{} {}".format(b, b.affine_grading()))
-            [[[1]], [[1]], [[1]]] 3
-            [[[1]], [[2]], [[1]]] 1
-            [[[2]], [[1]], [[1]]] 2
-            [[[3]], [[2]], [[1]]] 0
-
-            sage: K = crystals.KirillovReshetikhin(['C',2,1],1,1)
-            sage: T = crystals.TensorProduct(K,K,K)
-            sage: hw = [b for b in T if all(b.epsilon(i)==0 for i in [1,2])]
-            sage: for b in hw:
-            ....:     print("{} {}".format(b, b.affine_grading()))
-            [[[1]], [[1]], [[1]]] 2
-            [[[1]], [[2]], [[1]]] 1
-            [[[1]], [[-1]], [[1]]] 0
-            [[[2]], [[1]], [[1]]] 1
-            [[[-2]], [[2]], [[1]]] 0
-            [[[-1]], [[1]], [[1]]] 1
-        """
-        return self.e_string_to_ground_state().count(0)
-
-    @cached_method
-    def e_string_to_ground_state(self):
-        r"""
-        Returns a string of integers in the index set `(i_1,\ldots,i_k)` such
-        that `e_{i_k} \cdots e_{i_1}` of ``self`` is the ground state.
-
-        This method is only defined when ``self`` is an element of a tensor
-        product of affine Kirillov-Reshetikhin crystals. It calculates a path
-        from ``self`` to a ground state path using Demazure arrows as defined
-        in Lemma 7.3 in [SchillingTingley2011]_.
-
-        INPUT:
-
-        - ``self`` -- an element of a tensor product of Kirillov-Reshetikhin
-          crystals
-
-        OUTPUT: a tuple of integers `(i_1,\ldots,i_k)`
-
-        EXAMPLES::
-
-            sage: K = crystals.KirillovReshetikhin(['A',2,1],1,1)
-            sage: T = crystals.TensorProduct(K,K)
-            sage: t = T.module_generators[0]
-            sage: t.e_string_to_ground_state()
-            (0, 2)
-
-            sage: K = crystals.KirillovReshetikhin(['C',2,1],1,1)
-            sage: T = crystals.TensorProduct(K,K)
-            sage: t = T.module_generators[0]; t
-            [[[1]], [[1]]]
-            sage: t.e_string_to_ground_state()
-            (0,)
-            sage: x=t.e(0)
-            sage: x.e_string_to_ground_state()
-            ()
-            sage: y=t.f_string([1,2,1,1,0]); y
-            [[[2]], [[1]]]
-            sage: y.e_string_to_ground_state()
-            ()
-        """
-        from sage.combinat.rigged_configurations.kr_tableaux import KirillovReshetikhinTableaux
-        if self.parent().crystals[0].__module__ != 'sage.combinat.crystals.kirillov_reshetikhin' and \
-                not isinstance(self.parent().crystals[0], KirillovReshetikhinTableaux):
-            raise ValueError("All crystals in the tensor product need to be Kirillov-Reshetikhin crystals")
-        I = self.cartan_type().classical().index_set()
-        ell = max(ceil(K.s()/K.cartan_type().c()[K.r()]) for K in self.parent().crystals)
-        for i in I:
-            if self.epsilon(i) > 0:
-                return (i,) + (self.e(i)).e_string_to_ground_state()
-        if self.epsilon(0) > ell:
-            return (0,) + (self.e(0)).e_string_to_ground_state()
-        return ()
-
-=======
->>>>>>> 37ebd8b6
 CrystalOfWords.Element = TensorProductOfCrystalsElement
 
 class FullTensorProductOfRegularCrystals(FullTensorProductOfCrystals):
