<<<<<<< HEAD
cdef extern from "sage/libs/ntl/ntl_wrap.cpp":
=======
cdef extern from "sage/libs/ntl/ntlwrap.cpp":
>>>>>>> 0bd4c02e
    #### ZZ_c
    ctypedef struct ZZ_c "struct ZZ":
        pass

    ctypedef struct vec_ZZ_c "vec_ZZ":
        ZZ_c RawGet(long i)
        ZZ_c *elts()
        long length()

    void del_charstar(char*)

    # Some boiler-plate
    ZZ_c* ZZ_new "New<ZZ>"()
    ZZ_c* ZZ_construct "Construct<ZZ>"(void *mem)
    void ZZ_destruct "Destruct<ZZ>"(ZZ_c *mem)
    void ZZ_delete "Delete<ZZ>"(ZZ_c *mem)
    void ZZ_from_str "_from_str<ZZ>"(ZZ_c* dest, char* s)
    object ZZ_to_PyString "_to_PyString<ZZ>"(ZZ_c *x)
    int ZZ_equal "_equal<ZZ>"(ZZ_c x, ZZ_c y)

    void ZZ_conv_from_int "conv"(ZZ_c x, int i)
    void ZZ_conv_to_int "conv"(int i, ZZ_c x)
    void ZZ_conv_from_long "conv"(ZZ_c x, long l)
    void ZZ_conv_to_long "conv"(long l, ZZ_c x)
    cdef int ZZ_to_int(ZZ_c* x)
    cdef ZZ_c* int_to_ZZ(int value)
    cdef void ZZ_set_from_int(ZZ_c* x, int value)

    long ZZ_sign "sign"(ZZ_c a)
    long ZZ_IsZero "IsZero"(ZZ_c a)
    long ZZ_IsOne "IsOne"(ZZ_c a)
    long ZZ_compare "compare"(ZZ_c a, ZZ_c b)
    void ZZ_add "add"( ZZ_c x, ZZ_c a, ZZ_c b)
    void ZZ_add_long "add"(ZZ_c x, ZZ_c a, long b)
    void ZZ_sub "sub"( ZZ_c x, ZZ_c a, ZZ_c b)
    void ZZ_sub_long "sub"(ZZ_c x, long a, ZZ_c b)
    void ZZ_negate "NTL::negate"(ZZ_c x, ZZ_c a)
    void ZZ_abs "abs"(ZZ_c x, ZZ_c a)

    void ZZ_mul "mul"( ZZ_c x, ZZ_c a, ZZ_c b)
    void ZZ_mul_long "mul"( ZZ_c x, ZZ_c a, long b)
    void ZZ_sqr "sqr"(ZZ_c x, ZZ_c a)

    void ZZ_DivRem "DivRem"(ZZ_c q, ZZ_c r, ZZ_c a, ZZ_c b)
    void ZZ_div "div"( ZZ_c x, ZZ_c a, ZZ_c b)
    void ZZ_rem "rem"( ZZ_c r, ZZ_c a, ZZ_c b)
    long ZZ_DivRem_long "DivRem"(ZZ_c q, ZZ_c a, long b)
    long ZZ_rem_long "rem"(ZZ_c a, long b)
    long ZZ_divide "divide"(ZZ_c q, ZZ_c a, ZZ_c b)
    long ZZ_divide_long "divide"(ZZ_c q, ZZ_c a, long b)
    long ZZ_divide_test "divide"(ZZ_c a, ZZ_c b)
    long ZZ_divide_test_long "divide"(ZZ_c a, long b)

    void ZZ_GCD "GCD"(ZZ_c d, ZZ_c a, ZZ_c b)
    void ZZ_XGCD "XGCD"(ZZ_c d, ZZ_c s, ZZ_c t, ZZ_c a, ZZ_c b)

    void ZZ_AddMod "AddMod"(ZZ_c x, ZZ_c a, ZZ_c b, ZZ_c n)
    void ZZ_SubMod "SubMod"(ZZ_c x, ZZ_c a, ZZ_c b, ZZ_c n)
    void ZZ_NegateMod "NegateMod"(ZZ_c x, ZZ_c a, ZZ_c n)
    void ZZ_MulMod "MulMod"(ZZ_c x, ZZ_c a, ZZ_c b, ZZ_c n)
    void ZZ_SqrMod "SqrMod"(ZZ_c x, ZZ_c a, ZZ_c n)
    void ZZ_InvMod "InvMod"(ZZ_c x, ZZ_c a, ZZ_c n)
    long ZZ_InvModStatus "InvModStatus"(ZZ_c x, ZZ_c a, ZZ_c n)
    void ZZ_PowerMod "PowerMod"(ZZ_c x, ZZ_c a, ZZ_c e, ZZ_c n)
    void ZZ_PowerMod_long "PowerMod"(ZZ_c x, ZZ_c a, long e, ZZ_c n)

    void ZZ_LeftShift "LeftShift"(ZZ_c x, ZZ_c a, long n)
    void ZZ_RightShift "RightShift"(ZZ_c x, ZZ_c a, long n)

    long ZZ_MakeOdd "MakeOdd"(ZZ_c x)
    long ZZ_NumTwos "NumTwos"(ZZ_c x)
    long ZZ_IsOdd "IsOdd"(ZZ_c a)
    long ZZ_NumBits "NumBits"(ZZ_c a)
    long ZZ_bit "bit"(ZZ_c a, long k)
    void ZZ_trunc "trunc"(ZZ_c x, ZZ_c a, long k)
    void ZZ_SetBit "SetBit"(ZZ_c x, long p)
    void ZZ_SwitchBit "SwitchBit"(ZZ_c x, long p)
    void ZZ_weight "weight"(ZZ_c a)
    void ZZ_bit_and "bit_and"(ZZ_c x, ZZ_c a, ZZ_c b)
    void ZZ_bit_or "bit_or"(ZZ_c x, ZZ_c a, ZZ_c b)
    void ZZ_bit_xor "bit_xor"(ZZ_c x, ZZ_c a, ZZ_c b)

    void ZZ_SetSeed "SetSeed"(ZZ_c s)
    void ZZ_RandomBnd "RandomBnd"(ZZ_c x, ZZ_c n)
    void ZZ_RandomBits "RandomBits"(ZZ_c x, long l)

    long ZZ_CRT "CRT"(ZZ_c a, ZZ_c p, ZZ_c A, ZZ_c P)

    long ZZ_ReconstructRational "ReconstructRational"(ZZ_c a, ZZ_c b, ZZ_c x, ZZ_c m, ZZ_c a_bound, ZZ_c b_bound)

    void ZZ_GenPrime "GenPrime"(ZZ_c n, long l, long err)
    void ZZ_GenGermainPrime "GenGermainPrime"(ZZ_c n, long l, long err)
    long ZZ_ProbPrime "ProbPrime"(ZZ_c n, long NumTrials)
    void ZZ_RandomPrime "RandomPrime"(ZZ_c n, long l, long NumTrials)
    void ZZ_NextPrime "NextPrime"(ZZ_c n, ZZ_c m, long NumTrials)
    long ZZ_MillerWitness "MillerWitness"(ZZ_c n, ZZ_c w)

    void ZZ_power "NTL::power"(ZZ_c t, ZZ_c x, long e)
    void ZZ_power2 "power2"(ZZ_c x, long e)

    void ZZ_SqrRoot "SqrRoot"(ZZ_c x, ZZ_c a)

    long ZZ_Jacobi "Jacobi"(ZZ_c a, ZZ_c n)
    void ZZ_SqrRootMod "SqrRootMod"(ZZ_c x, ZZ_c a, ZZ_c n)

<<<<<<< HEAD
    long ZZ_remove(ZZ_c x, ZZ_c a, ZZ_c p) # a la mpz_remove.  Written in ntl_wrap.cpp.
=======
    long ZZ_remove(ZZ_c x, ZZ_c a, ZZ_c p) # a la mpz_remove.  Written in ntlwrap.cpp.
>>>>>>> 0bd4c02e
<|MERGE_RESOLUTION|>--- conflicted
+++ resolved
@@ -1,8 +1,4 @@
-<<<<<<< HEAD
-cdef extern from "sage/libs/ntl/ntl_wrap.cpp":
-=======
 cdef extern from "sage/libs/ntl/ntlwrap.cpp":
->>>>>>> 0bd4c02e
     #### ZZ_c
     ctypedef struct ZZ_c "struct ZZ":
         pass
@@ -108,8 +104,4 @@
     long ZZ_Jacobi "Jacobi"(ZZ_c a, ZZ_c n)
     void ZZ_SqrRootMod "SqrRootMod"(ZZ_c x, ZZ_c a, ZZ_c n)
 
-<<<<<<< HEAD
-    long ZZ_remove(ZZ_c x, ZZ_c a, ZZ_c p) # a la mpz_remove.  Written in ntl_wrap.cpp.
-=======
-    long ZZ_remove(ZZ_c x, ZZ_c a, ZZ_c p) # a la mpz_remove.  Written in ntlwrap.cpp.
->>>>>>> 0bd4c02e
+    long ZZ_remove(ZZ_c x, ZZ_c a, ZZ_c p) # a la mpz_remove.  Written in ntlwrap.cpp.