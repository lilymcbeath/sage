--- conflicted
+++ resolved
@@ -1,10 +1,6 @@
-<<<<<<< HEAD
-cdef extern from "lcalc_sage.h":
-=======
 # Lcalc requires GNU extensions, it does not strictly conform to any
 # C++ standard: https://trac.sagemath.org/ticket/23341
 # distutils: extra_compile_args = -std=gnu++98
->>>>>>> 4ef7f748
 
 cdef extern from "lcalc_sage.h":
     ctypedef struct doublevec "std::vector<double>":
