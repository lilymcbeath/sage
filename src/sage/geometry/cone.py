r"""
Convex rational polyhedral cones

This module was designed as a part of framework for toric varieties
(:mod:`~sage.schemes.toric.variety`,
:mod:`~sage.schemes.toric.fano_variety`). While the emphasis is on
strictly convex cones, non-strictly convex cones are supported as well. Work
with distinct lattices (in the sense of discrete subgroups spanning vector
spaces) is supported. The default lattice is :class:`ToricLattice
<sage.geometry.toric_lattice.ToricLatticeFactory>` `N` of the appropriate
dimension. The only case when you must specify lattice explicitly is creation
of a 0-dimensional cone, where dimension of the ambient space cannot be
guessed.

AUTHORS:

- Andrey Novoseltsev (2010-05-13): initial version.

- Andrey Novoseltsev (2010-06-17): substantial improvement during review by
  Volker Braun.

- Volker Braun (2010-06-21): various spanned/quotient/dual lattice
  computations added.

- Volker Braun (2010-12-28): Hilbert basis for cones.

- Andrey Novoseltsev (2012-02-23): switch to PointCollection container.

EXAMPLES:

Use :func:`Cone` to construct cones::

    sage: octant = Cone([(1,0,0), (0,1,0), (0,0,1)])
    sage: halfspace = Cone([(1,0,0), (0,1,0), (-1,-1,0), (0,0,1)])
    sage: positive_xy = Cone([(1,0,0), (0,1,0)])
    sage: four_rays = Cone([(1,1,1), (1,-1,1), (-1,-1,1), (-1,1,1)])

For all of the cones above we have provided primitive generating rays, but in
fact this is not necessary - a cone can be constructed from any collection of
rays (from the same space, of course). If there are non-primitive (or even
non-integral) rays, they will be replaced with primitive ones. If there are
extra rays, they will be discarded. Of course, this means that :func:`Cone`
has to do some work before actually constructing the cone and sometimes it is
not desirable, if you know for sure that your input is already "good". In this
case you can use options ``check=False`` to force :func:`Cone` to use
exactly the directions that you have specified and ``normalize=False`` to
force it to use exactly the rays that you have specified. However, it is
better not to use these possibilities without necessity, since cones are
assumed to be represented by a minimal set of primitive generating rays.
See :func:`Cone` for further documentation on construction.

Once you have a cone, you can perform numerous operations on it. The most
important ones are, probably, ray accessing methods::

    sage: rays = halfspace.rays()
    sage: rays
    N( 0,  0, 1),
    N( 0,  1, 0),
    N( 0, -1, 0),
    N( 1,  0, 0),
    N(-1,  0, 0)
    in 3-d lattice N
    sage: rays.set()
    frozenset({N(-1, 0, 0), N(0, -1, 0), N(0, 0, 1), N(0, 1, 0), N(1, 0, 0)})
    sage: rays.matrix()
    [ 0  0  1]
    [ 0  1  0]
    [ 0 -1  0]
    [ 1  0  0]
    [-1  0  0]
    sage: rays.column_matrix()
    [ 0  0  0  1 -1]
    [ 0  1 -1  0  0]
    [ 1  0  0  0  0]
    sage: rays(3)
    N(1, 0, 0)
    in 3-d lattice N
    sage: rays[3]
    N(1, 0, 0)
    sage: halfspace.ray(3)
    N(1, 0, 0)

The method :meth:`~IntegralRayCollection.rays` returns a
:class:`~sage.geometry.point_collection.PointCollection` with the
`i`-th element being the primitive integral generator of the `i`-th
ray. It is possible to convert this collection to a matrix with either
rows or columns corresponding to these generators. You may also change
the default
:meth:`~sage.geometry.point_collection.PointCollection.output_format`
of all point collections to be such a matrix.

If you want to do something with each ray of a cone, you can write ::

    sage: for ray in positive_xy: print(ray)
    N(1, 0, 0)
    N(0, 1, 0)

There are two dimensions associated to each cone - the dimension of the
subspace spanned by the cone and the dimension of the space where it lives::

    sage: positive_xy.dim()
    2
    sage: positive_xy.lattice_dim()
    3

You also may be interested in this dimension::

    sage: dim(positive_xy.linear_subspace())
    0
    sage: dim(halfspace.linear_subspace())
    2

Or, perhaps, all you care about is whether it is zero or not::

    sage: positive_xy.is_strictly_convex()
    True
    sage: halfspace.is_strictly_convex()
    False

You can also perform these checks::

    sage: positive_xy.is_simplicial()
    True
    sage: four_rays.is_simplicial()
    False
    sage: positive_xy.is_smooth()
    True

You can work with subcones that form faces of other cones::

    sage: face = four_rays.faces(dim=2)[0]
    sage: face
    2-d face of 3-d cone in 3-d lattice N
    sage: face.rays()
    N(-1, -1, 1),
    N(-1,  1, 1)
    in 3-d lattice N
    sage: face.ambient_ray_indices()
    (2, 3)
    sage: four_rays.rays(face.ambient_ray_indices())
    N(-1, -1, 1),
    N(-1,  1, 1)
    in 3-d lattice N

If you need to know inclusion relations between faces, you can use ::

    sage: L = four_rays.face_lattice()
    sage: list(map(len, L.level_sets()))
    [1, 4, 4, 1]
    sage: face = L.level_sets()[2][0]
    sage: face.rays()
    N(1,  1, 1),
    N(1, -1, 1)
    in 3-d lattice N
    sage: L.hasse_diagram().neighbors_in(face)
    [1-d face of 3-d cone in 3-d lattice N,
     1-d face of 3-d cone in 3-d lattice N]

.. WARNING::

    The order of faces in level sets of
    the face lattice may differ from the order of faces returned by
    :meth:`~ConvexRationalPolyhedralCone.faces`. While the first order is
    random, the latter one ensures that one-dimensional faces are listed in
    the same order as generating rays.

When all the functionality provided by cones is not enough, you may want to
check if you can do necessary things using polyhedra corresponding to cones::

    sage: four_rays.polyhedron()
    A 3-dimensional polyhedron in ZZ^3 defined as
    the convex hull of 1 vertex and 4 rays

And of course you are always welcome to suggest new features that should be
added to cones!

REFERENCES:

- [Fu1993]_
"""

#*****************************************************************************
#       Copyright (C) 2010 Volker Braun <vbraun.name@gmail.com>
#       Copyright (C) 2012 Andrey Novoseltsev <novoselt@gmail.com>
#       Copyright (C) 2010 William Stein <wstein@gmail.com>
#
#  Distributed under the terms of the GNU General Public License (GPL)
#  as published by the Free Software Foundation; either version 2 of
#  the License, or (at your option) any later version.
#                  http://www.gnu.org/licenses/
#*****************************************************************************
from __future__ import print_function

import collections
import copy
import warnings

from sage.arith.all import gcd, lcm
from sage.combinat.posets.posets import FinitePoset
from sage.geometry.point_collection import PointCollection
from sage.geometry.polyhedron.constructor import Polyhedron
from sage.geometry.polyhedron.base import is_Polyhedron
from sage.geometry.hasse_diagram import Hasse_diagram_from_incidences
from sage.geometry.toric_lattice import ToricLattice, is_ToricLattice, \
    is_ToricLatticeQuotient
from sage.geometry.toric_plotter import ToricPlotter, label_list
from sage.graphs.digraph import DiGraph
from sage.matrix.all import matrix, MatrixSpace
from sage.misc.all import cached_method, flatten, latex
from sage.modules.all import span, vector, VectorSpace
from sage.rings.all import QQ, RR, ZZ
from sage.structure.all import SageObject, parent
from sage.structure.richcmp import richcmp_method, richcmp
from sage.libs.ppl import C_Polyhedron, Generator_System, Constraint_System, \
    Linear_Expression, ray as PPL_ray, point as PPL_point, \
    Poly_Con_Relation
from sage.geometry.integral_points import parallelotope_points


def is_Cone(x):
    r"""
    Check if ``x`` is a cone.

    INPUT:

    - ``x`` -- anything.

    OUTPUT:

    - ``True`` if ``x`` is a cone and ``False`` otherwise.

    EXAMPLES::

        sage: from sage.geometry.cone import is_Cone
        sage: is_Cone(1)
        False
        sage: quadrant = Cone([(1,0), (0,1)])
        sage: quadrant
        2-d cone in 2-d lattice N
        sage: is_Cone(quadrant)
        True
    """
    return isinstance(x, ConvexRationalPolyhedralCone)


def Cone(rays, lattice=None, check=True, normalize=True):
    r"""
    Construct a (not necessarily strictly) convex rational polyhedral cone.

    INPUT:

    - ``rays`` -- a list of rays. Each ray should be given as a list
      or a vector convertible to the rational extension of the given
      ``lattice``. May also be specified by a
      :class:`~sage.geometry.polyhedron.base.Polyhedron_base` object;

    - ``lattice`` -- :class:`ToricLattice
      <sage.geometry.toric_lattice.ToricLatticeFactory>`, `\ZZ^n`, or any
      other object that behaves like these. If not specified, an attempt will
      be made to determine an appropriate toric lattice automatically;

    - ``check`` -- by default the input data will be checked for
      correctness (e.g. that all rays have the same number of
      components) and generating rays will be constructed from
      ``rays``. If you know that the input is a minimal set of
      generators of a valid cone, you may significantly decrease
      construction time using ``check=False`` option;

    - ``normalize`` -- you can further speed up construction using
      ``normalize=False`` option. In this case ``rays`` must be a list of
      immutable primitive rays in ``lattice``. In general, you should not use
      this option, it is designed for code optimization and does not give as
      drastic improvement in speed as the previous one.

    OUTPUT:

    - convex rational polyhedral cone determined by ``rays``.

    EXAMPLES:

    Let's define a cone corresponding to the first quadrant of the plane
    (note, you can even mix objects of different types to represent rays, as
    long as you let this function to perform all the checks and necessary
    conversions!)::

        sage: quadrant = Cone([(1,0), [0,1]])
        sage: quadrant
        2-d cone in 2-d lattice N
        sage: quadrant.rays()
        N(1, 0),
        N(0, 1)
        in 2-d lattice N

    If you give more rays than necessary, the extra ones will be discarded::

        sage: Cone([(1,0), (0,1), (1,1), (0,1)]).rays()
        N(0, 1),
        N(1, 0)
        in 2-d lattice N

    However, this work is not done with ``check=False`` option, so use it
    carefully! ::

        sage: Cone([(1,0), (0,1), (1,1), (0,1)], check=False).rays()
        N(1, 0),
        N(0, 1),
        N(1, 1),
        N(0, 1)
        in 2-d lattice N

    Even worse things can happen with ``normalize=False`` option::

        sage: Cone([(1,0), (0,1)], check=False, normalize=False)
        Traceback (most recent call last):
        ...
        AttributeError: 'tuple' object has no attribute 'parent'

    You can construct different "not" cones: not full-dimensional, not
    strictly convex, not containing any rays::

        sage: one_dimensional_cone = Cone([(1,0)])
        sage: one_dimensional_cone.dim()
        1
        sage: half_plane = Cone([(1,0), (0,1), (-1,0)])
        sage: half_plane.rays()
        N( 0, 1),
        N( 1, 0),
        N(-1, 0)
        in 2-d lattice N
        sage: half_plane.is_strictly_convex()
        False
        sage: origin = Cone([(0,0)])
        sage: origin.rays()
        Empty collection
        in 2-d lattice N
        sage: origin.dim()
        0
        sage: origin.lattice_dim()
        2

    You may construct the cone above without giving any rays, but in this case
    you must provide ``lattice`` explicitly::

        sage: origin = Cone([])
        Traceback (most recent call last):
        ...
        ValueError: lattice must be given explicitly if there are no rays!
        sage: origin = Cone([], lattice=ToricLattice(2))
        sage: origin.dim()
        0
        sage: origin.lattice_dim()
        2
        sage: origin.lattice()
        2-d lattice N

    Of course, you can also provide ``lattice`` in other cases::

        sage: L = ToricLattice(3, "L")
        sage: c1 = Cone([(1,0,0),(1,1,1)], lattice=L)
        sage: c1.rays()
        L(1, 0, 0),
        L(1, 1, 1)
        in 3-d lattice L

    Or you can construct cones from rays of a particular lattice::

        sage: ray1 = L(1,0,0)
        sage: ray2 = L(1,1,1)
        sage: c2 = Cone([ray1, ray2])
        sage: c2.rays()
        L(1, 0, 0),
        L(1, 1, 1)
        in 3-d lattice L
        sage: c1 == c2
        True

    When the cone in question is not strictly convex, the standard form for
    the "generating rays" of the linear subspace is "basis vectors and their
    negatives", as in the following example::

        sage: plane = Cone([(1,0), (0,1), (-1,-1)])
        sage: plane.rays()
        N( 0,  1),
        N( 0, -1),
        N( 1,  0),
        N(-1,  0)
        in 2-d lattice N

    The cone can also be specified by a
    :class:`~sage.geometry.polyhedron.base.Polyhedron_base`::

        sage: p = plane.polyhedron()
        sage: Cone(p)
        2-d cone in 2-d lattice N
        sage: Cone(p) == plane
        True

    TESTS::

        sage: N = ToricLattice(2)
        sage: Nsub = N.span([ N(1,2) ])
        sage: Cone(Nsub.basis())
        1-d cone in Sublattice <N(1, 2)>
        sage: Cone([N(0)])
        0-d cone in 2-d lattice N
    """
    # Cone from Polyhedron
    if is_Polyhedron(rays):
        polyhedron = rays
        if lattice is None:
            lattice = ToricLattice(polyhedron.ambient_dim())
        if polyhedron.n_vertices() > 1:
            raise ValueError("%s is not a cone!" % polyhedron)
        apex = polyhedron.vertices()[0]
        if apex.count(0) != len(apex):
            raise ValueError("the apex of %s is not at the origin!"
                             % polyhedron)
        rays = normalize_rays(polyhedron.rays(), lattice)
        for line in normalize_rays(polyhedron.lines(), lattice):
            rays.append(line)
            rays.append(-line)
            rays[-1].set_immutable()
        return ConvexRationalPolyhedralCone(rays, lattice)
    # Cone from rays
    if check or normalize:
        rays = normalize_rays(rays, lattice)
    if lattice is None:
        if rays:
            lattice = rays[0].parent()
        else:
            raise ValueError(
                "lattice must be given explicitly if there are no rays!")
    if not check or not rays:
        return ConvexRationalPolyhedralCone(rays, lattice)
    # Any set of rays forms a cone, but we want to keep only generators
    if is_ToricLatticeQuotient(lattice):
        gs = Generator_System(
                        PPL_point(Linear_Expression(lattice(0).vector(), 0)))
        for r in rays:
            if not r.is_zero():
                gs.insert(PPL_ray(Linear_Expression(r.vector(), 0)))
    else:
        gs = Generator_System( PPL_point(Linear_Expression(lattice(0),0)) )
        for r in rays:
            if not r.is_zero():
                gs.insert( PPL_ray(Linear_Expression(r,0)) )
    cone = C_Polyhedron(gs)
    return _Cone_from_PPL(cone, lattice, rays)


def _Cone_from_PPL(cone, lattice, original_rays=None):
    """
    Construct a cone from a :class:`~sage.libs.ppl.Polyhedron`.

    This is a private function and not intended to be exposed to the
    end user. It is used internally by :func:`Cone` and in
    :meth:`ConvexRationalPolyhedralCone.intersection`.

    INPUT:

    - ``cone`` -- a :class:`~sage.libs.ppl.Polyhedron` having the
      origin as its single point.

    - ``lattice`` -- :class:`ToricLattice
      <sage.geometry.toric_lattice.ToricLatticeFactory>`, `\ZZ^n`, or any
      other object that behaves like these.

    - ``original_rays`` -- (default: ``None``) if given, must be a minimal list
      of normalized generating rays of ``cone``. If ``cone`` is strictly convex
      and ``original_rays`` were given, they will be used as internal rays of
      the constructed cone, in the given order.

    OUTPUT:

    A :class:`ConvexRationalPolyhedralCone`.

    TESTS::

        sage: Cone([(1,0), (0,1), (1,1), (0,1)]).rays()   # indirect doctest
        N(0, 1),
        N(1, 0)
        in 2-d lattice N
    """
    rays = []
    lines = []
    for g in cone.minimized_generators():
        if g.is_ray():
            rays.append(g)
        if g.is_line():
            lines.append(g)
    if (original_rays is not None and not lines and
        len(rays) == len(original_rays)):
        return ConvexRationalPolyhedralCone(original_rays, lattice, PPL=cone)
    else:
        rays = [ray.coefficients() for ray in rays]
        for line in lines:
            rays.append(line.coefficients())
            rays.append(-vector(ZZ, rays[-1]))
        try:
            for i, ray in enumerate(rays):
                rays[i] = lattice(ray)
                rays[i].set_immutable()
        except TypeError:
            rays = normalize_rays(rays, lattice)
        return ConvexRationalPolyhedralCone(rays, lattice, PPL=cone)


def _ambient_space_point(body, data):
    r"""
    Try to convert ``data`` to a point of the ambient space of ``body``.

    INPUT:
<<<<<<< HEAD
    
    - ``body`` -- a cone, fan, or lattice polytope with ``lattice()`` method.

    - ``data`` -- anything.
=======

    - ``body`` -- a cone, fan, or lattice polytope with ``lattice()`` method

    - ``data`` -- anything
>>>>>>> b707ce93

    OUTPUT:

    - integral, rational or numeric point of the ambient space of ``body``
      if ``data`` were successfully interpreted in such a way, otherwise a
<<<<<<< HEAD
      ``TypeError`` exception is raised.
=======
      ``TypeError`` exception is raised
>>>>>>> b707ce93

    TESTS::

        sage: from sage.geometry.cone import _ambient_space_point
        sage: c = Cone([(1,0), (0,1)])
        sage: _ambient_space_point(c, [1,1])
        N(1, 1)
        sage: _ambient_space_point(c, c.dual_lattice()([1,1]))
        Traceback (most recent call last):
        ...
        TypeError: the point M(1, 1) and
<<<<<<< HEAD
        2-d cone in 2-d lattice N have incompatible lattices!
=======
         2-d cone in 2-d lattice N have incompatible lattices
>>>>>>> b707ce93
        sage: _ambient_space_point(c, [1,1/3])
        (1, 1/3)
        sage: _ambient_space_point(c, [1/2,1/sqrt(3)])
        (0.500000000000000, 0.577350269189626)
        sage: _ambient_space_point(c, [1,1,3])
        Traceback (most recent call last):
        ...
        TypeError: [1, 1, 3] does not represent a valid point
<<<<<<< HEAD
        in the ambient space of 2-d cone in 2-d lattice N!
=======
         in the ambient space of 2-d cone in 2-d lattice N
>>>>>>> b707ce93
    """
    L = body.lattice()
    try: # to make a lattice element...
        return L(data)
    except TypeError:
        # Special treatment for toric lattice elements
        if is_ToricLattice(parent(data)):
            raise TypeError("the point %s and %s have incompatible "
<<<<<<< HEAD
                            "lattices!" % (data, body))
=======
                            "lattices" % (data, body))
>>>>>>> b707ce93
    try: # ... or an exact point...
        return L.base_extend(QQ)(data)
    except TypeError:
        pass
    try: # ... or at least a numeric one
        return L.base_extend(RR)(data)
    except TypeError:
        pass
    # Raise TypeError with our own message
    raise TypeError("%s does not represent a valid point in the ambient "
<<<<<<< HEAD
                    "space of %s!" % (data, body))
=======
                    "space of %s" % (data, body))
>>>>>>> b707ce93


def integral_length(v):
    """
    Compute the integral length of a given rational vector.

    INPUT:

<<<<<<< HEAD
    -  ``v`` - any object which can be converted to a list of rationals

    OUTPUT: Rational number ``r`` such that ``v = r u``, where ``u`` is the
=======
    - ``v`` -- any object which can be converted to a list of rationals

    OUTPUT:

    Rational number `r`` such that ``v = r * u``, where ``u`` is the
>>>>>>> b707ce93
    primitive integral vector in the direction of ``v``.

    EXAMPLES::

        sage: from sage.geometry.cone import integral_length
        sage: integral_length([1, 2, 4])
        1
        sage: integral_length([2, 2, 4])
        2
        sage: integral_length([2/3, 2, 4])
        2/3
    """
    data = [QQ(e) for e in list(v)]
    ns = [e.numerator() for e in data]
    ds = [e.denominator() for e in data]
    return gcd(ns) / lcm(ds)


def normalize_rays(rays, lattice):
    r"""
    Normalize a list of rational rays: make them primitive and immutable.

    INPUT:

    - ``rays`` -- list of rays which can be converted to the rational
      extension of ``lattice``;

    - ``lattice`` -- :class:`ToricLattice
      <sage.geometry.toric_lattice.ToricLatticeFactory>`, `\ZZ^n`, or any
      other object that behaves like these. If ``None``, an attempt will
      be made to determine an appropriate toric lattice automatically.

    OUTPUT:

    - list of immutable primitive vectors of the ``lattice`` in the same
      directions as original ``rays``.

    EXAMPLES::

        sage: from sage.geometry.cone import normalize_rays
        sage: normalize_rays([(0, 1), (0, 2), (3, 2), (5/7, 10/3)], None)
        [N(0, 1), N(0, 1), N(3, 2), N(3, 14)]
        sage: L = ToricLattice(2, "L")
        sage: normalize_rays([(0, 1), (0, 2), (3, 2), (5/7, 10/3)], L.dual())
        [L*(0, 1), L*(0, 1), L*(3, 2), L*(3, 14)]
        sage: ray_in_L = L(0,1)
        sage: normalize_rays([ray_in_L, (0, 2), (3, 2), (5/7, 10/3)], None)
        [L(0, 1), L(0, 1), L(3, 2), L(3, 14)]
        sage: normalize_rays([(0, 1), (0, 2), (3, 2), (5/7, 10/3)], ZZ^2)
        [(0, 1), (0, 1), (3, 2), (3, 14)]
        sage: normalize_rays([(0, 1), (0, 2), (3, 2), (5/7, 10/3)], ZZ^3)
        Traceback (most recent call last):
        ...
        TypeError: cannot convert (0, 1) to
        Vector space of dimension 3 over Rational Field!
        sage: normalize_rays([], ZZ^3)
        []
    """
    if rays is None:
        rays = []
    try:
        rays = list(rays)
    except TypeError:
        raise TypeError(
                    "rays must be given as a list or a compatible structure!"
                    "\nGot: %s" % rays)
    if rays:
        if lattice is None:
            ray_parent = parent(rays[0])
            lattice = (ray_parent if is_ToricLattice(ray_parent)
                                  else ToricLattice(len(rays[0])))
        if lattice.base_ring() is not ZZ:
            raise TypeError("lattice must be a free module over ZZ")
        # Are we dealing with a quotient lattice?
        try:
            if not lattice.is_torsion_free():
                raise ValueError("cannot normalize rays of torsion quotients!")
        except AttributeError:
            pass
        V = None
        try:
            if lattice.is_ambient():
                # Handle the most common case efficiently.
                V = lattice.base_extend(QQ)
                length = lambda ray: integral_length(ray)
        except AttributeError:
            pass
        if V is None:
            # Use a more general, but slower way.
            V = lattice.vector_space_span_of_basis(lattice.basis())
            length = lambda ray: integral_length(V.coordinate_vector(ray))
        for n, ray in enumerate(rays):
            try:
                if isinstance(ray, (list, tuple, V.element_class)):
                    ray = V(ray)
                else:
                    ray = V(list(ray))
            except TypeError:
                raise TypeError("cannot convert %s to %s!" % (ray, V))
            if ray.is_zero():
                ray = lattice(0)
            else:
                ray = lattice(ray / length(ray))
            ray.set_immutable()
            rays[n] = ray
    return rays


@richcmp_method
class IntegralRayCollection(SageObject,
                            collections.Hashable,
                            collections.Iterable):
    r"""
    Create a collection of integral rays.

    .. WARNING::

        No correctness check or normalization is performed on the input data.
        This class is designed for internal operations and you probably should
        not use it directly.

    This is a base class for :class:`convex rational polyhedral cones
    <ConvexRationalPolyhedralCone>` and :class:`fans
    <sage.geometry.fan.RationalPolyhedralFan>`.

    Ray collections are immutable, but they cache most of the returned values.

    INPUT:

    - ``rays`` -- list of immutable vectors in ``lattice``;

    - ``lattice`` -- :class:`ToricLattice
      <sage.geometry.toric_lattice.ToricLatticeFactory>`, `\ZZ^n`, or any
      other object that behaves like these. If ``None``, it will be determined
      as :func:`parent` of the first ray. Of course, this cannot be done if
      there are no rays, so in this case you must give an appropriate
      ``lattice`` directly. Note that ``None`` is *not* the default value -
      you always *must* give this argument explicitly, even if it is ``None``.

    OUTPUT:

    - collection of given integral rays.
    """

    def __init__(self, rays, lattice):
        r"""
        See :class:`IntegralRayCollection` for documentation.

        TESTS::

            sage: from sage.geometry.cone import (
            ....:           IntegralRayCollection)
            sage: v = vector([1,0])
            sage: v.set_immutable()
            sage: c = IntegralRayCollection([v], ZZ^2)
            sage: c = IntegralRayCollection([v], None)
            sage: c.lattice()  # Determined automatically
            Ambient free module of rank 2
            over the principal ideal domain Integer Ring
            sage: c.rays()
            (1, 0)
            in Ambient free module of rank 2
            over the principal ideal domain Integer Ring
            sage: TestSuite(c).run()
        """
        if lattice is None:
            lattice = rays[0].parent()
        self._rays = PointCollection(rays, lattice)
        self._lattice = lattice

    def __richcmp__(self, right, op):
        r"""
        Compare ``self`` and ``right``.

        INPUT:

        - ``right`` -- anything.

        OUTPUT:

        boolean

        There is equality if ``right`` is of the same type as
        ``self``, they have the same ambient lattices, and their
        rays are the same and listed in the same order.

        TESTS::

            sage: c1 = Cone([(1,0), (0,1)])
            sage: c2 = Cone([(0,1), (1,0)])
            sage: c3 = Cone([(0,1), (1,0)])
            sage: c1 > c2
            True
            sage: c2 < c1
            True
            sage: c2 == c3
            True
            sage: c2 is c3
            False
        """
        if type(self) != type(right):
            return NotImplemented

        # We probably do need to have explicit comparison of lattices here
        # since if one of the collections does not live in a toric lattice,
        # comparison of rays may miss the difference.
        return richcmp((self.lattice(), self.rays()),
                       (right.lattice(), right.rays()), op)

    def __hash__(self):
        r"""
        Return the hash of ``self`` computed from rays.

        OUTPUT:

        - integer.

        TESTS::

            sage: c = Cone([(1,0), (0,1)])
            sage: hash(c) == hash(c)
            True
        """
        if "_hash" not in self.__dict__:
            self._hash = hash(self._rays)
        return self._hash

    def __iter__(self):
        r"""
        Return an iterator over rays of ``self``.

        OUTPUT:

        -  iterator.

        TESTS::

            sage: c = Cone([(1,0), (0,1)])
            sage: for ray in c: print(ray)
            N(1, 0)
            N(0, 1)
        """
        return iter(self._rays)

    def cartesian_product(self, other, lattice=None):
        r"""
        Return the Cartesian product of ``self`` with ``other``.

        INPUT:

        - ``other`` -- an :class:`IntegralRayCollection`;

        - ``lattice`` -- (optional) the ambient lattice for the result. By
          default, the direct sum of the ambient lattices of ``self`` and
          ``other`` is constructed.

        OUTPUT:

        - an :class:`IntegralRayCollection`.

        By the Cartesian product of ray collections `(r_0, \dots, r_{n-1})` and
        `(s_0, \dots, s_{m-1})` we understand the ray collection of the form
        `((r_0, 0), \dots, (r_{n-1}, 0), (0, s_0), \dots, (0, s_{m-1}))`, which
        is suitable for Cartesian products of cones and fans. The ray order is
        guaranteed to be as described.

        EXAMPLES::

            sage: c = Cone([(1,)])
            sage: c.cartesian_product(c)    # indirect doctest
            2-d cone in 2-d lattice N+N
            sage: _.rays()
            N+N(1, 0),
            N+N(0, 1)
            in 2-d lattice N+N
        """
        assert isinstance(other, IntegralRayCollection)
        if lattice is None:
            lattice = self.lattice().direct_sum(other.lattice())
        suffix = [0] * other.lattice_dim()
        rays = [lattice(list(r1) + suffix) for r1 in self.rays()]
        prefix = [0] * self.lattice_dim()
        rays.extend(lattice(prefix + list(r2)) for r2 in other.rays())
        for r in rays:
            r.set_immutable()
        return IntegralRayCollection(rays, lattice)

    def __neg__(self):
        """
        Return the collection with opposite rays.

        EXAMPLES::

            sage: c = Cone([(1,1),(0,1)]); c
            2-d cone in 2-d lattice N
            sage: d = -c  # indirect doctest
            sage: d.rays()
            N(-1, -1),
            N( 0, -1)
            in 2-d lattice N
        """
        lattice = self.lattice()
        rays = [-r1 for r1 in self.rays()]
        for r in rays:
            r.set_immutable()
        return IntegralRayCollection(rays, lattice)

    def dim(self):
        r"""
        Return the dimension of the subspace spanned by rays of ``self``.

        OUTPUT:

        - integer.

        EXAMPLES::

            sage: c = Cone([(1,0)])
            sage: c.lattice_dim()
            2
            sage: c.dim()
            1
        """
        if "_dim" not in self.__dict__:
            self._dim = self.rays().matrix().rank()
        return self._dim

    def lattice(self):
        r"""
        Return the ambient lattice of ``self``.

        OUTPUT:

        - lattice.

        EXAMPLES::

            sage: c = Cone([(1,0)])
            sage: c.lattice()
            2-d lattice N
            sage: Cone([], ZZ^3).lattice()
            Ambient free module of rank 3
            over the principal ideal domain Integer Ring
        """
        return self._lattice

    @cached_method
    def dual_lattice(self):
        r"""
        Return the dual of the ambient lattice of ``self``.

        OUTPUT:

        - lattice. If possible (that is, if :meth:`lattice` has a
          ``dual()`` method), the dual lattice is returned. Otherwise,
          `\ZZ^n` is returned, where `n` is the dimension of :meth:`lattice`.

        EXAMPLES::

            sage: c = Cone([(1,0)])
            sage: c.dual_lattice()
            2-d lattice M
            sage: Cone([], ZZ^3).dual_lattice()
            Ambient free module of rank 3
            over the principal ideal domain Integer Ring

        TESTS:

        The dual lattice of the dual lattice of a random cone should be
        the original lattice::

            sage: set_random_seed()
            sage: K = random_cone(max_ambient_dim=8, max_rays=10)
            sage: K.dual_lattice().dual() is K.lattice()
            True
        """
        try:
            return self.lattice().dual()
        except AttributeError:
            return ZZ**self.lattice_dim()

    def lattice_dim(self):
        r"""
        Return the dimension of the ambient lattice of ``self``.

        OUTPUT:

        - integer.

        EXAMPLES::

            sage: c = Cone([(1,0)])
            sage: c.lattice_dim()
            2
            sage: c.dim()
            1
        """
        return self.lattice().dimension()

    def nrays(self):
        r"""
        Return the number of rays of ``self``.

        OUTPUT:

        - integer.

        EXAMPLES::

            sage: c = Cone([(1,0), (0,1)])
            sage: c.nrays()
            2
        """
        return len(self._rays)

    def plot(self, **options):
        r"""
        Plot ``self``.

        INPUT:

        - any options for toric plots (see :func:`toric_plotter.options
          <sage.geometry.toric_plotter.options>`), none are mandatory.

        OUTPUT:

        - a plot.

        EXAMPLES::

            sage: quadrant = Cone([(1,0), (0,1)])
            sage: quadrant.plot()
            Graphics object consisting of 9 graphics primitives
        """
        tp = ToricPlotter(options, self.lattice().degree(), self.rays())
        return tp.plot_lattice() + tp.plot_rays() + tp.plot_generators()

    def ray(self, n):
        r"""
        Return the ``n``-th ray of ``self``.

        INPUT:

        - ``n`` -- integer, an index of a ray of ``self``. Enumeration of rays
          starts with zero.

        OUTPUT:

        - ray, an element of the lattice of ``self``.

        EXAMPLES::

            sage: c = Cone([(1,0), (0,1)])
            sage: c.ray(0)
            N(1, 0)
        """
        return self._rays[n]

    def rays(self, *args):
        r"""
        Return (some of the) rays of ``self``.

        INPUT:

        - ``ray_list`` -- a list of integers, the indices of the requested
          rays. If not specified, all rays of ``self`` will be returned.

        OUTPUT:

        - a :class:`~sage.geometry.point_collection.PointCollection`
          of primitive integral ray generators.

        EXAMPLES::

            sage: c = Cone([(1,0), (0,1), (-1, 0)])
            sage: c.rays()
            N( 0, 1),
            N( 1, 0),
            N(-1, 0)
            in 2-d lattice N
            sage: c.rays([0, 2])
            N( 0, 1),
            N(-1, 0)
            in 2-d lattice N

        You can also give ray indices directly, without packing them into a
        list::

            sage: c.rays(0, 2)
            N( 0, 1),
            N(-1, 0)
            in 2-d lattice N
        """
        return self._rays if not args else self._rays(*args)

    def codim(self):
        r"""
        Return the codimension of ``self``.

        The codimension of a collection of rays (of a cone/fan) is the
        difference between the dimension of the ambient space and the
        dimension of the subspace spanned by those rays (of the cone/fan).

        OUTPUT:

        A nonnegative integer representing the codimension of ``self``.

        .. SEEALSO::

            :meth:`dim`, :meth:`lattice_dim`

        EXAMPLES:

        The codimension of the nonnegative orthant is zero, since the
        span of its generators equals the entire ambient space::

            sage: K = Cone([(1,0,0), (0,1,0), (0,0,1)])
            sage: K.codim()
            0

        However, if we remove a ray so that the entire cone is contained
        within the `x`-`y` plane, then the resulting cone will have
        codimension one, because the `z`-axis is perpendicular to every
        element of the cone::

            sage: K = Cone([(1,0,0), (0,1,0)])
            sage: K.codim()
            1

        If our cone is all of `\mathbb{R}^{2}`, then its codimension is
        zero::

            sage: K = Cone([(1,0), (-1,0), (0,1), (0,-1)])
            sage: K.is_full_space()
            True
            sage: K.codim()
            0

        And if the cone is trivial in any space, then its codimension is
        equal to the dimension of the ambient space::

            sage: K = Cone([], lattice=ToricLattice(0))
            sage: K.lattice_dim()
            0
            sage: K.codim()
            0

            sage: K = Cone([(0,)])
            sage: K.lattice_dim()
            1
            sage: K.codim()
            1

            sage: K = Cone([(0,0)])
            sage: K.lattice_dim()
            2
            sage: K.codim()
            2

        TESTS:

        The codimension of a cone should be an integer between zero and
        the dimension of the ambient space, inclusive::

            sage: set_random_seed()
            sage: K = random_cone(max_ambient_dim = 8)
            sage: c = K.codim()
            sage: c in ZZ
            True
            sage: 0 <= c <= K.lattice_dim()
            True

        A solid cone should have codimension zero::

            sage: set_random_seed()
            sage: K = random_cone(max_ambient_dim = 8, solid = True)
            sage: K.codim()
            0

        The codimension of a cone is equal to the lineality of its dual::

            sage: set_random_seed()
            sage: K = random_cone(max_ambient_dim = 8)
            sage: K.codim() == K.dual().lineality()
            True
        """
        return (self.lattice_dim() - self.dim())


    def span(self, base_ring=None):
        r"""
        Return the span of ``self``.

        INPUT:

        - ``base_ring`` -- (default: from lattice) the base ring to use
                           for the generated module.

        OUTPUT:

        A module spanned by the generators of ``self``.

        EXAMPLES:

        The span of a single ray is a one-dimensional sublattice::

            sage: K1 = Cone([(1,)])
            sage: K1.span()
            Sublattice <N(1)>
            sage: K2 = Cone([(1,0)])
            sage: K2.span()
            Sublattice <N(1, 0)>

        The span of the nonnegative orthant is the entire ambient lattice::

            sage: K = Cone([(1,0,0),(0,1,0),(0,0,1)])
            sage: K.span() == K.lattice()
            True

        By specifying a ``base_ring``, we can obtain a vector space::

            sage: K = Cone([(1,0,0),(0,1,0),(0,0,1)])
            sage: K.span(base_ring=QQ)
            Vector space of degree 3 and dimension 3 over Rational Field
            Basis matrix:
            [1 0 0]
            [0 1 0]
            [0 0 1]

        TESTS:

        We can take the span of the trivial cone::

            sage: K = Cone([], ToricLattice(0))
            sage: K.span()
            Sublattice <>

        The span of a solid cone is the entire ambient space::

            sage: set_random_seed()
            sage: K = random_cone(max_ambient_dim=6, max_rays=8, solid=True)
            sage: K.span().vector_space() == K.lattice().vector_space()
            True
        """
        L = self.lattice()

        if base_ring is None:
            base_ring = L.base_ring()

        return L.span(self, base_ring)


def classify_cone_2d(ray0, ray1, check=True):
    """
    Return `(d,k)` classifying the lattice cone spanned by the two rays.

    INPUT:

    - ``ray0``, ``ray1`` -- two primitive integer vectors. The
      generators of the two rays generating the two-dimensional cone.

    - ``check`` -- boolean (default: ``True``). Whether to check the
      input rays for consistency.

    OUTPUT:

    A pair `(d,k)` of integers classifying the cone up to `GL(2, \ZZ)`
    equivalence. See Proposition 10.1.1 of [CLS]_ for the
    definition. We return the unique `(d,k)` with minmial `k`, see
    Proposition 10.1.3 of [CLS]_.

    EXAMPLES::

        sage: ray0 = vector([1,0])
        sage: ray1 = vector([2,3])
        sage: from sage.geometry.cone import classify_cone_2d
        sage: classify_cone_2d(ray0, ray1)
        (3, 2)

        sage: ray0 = vector([2,4,5])
        sage: ray1 = vector([5,19,11])
        sage: classify_cone_2d(ray0, ray1)
        (3, 1)

        sage: m = matrix(ZZ, [(19, -14, -115), (-2, 5, 25), (43, -42, -298)])
        sage: m.det()   # check that it is in GL(3,ZZ)
        -1
        sage: classify_cone_2d(m*ray0, m*ray1)
        (3, 1)

    TESTS:

    Check using the connection between the Hilbert basis of the cone
    spanned by the two rays (in arbitrary dimension) and the
    Hirzebruch-Jung continued fraction expansion, see Chapter 10 of
    [CLS]_ ::

        sage: from sage.geometry.cone import normalize_rays
        sage: for i in range(10):
        ....:     ray0 = random_vector(ZZ, 3)
        ....:     ray1 = random_vector(ZZ, 3)
        ....:     if ray0.is_zero() or ray1.is_zero(): continue
        ....:     ray0, ray1 = normalize_rays([ray0, ray1], ZZ^3)
        ....:     d, k = classify_cone_2d(ray0, ray1, check=True)
        ....:     assert (d,k) == classify_cone_2d(ray1, ray0)
        ....:     if d == 0: continue
        ....:     frac = (k/d).continued_fraction_list("hj")
        ....:     if len(frac)>100: continue   # avoid expensive computation
        ....:     hilb = Cone([ray0, ray1]).Hilbert_basis()
        ....:     assert len(hilb) == len(frac) + 1
    """
    if check:
        assert ray0.parent() is ray1.parent()
        assert ray0.base_ring() is ZZ
        assert gcd(ray0) == 1
        assert gcd(ray1) == 1
        assert not ray0.is_zero() and not ray1.is_zero()

    m = matrix([ray0, ray1])              # dim(ray) x 2 matrix
    basis = m.saturation().solve_left(m)  # 2-d basis for the span of the cone
    basis = basis.change_ring(ZZ).transpose()
    if basis.nrows() < 2:
        d = 0
        k = basis[0,1]
    else:
        basis.echelonize()                    # columns are the "cone normal form"
        d = basis[1,1]
        k = basis[0,1]

    if check:
        if d == 0:  # degenerate cone
            assert basis[0,0] == 1
            assert k == -1 or k == +1
        else:       # non-degenerate cone
            assert basis[0,0] == 1 and basis[1,0] == 0
            assert d > 0
            assert 0 <= k < d
            assert gcd(d,k) == 1

    # compute unique k, see Proposition 10.1.3 of [CLS]
    if d > 0:
        for ktilde in range(k):
            if (k*ktilde) % d == 1:
                k = ktilde
                break
    return (d,k)


# Derived classes MUST allow construction of their objects using ``ambient``
# and ``ambient_ray_indices`` keyword parameters. See ``intersection`` method
# for an example why this is needed.
@richcmp_method
class ConvexRationalPolyhedralCone(IntegralRayCollection,
                                   collections.Container):
    r"""
    Create a convex rational polyhedral cone.

    .. WARNING::

        This class does not perform any checks of correctness of input nor
        does it convert input into the standard representation. Use
        :func:`Cone` to construct cones.

    Cones are immutable, but they cache most of the returned values.

    INPUT:

    The input can be either:

    - ``rays`` -- list of immutable primitive vectors in ``lattice``;

    - ``lattice`` -- :class:`ToricLattice
      <sage.geometry.toric_lattice.ToricLatticeFactory>`, `\ZZ^n`, or any
      other object that behaves like these. If ``None``, it will be determined
      as :func:`parent` of the first ray. Of course, this cannot be done if
      there are no rays, so in this case you must give an appropriate
      ``lattice`` directly.

    or (these parameters must be given as keywords):

    - ``ambient`` -- ambient structure of this cone, a bigger :class:`cone
      <ConvexRationalPolyhedralCone>` or a :class:`fan
      <sage.geometry.fan.RationalPolyhedralFan>`, this cone *must be a face
      of* ``ambient``;

    - ``ambient_ray_indices`` -- increasing list or tuple of integers, indices
      of rays of ``ambient`` generating this cone.

    In both cases, the following keyword parameter may be specified in addition:

    - ``PPL`` -- either ``None`` (default) or a
      :class:`~sage.libs.ppl.C_Polyhedron` representing the cone. This
      serves only to cache the polyhedral data if you know it
      already. The polyhedron will be set immutable.

    OUTPUT:

    - convex rational polyhedral cone.

    .. NOTE::

        Every cone has its ambient structure. If it was not specified, it is
        this cone itself.
    """

    def __init__(self, rays=None, lattice=None,
                 ambient=None, ambient_ray_indices=None, PPL=None):
        r"""
        See :class:`ConvexRationalPolyhedralCone` for documentation.

        TESTS::

            sage: from sage.geometry.cone import (
            ....:       ConvexRationalPolyhedralCone)
            sage: v1 = vector([1,0])
            sage: v2 = vector([0,1])
            sage: v1.set_immutable()
            sage: v2.set_immutable()
            sage: ac = ConvexRationalPolyhedralCone([v1, v2], ZZ^2)
            sage: ac = ConvexRationalPolyhedralCone([v1, v2], None)
            sage: ac.lattice()  # Determined automatically
            Ambient free module of rank 2
            over the principal ideal domain Integer Ring
            sage: ac.rays()
            (1, 0),
            (0, 1)
            in Ambient free module of rank 2
            over the principal ideal domain Integer Ring
            sage: ac.ambient() is ac
            True
            sage: TestSuite(ac).run()
            sage: sc = ConvexRationalPolyhedralCone(ambient=ac,
            ....:                       ambient_ray_indices=[1])
            sage: sc.rays()
            (0, 1)
            in Ambient free module of rank 2
            over the principal ideal domain Integer Ring
            sage: sc.ambient() is ac
            True
            sage: TestSuite(sc).run()
        """
        superinit = super(ConvexRationalPolyhedralCone, self).__init__
        if ambient is None:
            superinit(rays, lattice)
            self._ambient = self
            self._ambient_ray_indices = tuple(range(self.nrays()))
        else:
            self._ambient = ambient
            self._ambient_ray_indices = tuple(ambient_ray_indices)
            superinit(ambient.rays(self._ambient_ray_indices),
                      ambient.lattice())
        if not PPL is None:
            self._PPL_C_Polyhedron = PPL
            self._PPL_C_Polyhedron.set_immutable()

    def _sage_input_(self, sib, coerced):
        """
        Return Sage command to reconstruct ``self``.

        See :mod:`sage.misc.sage_input` for details.

        EXAMPLES::

            sage: cone = Cone([(1,0), (1,1)])
            sage: sage_input(cone)
            Cone([(1, 0), (1, 1)])
        """
        return sib.name('Cone')([sib(tuple(r)) for r in self.rays()])

    def _PPL_cone(self):
        r"""
        Returns the Parma Polyhedra Library (PPL) representation of the cone.

        OUTPUT:

        A :class:`~sage.libs.ppl.C_Polyhedron` representing the cone.

        EXAMPLES::

            sage: c = Cone([(1,0), (1,1), (0,1)])
            sage: c._PPL_cone()
            A 2-dimensional polyhedron in QQ^2 defined as
            the convex hull of 1 point, 2 rays
            sage: c._PPL_cone().minimized_generators()
            Generator_System {point(0/1, 0/1), ray(0, 1), ray(1, 0)}
            sage: c._PPL_cone().minimized_constraints()
            Constraint_System {x1>=0, x0>=0}

        TESTS:

        There are no empty cones, the origin always belongs to them::

            sage: Cone([(0,0)])._PPL_cone()
            A 0-dimensional polyhedron in QQ^2
            defined as the convex hull of 1 point
            sage: Cone([], lattice=ToricLattice(2))._PPL_cone()
            A 0-dimensional polyhedron in QQ^2
            defined as the convex hull of 1 point
        """
        if "_PPL_C_Polyhedron" not in self.__dict__:
            gs = Generator_System(
                            PPL_point(Linear_Expression(self._lattice(0), 0)))
            for r in self.rays():
                gs.insert( PPL_ray(Linear_Expression(r,0)) )
            self._PPL_C_Polyhedron = C_Polyhedron(gs)
            self._PPL_C_Polyhedron.set_immutable()
        return self._PPL_C_Polyhedron

    def __contains__(self, point):
        r"""
        Check if ``point`` is contained in ``self``.

        See :meth:`_contains` (which is called by this function) for
        documentation.

        TESTS::

            sage: c = Cone([(1,0), (0,1)])
            sage: (1,1) in c
            True
            sage: [1,1] in c
            True
            sage: (-1,0) in c
            False
        """
        return self._contains(point)

    def __getstate__(self):
        r"""
        Return the dictionary that should be pickled.

        OUTPUT:

        - :class:`dict`.

        TESTS::

            sage: C = Cone([(1,0)])
            sage: C.face_lattice()
            Finite poset containing 2 elements with distinguished linear extension
            sage: C._test_pickling()
            sage: C2 = loads(dumps(C)); C2
            1-d cone in 2-d lattice N
            sage: C2 == C
            True
            sage: C2 is C      # Is this desirable?
            False
        """
        state = copy.copy(self.__dict__)
        state.pop("_PPL_C_Polyhedron", None) # PPL is not picklable.

        # TODO: do we want to keep the face lattice in the pickle?
        # Currently there is an unpickling loop if do:
        # Unpickling a cone C requires first to unpickle its face lattice.
        # The latter is a Poset which takes C among its arguments. Due
        # to UniqueRepresentation, this triggers a call to hash(C) which
        # itself depends on the attribute C._rays which have not yet
        # been unpickled.  See ``explain_pickle(dumps(C))``.
        state.pop("_face_lattice", None)
        return state

    def _contains(self, point, region='whole cone'):
        r"""
        Check if ``point`` is contained in ``self``.

        This function is called by :meth:`__contains__` and :meth:`contains`
        to ensure the same call depth for warning messages.

        INPUT:

        - ``point`` -- anything. An attempt will be made to convert it into a
          single element of the ambient space of ``self``. If it fails,
          ``False`` is returned;

        - ``region`` -- string. Can be either 'whole cone' (default),
          'interior', or 'relative interior'. By default, a point on
          the boundary of the cone is considered part of the cone. If
          you want to test whether the **interior** of the cone
          contains the point, you need to pass the optional argument
          ``'interior'``.  If you want to test whether the **relative
          interior** of the cone contains the point, you need to pass
          the optional argument ``'relative_interior'``.

        OUTPUT:

        - ``True`` if ``point`` is contained in the specified ``region`` of
          ``self``, ``False`` otherwise.

        Raises a ``ValueError`` if ``region`` is not one of the
        three allowed values.

        TESTS::

            sage: c = Cone([(1,0), (0,1)])
            sage: c._contains((1,1))
            True
        """
        try:
            point = _ambient_space_point(self, point)
        except TypeError as ex:
            if str(ex).endswith("have incompatible lattices!"):
                warnings.warn("you have checked if a cone contains a point "
                              "from an incompatible lattice, this is False!",
                              stacklevel=3)
            return False

        if region not in ("whole cone", "relative interior", "interior"):
            raise ValueError("%s is an unknown region of the cone!" % region)
        if region == "interior" and self.dim() < self.lattice_dim():
            return False
        need_strict = region.endswith("interior")
        M = self.dual_lattice()
        for c in self._PPL_cone().minimized_constraints():
            pr = M(c.coefficients()) * point
            if c.is_equality():
                if pr != 0:
                    return False
            elif pr < 0 or need_strict and pr == 0:
                return False
        return True

    def interior_contains(self, *args):
        r"""
        Check if a given point is contained in the interior of ``self``.

        For a cone of strictly lower-dimension than the ambient space,
        the interior is always empty. You probably want to use
        :meth:`relative_interior_contains` in this case.

        INPUT:

        - anything. An attempt will be made to convert all arguments into a
          single element of the ambient space of ``self``. If it fails,
          ``False`` will be returned.

        OUTPUT:

        - ``True`` if the given point is contained in the interior of
          ``self``, ``False`` otherwise.

        EXAMPLES::

            sage: c = Cone([(1,0), (0,1)])
            sage: c.contains((1,1))
            True
            sage: c.interior_contains((1,1))
            True
            sage: c.contains((1,0))
            True
            sage: c.interior_contains((1,0))
            False
        """
        point = flatten(args)
        if len(point) == 1:
           point = point[0]
        return self._contains(point, 'interior')

    def relative_interior_contains(self, *args):
        r"""
        Check if a given point is contained in the relative interior of ``self``.

        For a full-dimensional cone the relative interior is simply
        the interior, so this method will do the same check as
        :meth:`interior_contains`. For a strictly lower-dimensional cone, the
        relative interior is the cone without its facets.

        INPUT:

        - anything. An attempt will be made to convert all arguments into a
          single element of the ambient space of ``self``. If it fails,
          ``False`` will be returned.

        OUTPUT:

        - ``True`` if the given point is contained in the relative
          interior of ``self``, ``False`` otherwise.

        EXAMPLES::

            sage: c = Cone([(1,0,0), (0,1,0)])
            sage: c.contains((1,1,0))
            True
            sage: c.relative_interior_contains((1,1,0))
            True
            sage: c.interior_contains((1,1,0))
            False
            sage: c.contains((1,0,0))
            True
            sage: c.relative_interior_contains((1,0,0))
            False
            sage: c.interior_contains((1,0,0))
            False
        """
        point = flatten(args)
        if len(point) == 1:
           point = point[0]
        return self._contains(point, 'relative interior')

    def cartesian_product(self, other, lattice=None):
        r"""
        Return the Cartesian product of ``self`` with ``other``.

        INPUT:

        - ``other`` -- a :class:`cone <ConvexRationalPolyhedralCone>`;

        - ``lattice`` -- (optional) the ambient lattice for the
          Cartesian product cone. By default, the direct sum of the
          ambient lattices of ``self`` and ``other`` is constructed.

        OUTPUT:

        - a :class:`cone <ConvexRationalPolyhedralCone>`.

        EXAMPLES::

            sage: c = Cone([(1,)])
            sage: c.cartesian_product(c)
            2-d cone in 2-d lattice N+N
            sage: _.rays()
            N+N(1, 0),
            N+N(0, 1)
            in 2-d lattice N+N
        """
        assert is_Cone(other)
        rc = super(ConvexRationalPolyhedralCone, self).cartesian_product(
                                                                other, lattice)
        return ConvexRationalPolyhedralCone(rc.rays(), rc.lattice())

    def __neg__(self):
        """
        Return the cone with opposite rays.

        OUTPUT:

        - a :class:`cone <ConvexRationalPolyhedralCone>`.

        EXAMPLES::

            sage: c = Cone([(1,1),(0,1)]); c
            2-d cone in 2-d lattice N
            sage: d = -c; d  # indirect doctest
            2-d cone in 2-d lattice N
            sage: -d == c
            True
            sage: d.rays()
            N(-1, -1),
            N( 0, -1)
            in 2-d lattice N
        """
        rc = super(ConvexRationalPolyhedralCone, self).__neg__()
        return ConvexRationalPolyhedralCone(rc.rays(), rc.lattice())

    def __richcmp__(self, right, op):
        r"""
        Compare ``self`` and ``right``.

        INPUT:

        - ``right`` -- anything.

        OUTPUT:

        boolean

        There is equality if ``self`` and ``right`` are cones of any
        kind in the same lattice with the same rays listed in the
        same order.

        TESTS::

            sage: c1 = Cone([(1,0), (0,1)])
            sage: c2 = Cone([(0,1), (1,0)])
            sage: c3 = Cone([(0,1), (1,0)])
            sage: c1 > c2
            True
            sage: c2 < c1
            True
            sage: c2 == c3
            True
            sage: c2 is c3
            False
        """
        if is_Cone(right):
            # We don't care about particular type of right in this case
            return richcmp((self.lattice(), self.rays()),
                           (right.lattice(), right.rays()), op)
        else:
            return NotImplemented

    def _latex_(self):
        r"""
        Return a LaTeX representation of ``self``.

        OUTPUT:

        - string.

        TESTS::

            sage: quadrant = Cone([(1,0), (0,1)])
            sage: quadrant._latex_()
            '\\sigma^{2}'
            sage: quadrant.facets()[0]._latex_()
            '\\sigma^{1} \\subset \\sigma^{2}'
        """
        if self.ambient() is self:
            return r"\sigma^{%d}" % self.dim()
        else:
            return r"\sigma^{%d} \subset %s" % (self.dim(),
                                                latex(self.ambient()))

    def _repr_(self):
        r"""
        Return a string representation of ``self``.

        OUTPUT:

        - string.

        TESTS::

            sage: quadrant = Cone([(1,0), (0,1)])
            sage: quadrant._repr_()
            '2-d cone in 2-d lattice N'
            sage: quadrant
            2-d cone in 2-d lattice N
            sage: quadrant.facets()[0]
            1-d face of 2-d cone in 2-d lattice N
        """
        result = "%d-d" % self.dim()
        if self.ambient() is self:
            result += " cone in"
            if is_ToricLattice(self.lattice()):
                result += " %s" % self.lattice()
            else:
                result += " %d-d lattice" % self.lattice_dim()
        else:
            result += " face of %s" % self.ambient()
        return result

    def _sort_faces(self,  faces):
        r"""
        Return sorted (if necessary) ``faces`` as a tuple.

        This function ensures that one-dimensional faces are listed in
        agreement with the order of corresponding rays and facets with
        facet normals.

        INPUT:

        - ``faces`` -- iterable of :class:`cones
          <ConvexRationalPolyhedralCone>`.

        OUTPUT:

        - :class:`tuple` of :class:`cones <ConvexRationalPolyhedralCone>`.

        TESTS::

            sage: octant = Cone(identity_matrix(3).columns())
            sage: # indirect doctest
            sage: for i, face in enumerate(octant.faces(1)):
            ....:     if face.ray(0) != octant.ray(i):
            ....:         print("Wrong order!")
        """
        faces = tuple(faces)
        if len(faces) > 1: # Otherwise there is nothing to sort
            if faces[0].nrays() == 1:
                faces = tuple(sorted(faces,
                                     key=lambda f: f._ambient_ray_indices))
            elif faces[0].dim() == self.dim() - 1 and \
                    self.facet_normals.is_in_cache():
                # If we already have facet normals, sort according to them
                faces = set(faces)
                sorted_faces = [None] * len(faces)
                for i, n in enumerate(self.facet_normals()):
                    for f in faces:
                        if n*f.rays() == 0:
                            sorted_faces[i] = f
                            faces.remove(f)
                            break
                faces = tuple(sorted_faces)
        return faces

    @cached_method
    def adjacent(self):
        r"""
        Return faces adjacent to ``self`` in the ambient face lattice.

        Two *distinct* faces `F_1` and `F_2` of the same face lattice are
        **adjacent** if all of the following conditions hold:

        * `F_1` and `F_2` have the same dimension `d`;

        * `F_1` and `F_2` share a facet of dimension `d-1`;

        * `F_1` and `F_2` are facets of some face of dimension `d+1`, unless
          `d` is the dimension of the ambient structure.

        OUTPUT:

        - :class:`tuple` of :class:`cones <ConvexRationalPolyhedralCone>`.

        EXAMPLES::

            sage: octant = Cone([(1,0,0), (0,1,0), (0,0,1)])
            sage: octant.adjacent()
            ()
            sage: one_face = octant.faces(1)[0]
            sage: len(one_face.adjacent())
            2
            sage: one_face.adjacent()[1]
            1-d face of 3-d cone in 3-d lattice N

        Things are a little bit subtle with fans, as we illustrate below.

        First, we create a fan from two cones in the plane::

            sage: fan = Fan(cones=[(0,1), (1,2)],
            ....:           rays=[(1,0), (0,1), (-1,0)])
            sage: cone = fan.generating_cone(0)
            sage: len(cone.adjacent())
            1

        The second generating cone is adjacent to this one. Now we create the
        same fan, but embedded into the 3-dimensional space::

            sage: fan = Fan(cones=[(0,1), (1,2)],
            ....:           rays=[(1,0,0), (0,1,0), (-1,0,0)])
            sage: cone = fan.generating_cone(0)
            sage: len(cone.adjacent())
            1

        The result is as before, since we still have::

            sage: fan.dim()
            2

        Now we add another cone to make the fan 3-dimensional::

            sage: fan = Fan(cones=[(0,1), (1,2), (3,)],
            ....:           rays=[(1,0,0), (0,1,0), (-1,0,0), (0,0,1)])
            sage: cone = fan.generating_cone(0)
            sage: len(cone.adjacent())
            0

        Since now ``cone`` has smaller dimension than ``fan``, it and its
        adjacent cones must be facets of a bigger one, but since ``cone``
        in this example is generating, it is not contained in any other.
        """
        L = self._ambient._face_lattice_function()
        adjacent = set()
        facets = self.facets()
        superfaces = self.facet_of()
        if superfaces:
            for superface in superfaces:
                for facet in facets:
                    adjacent.update(L.open_interval(facet,  superface))
            if adjacent:
                adjacent.remove(L(self))
            return self._sort_faces(adjacent)
        elif self.dim() == self._ambient.dim():
            # Special treatment relevant for fans
            for facet in facets:
                adjacent.update(facet.facet_of())
            if adjacent:
                adjacent.remove(self)
            return self._sort_faces(adjacent)
        else:
            return ()

    def ambient(self):
        r"""
        Return the ambient structure of ``self``.

        OUTPUT:

        - cone or fan containing ``self`` as a face.

        EXAMPLES::

            sage: cone = Cone([(1,2,3), (4,6,5), (9,8,7)])
            sage: cone.ambient()
            3-d cone in 3-d lattice N
            sage: cone.ambient() is cone
            True
            sage: face = cone.faces(1)[0]
            sage: face
            1-d face of 3-d cone in 3-d lattice N
            sage: face.ambient()
            3-d cone in 3-d lattice N
            sage: face.ambient() is cone
            True
        """
        return self._ambient

    def ambient_ray_indices(self):
        r"""
        Return indices of rays of the ambient structure generating ``self``.

        OUTPUT:

        - increasing :class:`tuple` of integers.

        EXAMPLES::

            sage: quadrant = Cone([(1,0), (0,1)])
            sage: quadrant.ambient_ray_indices()
            (0, 1)
            sage: quadrant.facets()[1].ambient_ray_indices()
            (1,)
        """
        return self._ambient_ray_indices

    def contains(self, *args):
        r"""
        Check if a given point is contained in ``self``.

        INPUT:

        - anything. An attempt will be made to convert all arguments into a
          single element of the ambient space of ``self``. If it fails,
          ``False`` will be returned.

        OUTPUT:

        - ``True`` if the given point is contained in ``self``, ``False``
          otherwise.

        EXAMPLES::

            sage: c = Cone([(1,0), (0,1)])
            sage: c.contains(c.lattice()(1,0))
            True
            sage: c.contains((1,0))
            True
            sage: c.contains((1,1))
            True
            sage: c.contains(1,1)
            True
            sage: c.contains((-1,0))
            False
            sage: c.contains(c.dual_lattice()(1,0)) #random output (warning)
            False
            sage: c.contains(c.dual_lattice()(1,0))
            False
            sage: c.contains(1)
            False
            sage: c.contains(1/2, sqrt(3))
            True
            sage: c.contains(-1/2, sqrt(3))
            False
        """
        point = flatten(args)
        if len(point) == 1:
           point = point[0]
        return self._contains(point)

    def dual(self):
        r"""
        Return the dual cone of ``self``.

        OUTPUT:

        - :class:`cone <ConvexRationalPolyhedralCone>`.

        EXAMPLES::

            sage: cone = Cone([(1,0), (-1,3)])
            sage: cone.dual().rays()
            M(0, 1),
            M(3, 1)
            in 2-d lattice M

        Now let's look at a more complicated case::

            sage: cone = Cone([(-2,-1,2), (4,1,0), (-4,-1,-5), (4,1,5)])
            sage: cone.is_strictly_convex()
            False
            sage: cone.dim()
            3
            sage: cone.dual().rays()
            M(7, -18, -2),
            M(1,  -4,  0)
            in 3-d lattice M
            sage: cone.dual().dual() is cone
            True

        We correctly handle the degenerate cases::

            sage: N = ToricLattice(2)
            sage: Cone([], lattice=N).dual().rays()  # empty cone
            M( 1,  0),
            M(-1,  0),
            M( 0,  1),
            M( 0, -1)
            in 2-d lattice M
            sage: Cone([(1,0)], lattice=N).dual().rays()  # ray in 2d
            M(1,  0),
            M(0,  1),
            M(0, -1)
            in 2-d lattice M
            sage: Cone([(1,0),(-1,0)], lattice=N).dual().rays()  # line in 2d
            M(0,  1),
            M(0, -1)
            in 2-d lattice M
            sage: Cone([(1,0),(0,1)], lattice=N).dual().rays()  # strictly convex cone
            M(0, 1),
            M(1, 0)
            in 2-d lattice M
            sage: Cone([(1,0),(-1,0),(0,1)], lattice=N).dual().rays()  # half space
            M(0, 1)
            in 2-d lattice M
            sage: Cone([(1,0),(0,1),(-1,-1)], lattice=N).dual().rays()  # whole space
            Empty collection
            in 2-d lattice M

        TESTS:

        The dual cone of a (random) dual cone is the original cone::

            sage: set_random_seed()
            sage: K = random_cone(max_ambient_dim=8, max_rays=10)
            sage: K.dual().dual() is K
            True
        """
        if "_dual" not in self.__dict__:
            rays = list(self.facet_normals())
            for ray in self.orthogonal_sublattice().gens():
                rays.append(ray)
                rays.append(-ray)
            self._dual = Cone(rays, lattice=self.dual_lattice(), check=False)
            self._dual._dual = self
        return self._dual

    def embed(self, cone):
        r"""
        Return the cone equivalent to the given one, but sitting in ``self`` as
        a face.

        You may need to use this method before calling methods of ``cone`` that
        depend on the ambient structure, such as
        :meth:`~sage.geometry.cone.ConvexRationalPolyhedralCone.ambient_ray_indices`
        or
        :meth:`~sage.geometry.cone.ConvexRationalPolyhedralCone.facet_of`. The
        cone returned by this method will have ``self`` as ambient. If ``cone``
        does not represent a valid cone of ``self``, ``ValueError`` exception
        is raised.

        .. NOTE::

            This method is very quick if ``self`` is already the ambient
            structure of ``cone``, so you can use without extra checks and
            performance hit even if ``cone`` is likely to sit in ``self`` but
            in principle may not.

        INPUT:

        - ``cone`` -- a :class:`cone
          <sage.geometry.cone.ConvexRationalPolyhedralCone>`.

        OUTPUT:

        - a :class:`cone <sage.geometry.cone.ConvexRationalPolyhedralCone>`,
          equivalent to ``cone`` but sitting inside ``self``.

        EXAMPLES:

        Let's take a 3-d cone on 4 rays::

            sage: c = Cone([(1,0,1), (0,1,1), (-1,0,1), (0,-1,1)])

        Then any ray generates a 1-d face of this cone, but if you construct
        such a face directly, it will not "sit" inside the cone::

            sage: ray = Cone([(0,-1,1)])
            sage: ray
            1-d cone in 3-d lattice N
            sage: ray.ambient_ray_indices()
            (0,)
            sage: ray.adjacent()
            ()
            sage: ray.ambient()
            1-d cone in 3-d lattice N

        If we want to operate with this ray as a face of the cone, we need to
        embed it first::

            sage: e_ray = c.embed(ray)
            sage: e_ray
            1-d face of 3-d cone in 3-d lattice N
            sage: e_ray.rays()
            N(0, -1, 1)
            in 3-d lattice N
            sage: e_ray is ray
            False
            sage: e_ray.is_equivalent(ray)
            True
            sage: e_ray.ambient_ray_indices()
            (3,)
            sage: e_ray.adjacent()
            (1-d face of 3-d cone in 3-d lattice N,
             1-d face of 3-d cone in 3-d lattice N)
            sage: e_ray.ambient()
            3-d cone in 3-d lattice N

        Not every cone can be embedded into a fixed ambient cone::

            sage: c.embed(Cone([(0,0,1)]))
            Traceback (most recent call last):
            ...
            ValueError: 1-d cone in 3-d lattice N is not a face
            of 3-d cone in 3-d lattice N!
            sage: c.embed(Cone([(1,0,1), (-1,0,1)]))
            Traceback (most recent call last):
            ...
            ValueError: 2-d cone in 3-d lattice N is not a face
            of 3-d cone in 3-d lattice N!
        """
        assert is_Cone(cone)
        if cone.ambient() is self:
            return cone
        if self.is_strictly_convex():
            rays = self.rays()
            try:
                ray_indices = tuple(sorted(rays.index(ray)
                                           for ray in cone.rays()))
                for face in self.faces(cone.dim()):
                    if face.ambient_ray_indices() == ray_indices:
                        return face
            except ValueError:
                pass
        else:
            # We cannot use the trick with indices since rays are not unique.
            for face in self.faces(cone.dim()):
                if cone.is_equivalent(face):
                    return face
        # If we are here, then either ValueError was raised or we went through
        # all faces and didn't find the matching one.
        raise ValueError("%s is not a face of %s!" % (cone, self))

    def face_lattice(self):
        r"""
        Return the face lattice of ``self``.

        This lattice will have the origin as the bottom (we do not include the
        empty set as a face) and this cone itself as the top.

        OUTPUT:

        - :class:`finite poset <sage.combinat.posets.posets.FinitePoset>` of
          :class:`cones <ConvexRationalPolyhedralCone>`.

        EXAMPLES:

        Let's take a look at the face lattice of the first quadrant::

            sage: quadrant = Cone([(1,0), (0,1)])
            sage: L = quadrant.face_lattice()
            sage: L
            Finite poset containing 4 elements with distinguished linear extension

        To see all faces arranged by dimension, you can do this::

            sage: for level in L.level_sets(): print(level)
            [0-d face of 2-d cone in 2-d lattice N]
            [1-d face of 2-d cone in 2-d lattice N,
             1-d face of 2-d cone in 2-d lattice N]
            [2-d cone in 2-d lattice N]

        For a particular face you can look at its actual rays... ::

            sage: face = L.level_sets()[1][0]
            sage: face.rays()
            N(1, 0)
            in 2-d lattice N

        ... or you can see the index of the ray of the original cone that
        corresponds to the above one::

            sage: face.ambient_ray_indices()
            (0,)
            sage: quadrant.ray(0)
            N(1, 0)

        An alternative to extracting faces from the face lattice is to use
        :meth:`faces` method::

            sage: face is quadrant.faces(dim=1)[0]
            True

        The advantage of working with the face lattice directly is that you
        can (relatively easily) get faces that are related to the given one::

            sage: face = L.level_sets()[1][0]
            sage: D = L.hasse_diagram()
            sage: D.neighbors(face)
            [2-d cone in 2-d lattice N,
             0-d face of 2-d cone in 2-d lattice N]

        However, you can achieve some of this functionality using
        :meth:`facets`, :meth:`facet_of`, and :meth:`adjacent` methods::

            sage: face = quadrant.faces(1)[0]
            sage: face
            1-d face of 2-d cone in 2-d lattice N
            sage: face.rays()
            N(1, 0)
            in 2-d lattice N
            sage: face.facets()
            (0-d face of 2-d cone in 2-d lattice N,)
            sage: face.facet_of()
            (2-d cone in 2-d lattice N,)
            sage: face.adjacent()
            (1-d face of 2-d cone in 2-d lattice N,)
            sage: face.adjacent()[0].rays()
            N(0, 1)
            in 2-d lattice N

        Note that if ``cone`` is a face of ``supercone``, then the face
        lattice of ``cone`` consists of (appropriate) faces of ``supercone``::

            sage: supercone = Cone([(1,2,3,4), (5,6,7,8),
            ....:                   (1,2,4,8), (1,3,9,7)])
            sage: supercone.face_lattice()
            Finite poset containing 16 elements with distinguished linear extension
            sage: supercone.face_lattice().top()
            4-d cone in 4-d lattice N
            sage: cone = supercone.facets()[0]
            sage: cone
            3-d face of 4-d cone in 4-d lattice N
            sage: cone.face_lattice()
            Finite poset containing 8 elements with distinguished linear extension
            sage: cone.face_lattice().bottom()
            0-d face of 4-d cone in 4-d lattice N
            sage: cone.face_lattice().top()
            3-d face of 4-d cone in 4-d lattice N
            sage: cone.face_lattice().top() == cone
            True

        TESTS::

            sage: C1 = Cone([(0,1)])
            sage: C2 = Cone([(0,1)])
            sage: C1 == C2
            True
            sage: C1 is C2
            False

        C1 and C2 are equal, but not identical. We currently want them
        to have non identical face lattices, even if the faces
        themselves are equal (see :trac:`10998`)::

            sage: C1.face_lattice() is C2.face_lattice()
            False

            sage: C1.facets()[0]
            0-d face of 1-d cone in 2-d lattice N
            sage: C2.facets()[0]
            0-d face of 1-d cone in 2-d lattice N

            sage: C1.facets()[0].ambient() is C1
            True
            sage: C2.facets()[0].ambient() is C1
            False
            sage: C2.facets()[0].ambient() is C2
            True
        """
        if "_face_lattice" not in self.__dict__:
            if self._ambient is self:
                # We need to compute face lattice on our own. To accommodate
                # non-strictly convex cones we split rays (or rather their
                # indices) into those in the linear subspace and others, which
                # we refer to as atoms.
                S = self.linear_subspace()
                subspace_rays = []
                atom_to_ray = []
                atom_to_facets = []
                normals = self.facet_normals()
                facet_to_atoms = [[] for normal in normals]
                for i, ray in enumerate(self):
                    # This try...except tests whether ray lies in S;
                    # "ray in S" does not work because ray lies in a
                    # toric lattice and S is a "plain" vector space,
                    # and there is only a conversion (no coercion)
                    # between them as of Trac ticket #10513.
                    try:
                        _ = S(ray)
                        subspace_rays.append(i)
                    except (TypeError, ValueError):
                        facets = [j for j, normal in enumerate(normals)
                                    if ray * normal == 0]
                        atom_to_facets.append(facets)
                        atom = len(atom_to_ray)
                        for j in facets:
                            facet_to_atoms[j].append(atom)
                        atom_to_ray.append(i)

                def ConeFace(atoms, facets):
                    if facets:
                        rays = sorted([atom_to_ray[a] for a in atoms]
                                      + subspace_rays)
                        face = ConvexRationalPolyhedralCone(
                                    ambient=self, ambient_ray_indices=rays)
                        # It may be nice if this functionality is exposed,
                        # however it makes sense only for cones which are
                        # thought of as faces of a single cone, not of a fan.
                        face._containing_cone_facets = facets
                        return face
                    else:
                        return self

                self._face_lattice = Hasse_diagram_from_incidences(
                                    atom_to_facets, facet_to_atoms, ConeFace,
                                    key = id(self))
            else:
                # Get face lattice as a sublattice of the ambient one
                allowed_indices = frozenset(self._ambient_ray_indices)
                L = DiGraph()
                origin = \
                    self._ambient._face_lattice_function().bottom()
                L.add_vertex(0) # In case it is the only one
                dfaces = [origin]
                faces = [origin]
                face_to_index = {origin:0}
                next_index = 1
                next_d = 1 # Dimension of faces to be considered next.
                while next_d < self.dim():
                    ndfaces = []
                    for face in dfaces:
                        face_index = face_to_index[face]
                        for new_face in face.facet_of():
                            if not allowed_indices.issuperset(
                                            new_face._ambient_ray_indices):
                                continue
                            if new_face in ndfaces:
                                new_face_index = face_to_index[new_face]
                            else:
                                ndfaces.append(new_face)
                                face_to_index[new_face] = next_index
                                new_face_index = next_index
                                next_index += 1
                            L.add_edge(face_index, new_face_index)
                    faces.extend(ndfaces)
                    dfaces = ndfaces
                    next_d += 1
                if self.dim() > 0:
                    # Last level is very easy to build, so we do it separately
                    # even though the above cycle could do it too.
                    faces.append(self)
                    for face in dfaces:
                        L.add_edge(face_to_index[face], next_index)
                D = {i:f for i,f in enumerate(faces)}
                L.relabel(D)
                self._face_lattice = FinitePoset(L, faces, key = id(self))
        return self._face_lattice

    # Internally we use this name for a uniform behaviour of cones and fans.
    _face_lattice_function = face_lattice

    def faces(self, dim=None, codim=None):
        r"""
        Return faces of ``self`` of specified (co)dimension.

        INPUT:

        - ``dim`` -- integer, dimension of the requested faces;

        - ``codim`` -- integer, codimension of the requested faces.

        .. NOTE::

            You can specify at most one parameter. If you don't give any, then
            all faces will be returned.

        OUTPUT:

        - if either ``dim`` or ``codim`` is given, the output will be a
          :class:`tuple` of :class:`cones <ConvexRationalPolyhedralCone>`;

        - if neither ``dim`` nor ``codim`` is given, the output will be the
          :class:`tuple` of tuples as above, giving faces of all existing
          dimensions. If you care about inclusion relations between faces,
          consider using :meth:`face_lattice` or :meth:`adjacent`,
          :meth:`facet_of`, and :meth:`facets`.

        EXAMPLES:

        Let's take a look at the faces of the first quadrant::

            sage: quadrant = Cone([(1,0), (0,1)])
            sage: quadrant.faces()
            ((0-d face of 2-d cone in 2-d lattice N,),
             (1-d face of 2-d cone in 2-d lattice N,
              1-d face of 2-d cone in 2-d lattice N),
             (2-d cone in 2-d lattice N,))
            sage: quadrant.faces(dim=1)
            (1-d face of 2-d cone in 2-d lattice N,
             1-d face of 2-d cone in 2-d lattice N)
            sage: face = quadrant.faces(dim=1)[0]

        Now you can look at the actual rays of this face... ::

            sage: face.rays()
            N(1, 0)
            in 2-d lattice N

        ... or you can see indices of the rays of the original cone that
        correspond to the above ray::

            sage: face.ambient_ray_indices()
            (0,)
            sage: quadrant.ray(0)
            N(1, 0)

        Note that it is OK to ask for faces of too small or high dimension::

            sage: quadrant.faces(-1)
            ()
            sage: quadrant.faces(3)
            ()

        In the case of non-strictly convex cones even faces of small
        non-negative dimension may be missing::

            sage: halfplane = Cone([(1,0), (0,1), (-1,0)])
            sage: halfplane.faces(0)
            ()
            sage: halfplane.faces()
            ((1-d face of 2-d cone in 2-d lattice N,),
             (2-d cone in 2-d lattice N,))
            sage: plane = Cone([(1,0), (0,1), (-1,-1)])
            sage: plane.faces(1)
            ()
            sage: plane.faces()
            ((2-d cone in 2-d lattice N,),)

        TESTS:

        Now we check that "general" cones whose dimension is smaller than the
        dimension of the ambient space work as expected (see :trac:`9188`)::

            sage: c = Cone([(1,1,1,3),(1,-1,1,3),(-1,-1,1,3)])
            sage: c.faces()
            ((0-d face of 3-d cone in 4-d lattice N,),
             (1-d face of 3-d cone in 4-d lattice N,
              1-d face of 3-d cone in 4-d lattice N,
              1-d face of 3-d cone in 4-d lattice N),
             (2-d face of 3-d cone in 4-d lattice N,
              2-d face of 3-d cone in 4-d lattice N,
              2-d face of 3-d cone in 4-d lattice N),
             (3-d cone in 4-d lattice N,))

        We also ensure that a call to this function does not break
        :meth:`facets` method (see :trac:`9780`)::

            sage: cone = toric_varieties.dP8().fan().generating_cone(0)
            sage: cone
            2-d cone of Rational polyhedral fan in 2-d lattice N
            sage: for f in cone.facets(): print(f.rays())
            N(1, 1)
            in 2-d lattice N
            N(0, 1)
            in 2-d lattice N
            sage: len(cone.faces())
            3
            sage: for f in cone.facets(): print(f.rays())
            N(1, 1)
            in 2-d lattice N
            N(0, 1)
            in 2-d lattice N
        """
        if dim is not None and codim is not None:
            raise ValueError(
                    "dimension and codimension cannot be specified together!")
        dim = self.dim() - codim if codim is not None else dim
        if "_faces" not in self.__dict__:
            self._faces = tuple(map(self._sort_faces,
                                    self.face_lattice().level_sets()))
        if dim is None:
            return self._faces
        else:
            lsd = self.linear_subspace().dimension()
            return self._faces[dim - lsd] if lsd <= dim <= self.dim() else ()

    @cached_method
    def facet_normals(self):
        r"""
        Return inward normals to facets of ``self``.

        .. NOTE::

            #. For a not full-dimensional cone facet normals will specify
               hyperplanes whose intersections with the space spanned by
               ``self`` give facets of ``self``.

            #. For a not strictly convex cone facet normals will be orthogonal
               to the linear subspace of ``self``, i.e. they always will be
               elements of the dual cone of ``self``.

            #. The order of normals is random, but consistent with
               :meth:`facets`.

        OUTPUT:

        - a :class:`~sage.geometry.point_collection.PointCollection`.

        If the ambient :meth:`~IntegralRayCollection.lattice` of ``self`` is a
        :class:`toric lattice
        <sage.geometry.toric_lattice.ToricLatticeFactory>`, the facet nomals
        will be elements of the dual lattice. If it is a general lattice (like
        ``ZZ^n``) that does not have a ``dual()`` method, the facet normals
        will be returned as integral vectors.

        EXAMPLES::

            sage: cone = Cone([(1,0), (-1,3)])
            sage: cone.facet_normals()
            M(0, 1),
            M(3, 1)
            in 2-d lattice M

        Now let's look at a more complicated case::

            sage: cone = Cone([(-2,-1,2), (4,1,0), (-4,-1,-5), (4,1,5)])
            sage: cone.is_strictly_convex()
            False
            sage: cone.dim()
            3
            sage: cone.linear_subspace().dimension()
            1
            sage: lsg = (QQ^3)(cone.linear_subspace().gen(0)); lsg
            (1, 1/4, 5/4)
            sage: cone.facet_normals()
            M(7, -18, -2),
            M(1,  -4,  0)
            in 3-d lattice M
            sage: [lsg*normal for normal in cone.facet_normals()]
            [0, 0]

        A lattice that does not have a ``dual()`` method::

            sage: Cone([(1,1),(0,1)], lattice=ZZ^2).facet_normals()
            (-1, 1),
            ( 1, 0)
            in Ambient free module of rank 2
            over the principal ideal domain Integer Ring

        We correctly handle the degenerate cases::

            sage: N = ToricLattice(2)
            sage: Cone([], lattice=N).facet_normals()  # empty cone
            Empty collection
            in 2-d lattice M
            sage: Cone([(1,0)], lattice=N).facet_normals()  # ray in 2d
            M(1, 0)
            in 2-d lattice M
            sage: Cone([(1,0),(-1,0)], lattice=N).facet_normals()  # line in 2d
            Empty collection
            in 2-d lattice M
            sage: Cone([(1,0),(0,1)], lattice=N).facet_normals()  # strictly convex cone
            M(0, 1),
            M(1, 0)
            in 2-d lattice M
            sage: Cone([(1,0),(-1,0),(0,1)], lattice=N).facet_normals()  # half space
            M(0, 1)
            in 2-d lattice M
            sage: Cone([(1,0),(0,1),(-1,-1)], lattice=N).facet_normals()  # whole space
            Empty collection
            in 2-d lattice M
        """
        cone = self._PPL_cone()
        normals = []
        for c in cone.minimized_constraints():
            assert c.inhomogeneous_term() == 0
            if c.is_inequality():
                normals.append(c.coefficients())
        M = self.dual_lattice()
        normals = tuple(map(M, normals))
        for n in normals:
            n.set_immutable()
        if len(normals) > 1:
            # Sort normals if they are rays
            if self.dim() == 2 and normals[0]*self.ray(0) != 0:
                normals = (normals[1], normals[0])
            else:
                try:    # or if we have combinatorial faces already
                    facets = self._faces[-2]
                    normals = set(normals)
                    sorted_normals = [None] * len(normals)
                    for i, f in enumerate(facets):
                        for n in normals:
                            if n*f.rays() == 0:
                                sorted_normals[i] = n
                                normals.remove(n)
                                break
                    normals = tuple(sorted_normals)
                except AttributeError:
                    pass
        return PointCollection(normals, M)

    @cached_method
    def facet_of(self):
        r"""
        Return *cones* of the ambient face lattice having ``self`` as a facet.

        OUTPUT:

        - :class:`tuple` of :class:`cones <ConvexRationalPolyhedralCone>`.

        EXAMPLES::

            sage: octant = Cone([(1,0,0), (0,1,0), (0,0,1)])
            sage: octant.facet_of()
            ()
            sage: one_face = octant.faces(1)[0]
            sage: len(one_face.facet_of())
            2
            sage: one_face.facet_of()[1]
            2-d face of 3-d cone in 3-d lattice N

        While fan is the top element of its own cone lattice, which is a
        variant of a face lattice, we do not refer to cones as its facets::

            sage: fan = Fan([octant])
            sage: fan.generating_cone(0).facet_of()
            ()

        Subcones of generating cones work as before::

            sage: one_cone = fan(1)[0]
            sage: len(one_cone.facet_of())
            2
        """
        L = self._ambient._face_lattice_function()
        H = L.hasse_diagram()
        return self._sort_faces(
            f for f in H.neighbors_out(L(self)) if is_Cone(f))

    def facets(self):
        r"""
        Return facets (faces of codimension 1) of ``self``.

        OUTPUT:

        - :class:`tuple` of :class:`cones <ConvexRationalPolyhedralCone>`.

        EXAMPLES::

            sage: quadrant = Cone([(1,0), (0,1)])
            sage: quadrant.facets()
            (1-d face of 2-d cone in 2-d lattice N,
             1-d face of 2-d cone in 2-d lattice N)
        """
        return self.faces(codim=1)

    def intersection(self, other):
        r"""
        Compute the intersection of two cones.

        INPUT:

        - ``other`` - :class:`cone <ConvexRationalPolyhedralCone>`.

        OUTPUT:

        - :class:`cone <ConvexRationalPolyhedralCone>`.

        Raises ``ValueError`` if the ambient space dimensions are not
        compatible.

        EXAMPLES::

            sage: cone1 = Cone([(1,0), (-1, 3)])
            sage: cone2 = Cone([(-1,0), (2, 5)])
            sage: cone1.intersection(cone2).rays()
            N(-1, 3),
            N( 2, 5)
            in 2-d lattice N

        It is OK to intersect cones living in sublattices of the same ambient
        lattice::

            sage: N = cone1.lattice()
            sage: Ns = N.submodule([(1,1)])
            sage: cone3 = Cone([(1,1)], lattice=Ns)
            sage: I = cone1.intersection(cone3)
            sage: I.rays()
            N(1, 1)
            in Sublattice <N(1, 1)>
            sage: I.lattice()
            Sublattice <N(1, 1)>

        But you cannot intersect cones from incompatible lattices without
        explicit conversion::

            sage: cone1.intersection(cone1.dual())
            Traceback (most recent call last):
            ...
            ValueError: 2-d lattice N and 2-d lattice M
            have different ambient lattices!
            sage: cone1.intersection(Cone(cone1.dual().rays(), N)).rays()
            N(3, 1),
            N(0, 1)
            in 2-d lattice N
        """
        if self._ambient is other._ambient:
            # Cones of the same ambient cone or fan intersect nicely/quickly.
            # Can we maybe even return an element of the cone lattice?..
            # But currently it can be done only for strictly convex cones.
            ambient_ray_indices = tuple(r for r in self._ambient_ray_indices
                                          if r in other._ambient_ray_indices)
            # type(self) allows this code to work nicely for derived classes,
            # although it forces all of them to accept such input
            return type(self)(ambient=self._ambient,
                              ambient_ray_indices=ambient_ray_indices)
        # Generic (slow) intersection, returning a generic cone.
        p = C_Polyhedron(self._PPL_cone())
        p.add_constraints(other._PPL_cone().constraints())
        return _Cone_from_PPL(p, self.lattice().intersection(other.lattice()))

    def is_equivalent(self, other):
        r"""
        Check if ``self`` is "mathematically" the same as ``other``.

        INPUT:

        - ``other`` - cone.

        OUTPUT:

        - ``True`` if ``self`` and ``other`` define the same cones as sets of
          points in the same lattice, ``False`` otherwise.

        There are three different equivalences between cones `C_1` and `C_2`
        in the same lattice:

        #. They have the same generating rays in the same order.
           This is tested by ``C1 == C2``.
        #. They describe the same sets of points.
           This is tested by ``C1.is_equivalent(C2)``.
        #. They are in the same orbit of `GL(n,\ZZ)` (and, therefore,
           correspond to isomorphic affine toric varieties).
           This is tested by ``C1.is_isomorphic(C2)``.

        EXAMPLES::

            sage: cone1 = Cone([(1,0), (-1, 3)])
            sage: cone2 = Cone([(-1,3), (1, 0)])
            sage: cone1.rays()
            N( 1, 0),
            N(-1, 3)
            in 2-d lattice N
            sage: cone2.rays()
            N(-1, 3),
            N( 1, 0)
            in 2-d lattice N
            sage: cone1 == cone2
            False
            sage: cone1.is_equivalent(cone2)
            True

        TESTS:

        A random cone is equivalent to itself::

            sage: set_random_seed()
            sage: K = random_cone(max_ambient_dim=8, max_rays=10)
            sage: K.is_equivalent(K)
            True

        """
        if self is other:
            return True
        # TODO: Next check is pointless if cones and fans are made to be unique
        if self.ambient() is other.ambient() and self.is_strictly_convex():
            return self.ambient_ray_indices() == other.ambient_ray_indices()
        if self.lattice() != other.lattice():
            return False
        return self._PPL_cone() == other._PPL_cone()

    def is_face_of(self, cone):
        r"""
        Check if ``self`` forms a face of another ``cone``.

        INPUT:

        - ``cone`` -- cone.

        OUTPUT:

        - ``True`` if ``self`` is a face of ``cone``, ``False`` otherwise.

        EXAMPLES::

            sage: quadrant = Cone([(1,0), (0,1)])
            sage: cone1 = Cone([(1,0)])
            sage: cone2 = Cone([(1,2)])
            sage: quadrant.is_face_of(quadrant)
            True
            sage: cone1.is_face_of(quadrant)
            True
            sage: cone2.is_face_of(quadrant)
            False

        Being a face means more than just saturating a facet
        inequality::

            sage: octant = Cone([(1,0,0), (0,1,0), (0,0,1)])
            sage: cone = Cone([(2,1,0),(1,2,0)])
            sage: cone.is_face_of(octant)
            False

        TESTS:

        Any cone is a face of itself::

            sage: set_random_seed()
            sage: K = random_cone(max_ambient_dim=8, max_rays=10)
            sage: K.is_face_of(K)
            True

        """
        if self.lattice() != cone.lattice():
            return False
        if self._ambient is cone._ambient:
            # Cones are always faces of their ambient structure, so
            return self.rays().set().issubset(cone.rays().set())
        if self.is_equivalent(cone):
            return True
        # Obviously False case
        if self.dim() >= cone.dim(): # if == and face, we return True above
            return False

        # It remains to test whether self is a proper face of cone:
        # 1) self must saturate at least one facet inequality
        saturates = Poly_Con_Relation.saturates()
        supporting_hyperplanes = Constraint_System()
        for c in cone._PPL_cone().minimized_constraints():
            rel = self._PPL_cone().relation_with(c)
            if c.is_equality() and not rel.implies(saturates):
                return False
            if c.is_inequality() and rel.implies(saturates):
                c_eq = (Linear_Expression(c.coefficients(),
                                          c.inhomogeneous_term()) == 0)
                supporting_hyperplanes.insert(c_eq)
        if supporting_hyperplanes.empty():
            return False
        # 2) self must be a whole face, and not just a part of one
        cone_face = C_Polyhedron(cone._PPL_cone())
        cone_face.add_constraints(supporting_hyperplanes)
        return cone_face == self._PPL_cone()

    def is_isomorphic(self, other):
        r"""
        Check if ``self`` is in the same `GL(n, \ZZ)`-orbit as ``other``.

        INPUT:

        - ``other`` - cone.

        OUTPUT:

        - ``True`` if ``self`` and ``other`` are in the same
          `GL(n, \ZZ)`-orbit, ``False`` otherwise.

        There are three different equivalences between cones `C_1` and `C_2`
        in the same lattice:

        #. They have the same generating rays in the same order.
           This is tested by ``C1 == C2``.
        #. They describe the same sets of points.
           This is tested by ``C1.is_equivalent(C2)``.
        #. They are in the same orbit of `GL(n,\ZZ)` (and, therefore,
           correspond to isomorphic affine toric varieties).
           This is tested by ``C1.is_isomorphic(C2)``.

        EXAMPLES::

            sage: cone1 = Cone([(1,0), (0, 3)])
            sage: m = matrix(ZZ, [(1, -5), (-1, 4)]) # a GL(2,ZZ)-matrix
            sage: cone2 = Cone([m*r for r in cone1.rays()])
            sage: cone1.is_isomorphic(cone2)
            True

            sage: cone1 = Cone([(1,0), (0, 3)])
            sage: cone2 = Cone([(-1,3), (1, 0)])
            sage: cone1.is_isomorphic(cone2)
            False

        TESTS::

            sage: from sage.geometry.cone import classify_cone_2d
            sage: classify_cone_2d(*cone1.rays())
            (1, 0)
            sage: classify_cone_2d(*cone2.rays())
            (3, 2)
            
        We check that :trac:`18613` is fixed::

            sage: K = Cone([], ToricLattice(0))
            sage: K.is_isomorphic(K)
            True
            sage: K = Cone([(0,)])
            sage: K.is_isomorphic(K)
            True
            sage: K = Cone([(0,0)])

        A random (strictly convex) cone is isomorphic to itself::

            sage: set_random_seed()
            sage: K = random_cone(max_ambient_dim=6, strictly_convex=True)
            sage: K.is_isomorphic(K)
            True
        """
        if self.is_strictly_convex() and other.is_strictly_convex():
            from sage.geometry.fan import Fan
            return Fan([self]).is_isomorphic(Fan([other]))
        if self.is_strictly_convex() ^ other.is_strictly_convex():
            return False
        raise NotImplementedError("isomorphism check for not strictly convex "
                                  "cones is not implemented")

    def is_simplicial(self):
        r"""
        Check if ``self`` is simplicial.

        A cone is called **simplicial** if primitive vectors along its
        generating rays form a part of a *rational* basis of the ambient
        space.

        OUTPUT:

        - ``True`` if ``self`` is simplicial, ``False`` otherwise.

        EXAMPLES::

            sage: cone1 = Cone([(1,0), (0, 3)])
            sage: cone2 = Cone([(1,0), (0, 3), (-1,-1)])
            sage: cone1.is_simplicial()
            True
            sage: cone2.is_simplicial()
            False
        """
        return self.nrays() == self.dim()

    @cached_method
    def is_smooth(self):
        r"""
        Check if ``self`` is smooth.

        A cone is called **smooth** if primitive vectors along its
        generating rays form a part of an *integral* basis of the
        ambient space. Equivalently, they generate the whole lattice
        on the linear subspace spanned by the rays.

        OUTPUT:

        - ``True`` if ``self`` is smooth, ``False`` otherwise.

        EXAMPLES::

            sage: cone1 = Cone([(1,0), (0, 1)])
            sage: cone2 = Cone([(1,0), (-1, 3)])
            sage: cone1.is_smooth()
            True
            sage: cone2.is_smooth()
            False

        The following cones are the same up to a `SL(2,\ZZ)`
        coordinate transformation::

            sage: Cone([(1,0,0), (2,1,-1)]).is_smooth()
            True
            sage: Cone([(1,0,0), (2,1,1)]).is_smooth()
            True
            sage: Cone([(1,0,0), (2,1,2)]).is_smooth()
            True
        """
        if not self.is_simplicial():
            return False
        return self.rays().matrix().elementary_divisors() == [1] * self.nrays()

    def is_trivial(self):
        """
        Checks if the cone has no rays.

        OUTPUT:

        - ``True`` if the cone has no rays, ``False`` otherwise.

        EXAMPLES::

            sage: c0 = Cone([], lattice=ToricLattice(3))
            sage: c0.is_trivial()
            True
            sage: c0.nrays()
            0
        """
        return self.nrays() == 0

    def is_strictly_convex(self):
        r"""
        Check if ``self`` is strictly convex.

        A cone is called **strictly convex** if it does not contain any lines.

        OUTPUT:

        - ``True`` if ``self`` is strictly convex, ``False`` otherwise.

        EXAMPLES::

            sage: cone1 = Cone([(1,0), (0, 1)])
            sage: cone2 = Cone([(1,0), (-1, 0)])
            sage: cone1.is_strictly_convex()
            True
            sage: cone2.is_strictly_convex()
            False
        """
        if "_is_strictly_convex" not in self.__dict__:
            convex = True
            for gs in self._PPL_cone().minimized_generators():
                if gs.is_line():
                    convex = False
                    break
            self._is_strictly_convex = convex
        return self._is_strictly_convex

    @cached_method
    def linear_subspace(self):
        r"""
        Return the largest linear subspace contained inside of ``self``.

        OUTPUT:

        - subspace of the ambient space of ``self``.

        EXAMPLES::

            sage: halfplane = Cone([(1,0), (0,1), (-1,0)])
            sage: halfplane.linear_subspace()
            Vector space of degree 2 and dimension 1 over Rational Field
            Basis matrix:
            [1 0]

        TESTS:

        The linear subspace of any closed convex cone can be identified
        with the orthogonal complement of the span of its dual::

            sage: set_random_seed()
            sage: K = random_cone(max_ambient_dim = 8)
            sage: expected = K.dual().span().vector_space().complement()
            sage: K.linear_subspace() == expected
            True
        """
        if self.is_strictly_convex():
            return span([vector(QQ, self.lattice_dim())], QQ)
        return span(self.lines(), QQ)

    @cached_method
    def lines(self):
        r"""
        Return lines generating the linear subspace of ``self``.

        OUTPUT:

        - :class:`tuple` of primitive vectors in the lattice of ``self``
          giving directions of lines that span the linear subspace of
          ``self``. These lines are arbitrary, but fixed. If you do not care
          about the order, see also :meth:`line_set`.

        EXAMPLES::

            sage: halfplane = Cone([(1,0), (0,1), (-1,0)])
            sage: halfplane.lines()
            N(1, 0)
            in 2-d lattice N
            sage: fullplane = Cone([(1,0), (0,1), (-1,-1)])
            sage: fullplane.lines()
            N(0, 1),
            N(1, 0)
            in 2-d lattice N
        """
        lines = []
        for g in self._PPL_cone().minimized_generators():
            if g.is_line():
                lines.append(g.coefficients())
        N = self.lattice()
        lines = tuple(map(N, lines))
        for l in lines:
            l.set_immutable()
        return PointCollection(lines, N)

    def plot(self, **options):
        r"""
        Plot ``self``.

        INPUT:

        - any options for toric plots (see :func:`toric_plotter.options
          <sage.geometry.toric_plotter.options>`), none are mandatory.

        OUTPUT:

        - a plot.

        EXAMPLES::

            sage: quadrant = Cone([(1,0), (0,1)])
            sage: quadrant.plot()
            Graphics object consisting of 9 graphics primitives
        """
        # What to do with 3-d cones in 5-d? Use some projection method?
        deg = self.lattice().degree()
        tp = ToricPlotter(options, deg, self.rays())
        # Modify ray labels to match the ambient cone or fan.
        tp.ray_label = label_list(tp.ray_label, self.nrays(), deg <= 2,
                                   self.ambient_ray_indices())
        result = tp.plot_lattice() + tp.plot_generators()
        # To deal with non-strictly convex cones we separate rays and labels.
        result += tp.plot_ray_labels()
        tp.ray_label = None
        lsd = self.linear_subspace().dimension()
        if lsd == 1:
            # Plot only rays of the line
            v = self.lines()[0]
            tp.set_rays([v, -v])
        if lsd <= 1:
            result += tp.plot_rays()
        # Modify wall labels to match the ambient cone or fan too.
        walls = self.faces(2)
        try:
            ambient_walls = self.ambient().faces(2)
        except AttributeError:
            ambient_walls = self.ambient().cones(2)
        tp.wall_label = label_list(tp.wall_label, len(walls), deg <= 2,
                            [ambient_walls.index(wall) for wall in walls])
        tp.set_rays(self.ambient().rays())
        result += tp.plot_walls(walls)
        return result

    def polyhedron(self):
        r"""
        Return the polyhedron associated to ``self``.

        Mathematically this polyhedron is the same as ``self``.

        OUTPUT:

        - :class:`~sage.geometry.polyhedron.base.Polyhedron_base`.

        EXAMPLES::

            sage: quadrant = Cone([(1,0), (0,1)])
            sage: quadrant.polyhedron()
            A 2-dimensional polyhedron in ZZ^2 defined as the convex hull
            of 1 vertex and 2 rays
            sage: line = Cone([(1,0), (-1,0)])
            sage: line.polyhedron()
            A 1-dimensional polyhedron in ZZ^2 defined as the convex hull
            of 1 vertex and 1 line

        Here is an example of a trivial cone (see :trac:`10237`)::

            sage: origin = Cone([], lattice=ZZ^2)
            sage: origin.polyhedron()
            A 0-dimensional polyhedron in ZZ^2 defined as the convex hull
            of 1 vertex
        """
        return Polyhedron(rays=self.rays(), vertices=[self.lattice()(0)])

    @cached_method
    def strict_quotient(self):
        r"""
        Return the quotient of ``self`` by the linear subspace.

        We define the **strict quotient** of a cone to be the image of this
        cone in the quotient of the ambient space by the linear subspace of
        the cone, i.e. it is the "complementary part" to the linear subspace.

        OUTPUT:

        - cone.

        EXAMPLES::

            sage: halfplane = Cone([(1,0), (0,1), (-1,0)])
            sage: ssc = halfplane.strict_quotient()
            sage: ssc
            1-d cone in 1-d lattice N
            sage: ssc.rays()
            N(1)
            in 1-d lattice N
            sage: line = Cone([(1,0), (-1,0)])
            sage: ssc = line.strict_quotient()
            sage: ssc
            0-d cone in 1-d lattice N
            sage: ssc.rays()
            Empty collection
            in 1-d lattice N

        The quotient of the trivial cone is trivial::

            sage: K = Cone([], ToricLattice(0))
            sage: K.strict_quotient()
            0-d cone in 0-d lattice N
            sage: K = Cone([(0,0,0,0)])
            sage: K.strict_quotient()
            0-d cone in 4-d lattice N

        TESTS:

        The strict quotient of any cone should be strictly convex::

            sage: set_random_seed()
            sage: K = random_cone(max_ambient_dim=6)
            sage: K.strict_quotient().is_strictly_convex()
            True

        If the original cone is solid, then its strict quotient is proper::

            sage: set_random_seed()
            sage: K = random_cone(max_ambient_dim=6, solid=True)
            sage: K.strict_quotient().is_proper()
            True

        The strict quotient of a strictly convex cone is itself::

            sage: set_random_seed()
            sage: K = random_cone(max_ambient_dim=6, strictly_convex=True)
            sage: K.strict_quotient() is K
            True

        The complement of our linear subspace has the same dimension as
        our dual, so the strict quotient cannot have a larger dimension
        than our dual::

            sage: set_random_seed()
            sage: K = random_cone(max_ambient_dim=6)
            sage: K.strict_quotient().dim() <= K.dual().dim()
            True

        The strict quotient is idempotent::

            sage: set_random_seed()
            sage: K = random_cone(max_ambient_dim=6)
            sage: K1 = K.strict_quotient()
            sage: K2 = K1.strict_quotient()
            sage: K1 is K2
            True
        """
        if self.is_strictly_convex():
            return self
        L = self.lattice()
        Q = L.base_extend(QQ) / self.linear_subspace()
        # Maybe we can improve this one if we create something special
        # for sublattices. But it seems to be the most natural choice
        # for names. If many subcones land in the same lattice -
        # that's just how it goes.
        if is_ToricLattice(L):
            S = ToricLattice(Q.dimension(), L._name, L._dual_name,
                             L._latex_name, L._latex_dual_name)
        else:
            S = ZZ**Q.dimension()
        rays = [Q(ray) for ray in self.rays() if not Q(ray).is_zero()]
        quotient = Cone(rays, S, check=False)
        quotient._is_strictly_convex = True
        return quotient

    @cached_method
    def solid_restriction(self):
        r"""
        Return a solid representation of this cone in terms of a basis
        of its :meth:`sublattice`.

        We define the **solid restriction** of a cone to be a
        representation of that cone in a basis of its own
        sublattice. Since a cone's sublattice is just large enough to
        hold the cone (by definition), the resulting solid restriction
        :meth:`is_solid`. For convenience, the solid restriction lives
        in a new lattice (of the appropriate dimension) and not actually
        in the sublattice object returned by :meth:`sublattice`.

        OUTPUT:

        A solid cone in a new lattice having the same dimension as this
        cone's :meth:`sublattice`.

        EXAMPLES:

        The nonnegative quadrant in the plane is left after we take its
        solid restriction in space::

            sage: K = Cone([(1,0,0), (0,1,0)])
            sage: K.solid_restriction().rays()
            N(1, 0),
            N(0, 1)
            in 2-d lattice N

        The solid restriction of a single ray has the same
        representation regardless of the ambient space::

            sage: K = Cone([(1,0)])
            sage: K.solid_restriction().rays()
            N(1)
            in 1-d lattice N
            sage: K = Cone([(1,1,1)])
            sage: K.solid_restriction().rays()
            N(1)
            in 1-d lattice N

        The solid restriction of the trivial cone lives in a trivial space::

            sage: K = Cone([], ToricLattice(0))
            sage: K.solid_restriction()
            0-d cone in 0-d lattice N
            sage: K = Cone([(0,0,0,0)])
            sage: K.solid_restriction()
            0-d cone in 0-d lattice N

        The solid restriction of a solid cone is itself::

            sage: K = Cone([(1,1),(1,2)])
            sage: K.solid_restriction() is K
            True

        TESTS:

        The solid restriction of any cone is solid::

            sage: set_random_seed()
            sage: K = random_cone(max_ambient_dim=6)
            sage: K.solid_restriction().is_solid()
            True

        If a cone :meth:`is_strictly_convex`, then its solid restriction
        :meth:`is_proper`::

            sage: set_random_seed()
            sage: K = random_cone(max_ambient_dim=6, strictly_convex=True)
            sage: K.solid_restriction().is_proper()
            True

        The solid restriction of a cone has the same dimension as the
        original::

            sage: set_random_seed()
            sage: K = random_cone(max_ambient_dim=6)
            sage: K.solid_restriction().dim() == K.dim()
            True

        The solid restriction of a cone has the same number of rays as
        the original::

            sage: set_random_seed()
            sage: K = random_cone(max_ambient_dim=6)
            sage: K.solid_restriction().nrays() == K.nrays()
            True

        The solid restriction of a cone has the same lineality as the
        original::

            sage: set_random_seed()
            sage: K = random_cone(max_ambient_dim=6)
            sage: K.solid_restriction().lineality() == K.lineality()
            True

        The solid restriction of a cone has the same number of facets as
        the original::

            sage: set_random_seed()
            sage: K = random_cone(max_ambient_dim=6)
            sage: len(K.solid_restriction().facets()) == len(K.facets())
            True
        """
        if self.is_solid():
            return self
        # Construct a NEW lattice ``S`` (of the appropriate dimension)
        # to use. This works around the fact that it's difficult to
        # work with sublattice objects. There are naming issues here
        # similar to those in the strict_quotient() method.
        L = self.lattice()
        subL = self.sublattice()
        S = ToricLattice(subL.dimension(), L._name,
                         L._dual_name, L._latex_name, L._latex_dual_name)

        # We don't need to check if these rays are zero: they will all
        # have at least one non-zero coordinate; otherwise they would
        # lie outside of the span of our cone. And they don't, because
        # they generate the cone.
        rays = [ S(subL.coordinates(ray)) for ray in self ]
        return Cone(rays, lattice=S, check=False)

    def _split_ambient_lattice(self):
        r"""
        Compute a decomposition of the ``N``-lattice into `N_\sigma`
        and its complement isomorphic to `N(\sigma)`.

        You should not call this function directly, but call
        :meth:`sublattice` and :meth:`sublattice_complement` instead.

        EXAMPLES::

            sage: c = Cone([ (1,2) ])
            sage: c._split_ambient_lattice()
            sage: c._sublattice
            Sublattice <N(1, 2)>
            sage: c._sublattice_complement
            Sublattice <N(0, 1)>

        Degenerate cases::

            sage: C2_Z2 = Cone([(1,0),(1,2)])
            sage: C2_Z2._split_ambient_lattice()
            sage: C2_Z2._sublattice
            Sublattice <N(1, 2), N(0, -1)>

        Trivial cone::

            sage: trivial_cone = Cone([], lattice=ToricLattice(3))
            sage: trivial_cone._split_ambient_lattice()
            sage: trivial_cone._sublattice
            Sublattice <>
            sage: trivial_cone._sublattice_complement
            Sublattice <N(1, 0, 0), N(0, 1, 0), N(0, 0, 1)>
        """
        N = self.lattice()
        n = N.dimension()
        basis = self.rays().basis()
        r = len(basis)
        Nsigma = matrix(ZZ, r, n, [N.coordinates(v) for v in basis])
        D, U, V = Nsigma.smith_form()  # D = U*N*V <=> N = Uinv*D*Vinv
        basis = (V.inverse() * N.basis_matrix()).rows()
        # spanned lattice N_sigma
        self._sublattice = N.submodule_with_basis(basis[:r])
        # complement to the spanned lattice, isomorphic to N(sigma)
        self._sublattice_complement = N.submodule_with_basis(basis[r:])

    def sublattice(self, *args, **kwds):
        r"""
        The sublattice spanned by the cone.

        Let `\sigma` be the given cone and `N=` ``self.lattice()`` the
        ambient lattice. Then, in the notation of [Fu1993]_, this
        method returns the sublattice

        .. MATH::

            N_\sigma \stackrel{\text{def}}{=} \mathop{span}( N\cap \sigma )

        INPUT:

        - either nothing or something that can be turned into an element of
          this lattice.

        OUTPUT:

        - if no arguments were given, a :class:`toric sublattice
          <sage.geometry.toric_lattice.ToricLattice_sublattice_with_basis>`,
          otherwise the corresponding element of it.

        .. NOTE::

            * The sublattice spanned by the cone is the saturation of
              the sublattice generated by the rays of the cone.

            * If you only need a `\QQ`-basis, you may want to try the
              :meth:`~sage.geometry.point_collection.PointCollection.basis`
              method on the result of :meth:`~IntegralRayCollection.rays`.

            * The returned lattice points are usually not rays of the
              cone. In fact, for a non-smooth cone the rays do not
              generate the sublattice `N_\sigma`, but only a finite
              index sublattice.

        EXAMPLES::

            sage: cone = Cone([(1, 1, 1), (1, -1, 1), (-1, -1, 1), (-1, 1, 1)])
            sage: cone.rays().basis()
            N( 1,  1, 1),
            N( 1, -1, 1),
            N(-1, -1, 1)
            in 3-d lattice N
            sage: cone.rays().basis().matrix().det()
            -4
            sage: cone.sublattice()
            Sublattice <N(-1, -1, 1), N(1, 0, 0), N(1, 1, 0)>
            sage: matrix( cone.sublattice().gens() ).det()
            1

        Another example::

            sage: c = Cone([(1,2,3), (4,-5,1)])
            sage: c
            2-d cone in 3-d lattice N
            sage: c.rays()
            N(1,  2, 3),
            N(4, -5, 1)
            in 3-d lattice N
            sage: c.sublattice()
            Sublattice <N(1, 2, 3), N(4, -5, 1)>
            sage: c.sublattice(5, -3, 4)
            N(5, -3, 4)
            sage: c.sublattice(1, 0, 0)
            Traceback (most recent call last):
            ...
            TypeError: element [1, 0, 0] is not in free module
        """
        if "_sublattice" not in self.__dict__:
            self._split_ambient_lattice()
        if args or kwds:
            return self._sublattice(*args, **kwds)
        else:
            return self._sublattice

    def sublattice_quotient(self, *args, **kwds):
        r"""
        The quotient of the ambient lattice by the sublattice spanned
        by the cone.

        INPUT:

        - either nothing or something that can be turned into an element of
          this lattice.

        OUTPUT:

        - if no arguments were given, a :class:`quotient of a toric lattice
          <sage.geometry.toric_lattice.ToricLattice_quotient>`,
          otherwise the corresponding element of it.

        EXAMPLES::

            sage: C2_Z2 = Cone([(1,0),(1,2)])     # C^2/Z_2
            sage: c1, c2 = C2_Z2.facets()
            sage: c2.sublattice_quotient()
            1-d lattice, quotient of 2-d lattice N by Sublattice <N(1, 2)>
            sage: N = C2_Z2.lattice()
            sage: n = N(1,1)
            sage: n_bar = c2.sublattice_quotient(n); n_bar
            N[1, 1]
            sage: n_bar.lift()
            N(1, 1)
            sage: vector(n_bar)
            (-1)
        """
        if "_sublattice_quotient" not in self.__dict__:
            self._sublattice_quotient = self.lattice() / self.sublattice()
        if args or kwds:
            return self._sublattice_quotient(*args, **kwds)
        else:
            return self._sublattice_quotient

    def sublattice_complement(self, *args, **kwds):
        r"""
        A complement of the sublattice spanned by the cone.

        In other words, :meth:`sublattice` and
        :meth:`sublattice_complement` together form a
        `\ZZ`-basis for the ambient :meth:`lattice()
        <sage.geometry.cone.IntegralRayCollection.lattice>`.

        In the notation of [Fu1993]_, let `\sigma` be the given cone
        and `N=` ``self.lattice()`` the ambient lattice. Then this
        method returns

        .. MATH::

            N(\sigma) \stackrel{\text{def}}{=} N / N_\sigma

        lifted (non-canonically) to a sublattice of `N`.

        INPUT:

        - either nothing or something that can be turned into an element of
          this lattice.

        OUTPUT:

        - if no arguments were given, a :class:`toric sublattice
          <sage.geometry.toric_lattice.ToricLattice_sublattice_with_basis>`,
          otherwise the corresponding element of it.

        EXAMPLES::

            sage: C2_Z2 = Cone([(1,0),(1,2)])     # C^2/Z_2
            sage: c1, c2 = C2_Z2.facets()
            sage: c2.sublattice()
            Sublattice <N(1, 2)>
            sage: c2.sublattice_complement()
            Sublattice <N(0, 1)>

        A more complicated example::

            sage: c = Cone([(1,2,3), (4,-5,1)])
            sage: c.sublattice()
            Sublattice <N(1, 2, 3), N(4, -5, 1)>
            sage: c.sublattice_complement()
            Sublattice <N(0, -6, -5)>
            sage: m = matrix( c.sublattice().gens() + c.sublattice_complement().gens() )
            sage: m
            [ 1  2  3]
            [ 4 -5  1]
            [ 0 -6 -5]
            sage: m.det()
            -1
            """
        if "_sublattice_complement" not in self.__dict__:
            self._split_ambient_lattice()
        if args or kwds:
            return self._sublattice_complement(*args, **kwds)
        else:
            return self._sublattice_complement

    def orthogonal_sublattice(self, *args, **kwds):
        r"""
        The sublattice (in the dual lattice) orthogonal to the
        sublattice spanned by the cone.

        Let `M=` ``self.dual_lattice()`` be the lattice dual to the
        ambient lattice of the given cone `\sigma`. Then, in the
        notation of [Fu1993]_, this method returns the sublattice

        .. MATH::

            M(\sigma) \stackrel{\text{def}}{=}
            \sigma^\perp \cap M
            \subset M

        INPUT:

        - either nothing or something that can be turned into an element of
          this lattice.

        OUTPUT:

        - if no arguments were given, a :class:`toric sublattice
          <sage.geometry.toric_lattice.ToricLattice_sublattice_with_basis>`,
          otherwise the corresponding element of it.

        EXAMPLES::

            sage: c = Cone([(1,1,1), (1,-1,1), (-1,-1,1), (-1,1,1)])
            sage: c.orthogonal_sublattice()
            Sublattice <>
            sage: c12 = Cone([(1,1,1), (1,-1,1)])
            sage: c12.sublattice()
            Sublattice <N(1, -1, 1), N(0, 1, 0)>
            sage: c12.orthogonal_sublattice()
            Sublattice <M(1, 0, -1)>
        """
        if "_orthogonal_sublattice" not in self.__dict__:
            try:
                self._orthogonal_sublattice = self.sublattice_quotient().dual()
            except AttributeError:
                # Non-toric quotient? Just make ZZ^n then.
                self._orthogonal_sublattice = ZZ**(self.lattice().dimension() -
                                                  self.sublattice().dimension())
        if args or kwds:
            return self._orthogonal_sublattice(*args, **kwds)
        else:
            return self._orthogonal_sublattice

    def relative_quotient(self, subcone):
        r"""
        The quotient of the spanned lattice by the lattice spanned by
        a subcone.

        In the notation of [Fu1993]_, let `N` be the ambient lattice
        and `N_\sigma` the sublattice spanned by the given cone
        `\sigma`. If `\rho < \sigma` is a subcone, then `N_\rho` =
        ``rho.sublattice()`` is a saturated sublattice of `N_\sigma` =
        ``self.sublattice()``. This method returns the quotient
        lattice. The lifts of the quotient generators are
        `\dim(\sigma)-\dim(\rho)` linearly independent primitive
        lattice points that, together with `N_\rho`, generate
        `N_\sigma`.

        OUTPUT:

        - :class:`toric lattice quotient
          <sage.geometry.toric_lattice.ToricLattice_quotient>`.

        .. NOTE::

            * The quotient `N_\sigma / N_\rho` of spanned sublattices
              has no torsion since the sublattice `N_\rho` is saturated.

            * In the codimension one case, the generator of
              `N_\sigma / N_\rho` is chosen to be in the same direction as the
              image `\sigma / N_\rho`

        EXAMPLES::

            sage: sigma = Cone([(1,1,1,3),(1,-1,1,3),(-1,-1,1,3),(-1,1,1,3)])
            sage: rho   = Cone([(-1, -1, 1, 3), (-1, 1, 1, 3)])
            sage: sigma.sublattice()
            Sublattice <N(-1, -1, 1, 3), N(1, 0, 0, 0), N(1, 1, 0, 0)>
            sage: rho.sublattice()
            Sublattice <N(-1, 1, 1, 3), N(0, -1, 0, 0)>
            sage: sigma.relative_quotient(rho)
            1-d lattice, quotient
            of Sublattice <N(-1, -1, 1, 3), N(1, 0, 0, 0), N(1, 1, 0, 0)>
            by Sublattice <N(1, 0, -1, -3), N(0, 1, 0, 0)>
            sage: sigma.relative_quotient(rho).gens()
            (N[1, 1, 0, 0],)

        More complicated example::

            sage: rho = Cone([(1, 2, 3), (1, -1, 1)])
            sage: sigma = Cone([(1, 2, 3), (1, -1, 1), (-1, 1, 1), (-1, -1, 1)])
            sage: N_sigma = sigma.sublattice()
            sage: N_sigma
            Sublattice <N(-1, 1, 1), N(1, 2, 3), N(0, 1, 1)>
            sage: N_rho = rho.sublattice()
            sage: N_rho
            Sublattice <N(1, -1, 1), N(1, 2, 3)>
            sage: sigma.relative_quotient(rho).gens()
            (N[0, 1, 1],)
            sage: N = rho.lattice()
            sage: N_sigma == N.span(N_rho.gens() + tuple(q.lift()
            ....:            for q in sigma.relative_quotient(rho).gens()))
            True

        Sign choice in the codimension one case::

            sage: sigma1 = Cone([(1, 2, 3), (1, -1, 1), (-1, 1, 1), (-1, -1, 1)])  # 3d
            sage: sigma2 = Cone([(1, 1, -1), (1, 2, 3), (1, -1, 1), (1, -1, -1)])  # 3d
            sage: rho = sigma1.intersection(sigma2)
            sage: rho.sublattice()
            Sublattice <N(1, -1, 1), N(1, 2, 3)>
            sage: sigma1.relative_quotient(rho)
            1-d lattice, quotient
            of Sublattice <N(-1, 1, 1), N(1, 2, 3), N(0, 1, 1)>
            by Sublattice <N(1, 2, 3), N(0, 3, 2)>
            sage: sigma1.relative_quotient(rho).gens()
            (N[0, 1, 1],)
            sage: sigma2.relative_quotient(rho).gens()
            (N[-1, 0, -2],)
        """
        try:
            cached_values = self._relative_quotient
        except AttributeError:
            self._relative_quotient = {}
            cached_values = self._relative_quotient

        try:
            return cached_values[subcone]
        except KeyError:
            pass

        Ncone = self.sublattice()
        Nsubcone = subcone.sublattice()

        extra_ray = None
        if Ncone.dimension()-Nsubcone.dimension()==1:
            extra_ray = set(self.rays().set() - subcone.rays().set()).pop()

        Q = Ncone.quotient(Nsubcone, positive_point=extra_ray)
        assert Q.is_torsion_free()
        cached_values[subcone] = Q
        return Q

    def relative_orthogonal_quotient(self, supercone):
        r"""
        The quotient of the dual spanned lattice by the dual of the
        supercone's spanned lattice.

        In the notation of [Fu1993]_, if ``supercone`` = `\rho >
        \sigma` = ``self`` is a cone that contains `\sigma` as a face,
        then `M(\rho)` = ``supercone.orthogonal_sublattice()`` is a
        saturated sublattice of `M(\sigma)` =
        ``self.orthogonal_sublattice()``. This method returns the
        quotient lattice. The lifts of the quotient generators are
        `\dim(\rho)-\dim(\sigma)` linearly independent M-lattice
        lattice points that, together with `M(\rho)`, generate
        `M(\sigma)`.

        OUTPUT:

        - :class:`toric lattice quotient
          <sage.geometry.toric_lattice.ToricLattice_quotient>`.

        If we call the output ``Mrho``, then

            - ``Mrho.cover() == self.orthogonal_sublattice()``, and

            - ``Mrho.relations() == supercone.orthogonal_sublattice()``.

        .. NOTE::

            * `M(\sigma) / M(\rho)` has no torsion since the sublattice
              `M(\rho)` is saturated.

            * In the codimension one case, (a lift of) the generator of
              `M(\sigma) / M(\rho)` is chosen to be positive on `\sigma`.

        EXAMPLES::

            sage: rho = Cone([(1,1,1,3),(1,-1,1,3),(-1,-1,1,3),(-1,1,1,3)])
            sage: rho.orthogonal_sublattice()
            Sublattice <M(0, 0, 3, -1)>
            sage: sigma = rho.facets()[1]
            sage: sigma.orthogonal_sublattice()
            Sublattice <M(0, 1, 1, 0), M(0, 0, 3, -1)>
            sage: sigma.is_face_of(rho)
            True
            sage: Q = sigma.relative_orthogonal_quotient(rho); Q
            1-d lattice, quotient
            of Sublattice <M(0, 1, 1, 0), M(0, 0, 3, -1)>
            by Sublattice <M(0, 0, 3, -1)>
            sage: Q.gens()
            (M[0, 1, 1, 0],)

        Different codimension::

            sage: rho = Cone([[1,-1,1,3],[-1,-1,1,3]])
            sage: sigma = rho.facets()[0]
            sage: sigma.orthogonal_sublattice()
            Sublattice <M(1, 0, 2, -1), M(0, 1, 1, 0), M(0, 0, 3, -1)>
            sage: rho.orthogonal_sublattice()
            Sublattice <M(0, 1, 1, 0), M(0, 0, 3, -1)>
            sage: sigma.relative_orthogonal_quotient(rho).gens()
            (M[-1, 0, -2, 1],)

        Sign choice in the codimension one case::

            sage: sigma1 = Cone([(1, 2, 3), (1, -1, 1), (-1, 1, 1), (-1, -1, 1)])  # 3d
            sage: sigma2 = Cone([(1, 1, -1), (1, 2, 3), (1, -1, 1), (1, -1, -1)])  # 3d
            sage: rho = sigma1.intersection(sigma2)
            sage: rho.relative_orthogonal_quotient(sigma1).gens()
            (M[-5, -2, 3],)
            sage: rho.relative_orthogonal_quotient(sigma2).gens()
            (M[5, 2, -3],)
        """
        try:
            cached_values = self._relative_orthogonal_quotient
        except AttributeError:
            self._relative_orthogonal_quotient = {}
            cached_values = self._relative_orthogonal_quotient

        try:
            return cached_values[supercone]
        except KeyError:
            pass

        Mcone = self.orthogonal_sublattice()
        Msupercone = supercone.orthogonal_sublattice()

        extra_ray = None
        if Mcone.dimension()-Msupercone.dimension()==1:
            extra_ray = set(supercone.rays().set() - self.rays().set()).pop()

        Q = Mcone.quotient(Msupercone, positive_dual_point=extra_ray)
        assert Q.is_torsion_free()
        cached_values[supercone] = Q
        return Q

    def semigroup_generators(self):
        r"""
        Return generators for the semigroup of lattice points of ``self``.

        OUTPUT:

        - a :class:`~sage.geometry.point_collection.PointCollection`
          of lattice points generating the semigroup of lattice points
          contained in ``self``.

        .. note::

            No attempt is made to return a minimal set of generators, see
            :meth:`Hilbert_basis` for that.

        EXAMPLES:

        The following command ensures that the output ordering in the examples
        below is independent of TOPCOM, you don't have to use it::

            sage: PointConfiguration.set_engine('internal')

        We start with a simple case of a non-smooth 2-dimensional cone::

            sage: Cone([ (1,0), (1,2) ]).semigroup_generators()
            N(1, 1),
            N(1, 0),
            N(1, 2)
            in 2-d lattice N

        A non-simplicial cone works, too::

            sage: cone = Cone([(3,0,-1), (1,-1,0), (0,1,0), (0,0,1)])
            sage: cone.semigroup_generators()
            (N(1, 0, 0), N(0, 0, 1), N(0, 1, 0), N(3, 0, -1), N(1, -1, 0))

        GAP's toric package thinks this is challenging::

            sage: cone = Cone([[1,2,3,4],[0,1,0,7],[3,1,0,2],[0,0,1,0]]).dual()
            sage: len( cone.semigroup_generators() )
            2806

        The cone need not be strictly convex::

            sage: halfplane = Cone([(1,0),(2,1),(-1,0)])
            sage: halfplane.semigroup_generators()
            (N(0, 1), N(1, 0), N(-1, 0))
            sage: line = Cone([(1,1,1),(-1,-1,-1)])
            sage: line.semigroup_generators()
            (N(1, 1, 1), N(-1, -1, -1))
            sage: wedge = Cone([ (1,0,0), (1,2,0), (0,0,1), (0,0,-1) ])
            sage: wedge.semigroup_generators()
            (N(1, 0, 0), N(1, 1, 0), N(1, 2, 0), N(0, 0, 1), N(0, 0, -1))

        Nor does it have to be full-dimensional (see
        http://trac.sagemath.org/sage_trac/ticket/11312)::

            sage: Cone([(1,1,0), (-1,1,0)]).semigroup_generators()
            N( 0, 1, 0),
            N( 1, 1, 0),
            N(-1, 1, 0)
            in 3-d lattice N

        Neither full-dimensional nor simplicial::

            sage: A = matrix([(1, 3, 0), (-1, 0, 1), (1, 1, -2), (15, -2, 0)])
            sage: A.elementary_divisors()
            [1, 1, 1, 0]
            sage: cone3d = Cone([(3,0,-1), (1,-1,0), (0,1,0), (0,0,1)])
            sage: rays = [ A*vector(v) for v in cone3d.rays() ]
            sage: gens = Cone(rays).semigroup_generators(); gens
            (N(1, -1, 1, 15), N(0, 1, -2, 0), N(-2, -1, 0, 17), N(3, -4, 5, 45), N(3, 0, 1, -2))
            sage: set(map(tuple,gens)) == set([ tuple(A*r) for r in cone3d.semigroup_generators() ])
            True

        TESTS::

            sage: len(Cone(identity_matrix(10).rows()).semigroup_generators())
            10

            sage: trivial_cone = Cone([], lattice=ToricLattice(3))
            sage: trivial_cone.semigroup_generators()
            Empty collection
            in 3-d lattice N

        ALGORITHM:

        If the cone is not simplicial, it is first triangulated. Each
        simplicial subcone has the integral points of the spaned
        parallelotope as generators. This is the first step of the
        primal Normaliz algorithm, see [Normaliz]_. For each
        simplicial cone (of dimension `d`), the integral points of the
        open parallelotope

        .. MATH::

            par \langle x_1, \dots, x_d \rangle =
            \ZZ^n \cap
            \left\{
            q_1 x_1 + \cdots +q_d x_d
            :~
            0 \leq q_i < 1
            \right\}

        are then computed [BK2001]_.

        Finally, the union of the generators of all simplicial
        subcones is returned.
        """
        # if the cone is not simplicial, triangulate and run
        # recursively
        N = self.lattice()
        if not self.is_simplicial():
            from sage.geometry.triangulation.point_configuration \
                    import PointConfiguration
            origin = self.nrays() # last one in pc
            pc = PointConfiguration(tuple(self.rays()) + (N(0),), star=origin)
            triangulation = pc.triangulate()
            subcones = [ Cone([self.ray(i) for i in simplex if i!=origin],
                              lattice=N, check=False)
                         for simplex in triangulation ]
            gens = set()
            for cone in subcones:
                gens.update(cone.semigroup_generators())
            return tuple(gens)

        gens = list(parallelotope_points(self.rays(), N)) + list(self.rays())
        gens = [v for v in gens if gcd(v) == 1]
        return PointCollection(gens, N)

    @cached_method
    def Hilbert_basis(self):
        r"""
        Return the Hilbert basis of the cone.

        Given a strictly convex cone `C\subset \RR^d`, the Hilbert
        basis of `C` is the set of all irreducible elements in the
        semigroup `C\cap \ZZ^d`. It is the unique minimal generating
        set over `\ZZ` for the integral points `C\cap \ZZ^d`.

        If the cone `C` is not strictly convex, this method finds the
        (unique) minimial set of lattice points that need to be added
        to the defining rays of the cone to generate the whole
        semigroup `C\cap \ZZ^d`. But because the rays of the cone are
        not unique nor necessarily minimal in this case, neither is
        the returned generating set (consisting of the rays plus
        additional generators).

        See also :meth:`semigroup_generators` if you are not
        interested in a minimal set of generators.

        OUTPUT:

        - a
          :class:`~sage.geometry.point_collection.PointCollection`. The
          rays of ``self`` are the first ``self.nrays()`` entries.

        EXAMPLES:

        The following command ensures that the output ordering in the examples
        below is independent of TOPCOM, you don't have to use it::

            sage: PointConfiguration.set_engine('internal')

        We start with a simple case of a non-smooth 2-dimensional cone::

            sage: Cone([ (1,0), (1,2) ]).Hilbert_basis()
            N(1, 0),
            N(1, 2),
            N(1, 1)
            in 2-d lattice N

        Two more complicated example from GAP/toric::

            sage: Cone([[1,0],[3,4]]).dual().Hilbert_basis()
            M(0,  1),
            M(4, -3),
            M(3, -2),
            M(2, -1),
            M(1,  0)
            in 2-d lattice M
            sage: cone = Cone([[1,2,3,4],[0,1,0,7],[3,1,0,2],[0,0,1,0]]).dual()
            sage: cone.Hilbert_basis()           # long time
            M(10,  -7,  0,  1),
            M(-5,  21,  0, -3),
            M( 0,  -2,  0,  1),
            M(15, -63, 25,  9),
            M( 2,  -3,  0,  1),
            M( 1,  -4,  1,  1),
            M(-1,   3,  0,  0),
            M( 4,  -4,  0,  1),
            M( 1,  -5,  2,  1),
            M( 3,  -5,  1,  1),
            M( 6,  -5,  0,  1),
            M( 3, -13,  5,  2),
            M( 2,  -6,  2,  1),
            M( 5,  -6,  1,  1),
            M( 0,   1,  0,  0),
            M( 8,  -6,  0,  1),
            M(-2,   8,  0, -1),
            M(10, -42, 17,  6),
            M( 7, -28, 11,  4),
            M( 5, -21,  9,  3),
            M( 6, -21,  8,  3),
            M( 5, -14,  5,  2),
            M( 2,  -7,  3,  1),
            M( 4,  -7,  2,  1),
            M( 7,  -7,  1,  1),
            M( 0,   0,  1,  0),
            M(-3,  14,  0, -2),
            M(-1,   7,  0, -1),
            M( 1,   0,  0,  0)
            in 4-d lattice M

        Not a strictly convex cone::

            sage: wedge = Cone([ (1,0,0), (1,2,0), (0,0,1), (0,0,-1) ])
            sage: wedge.semigroup_generators()
            (N(1, 0, 0), N(1, 1, 0), N(1, 2, 0), N(0, 0, 1), N(0, 0, -1))
            sage: wedge.Hilbert_basis()
            N(1, 2,  0),
            N(1, 0,  0),
            N(0, 0,  1),
            N(0, 0, -1),
            N(1, 1,  0)
            in 3-d lattice N

        Not full-dimensional cones are ok, too (see
        http://trac.sagemath.org/sage_trac/ticket/11312)::

            sage: Cone([(1,1,0), (-1,1,0)]).Hilbert_basis()
            N( 1, 1, 0),
            N(-1, 1, 0),
            N( 0, 1, 0)
            in 3-d lattice N

        ALGORITHM:

        The primal Normaliz algorithm, see [Normaliz]_.
        """
        if self.is_strictly_convex():
            def not_in_linear_subspace(x): return True
        else:
            linear_subspace = self.linear_subspace()
            def not_in_linear_subspace(x):
                # "x in linear_subspace" does not work, due to absence
                # of coercion maps as of Trac ticket #10513.
                try:
                    _ = linear_subspace(x)
                    return False
                except (TypeError, ValueError):
                    return True

        irreducible = list(self.rays())  # these are irreducible for sure
        gens = list(self.semigroup_generators())
        for x in irreducible:
            try:
                gens.remove(x)
            except ValueError:
                pass

        while gens:
            x = gens.pop()
            if any(not_in_linear_subspace(y) and x-y in self
                   for y in irreducible+gens):
                continue
            irreducible.append(x)
        if len(irreducible) == self.nrays():
            return self.rays()
        else:
            return PointCollection(irreducible, self.lattice())

    def Hilbert_coefficients(self, point):
        r"""
        Return the expansion coefficients of ``point`` with respect to
        :meth:`Hilbert_basis`.

        INPUT:

        - ``point`` -- a :meth:`~IntegralRayCollection.lattice` point
          in the cone, or something that can be converted to a
          point. For example, a list or tuple of integers.

        OUTPUT:

        A `\ZZ`-vector of length ``len(self.Hilbert_basis())`` with nonnegative
        components.

        .. note::

            Since the Hilbert basis elements are not necessarily linearly
            independent, the expansion coefficients are not unique. However,
            this method will always return the same expansion coefficients when
            invoked with the same argument.

        EXAMPLES::

            sage: cone = Cone([(1,0),(0,1)])
            sage: cone.rays()
            N(1, 0),
            N(0, 1)
            in 2-d lattice N
            sage: cone.Hilbert_coefficients([3,2])
            (3, 2)

        A more complicated example::

            sage: N = ToricLattice(2)
            sage: cone = Cone([N(1,0),N(1,2)])
            sage: cone.Hilbert_basis()
            N(1, 0),
            N(1, 2),
            N(1, 1)
            in 2-d lattice N
            sage: cone.Hilbert_coefficients( N(1,1) )
            (0, 0, 1)

        The cone need not be strictly convex::

            sage: N = ToricLattice(3)
            sage: cone = Cone([N(1,0,0),N(1,2,0),N(0,0,1),N(0,0,-1)])
            sage: cone.Hilbert_basis()
            N(1, 2,  0),
            N(1, 0,  0),
            N(0, 0,  1),
            N(0, 0, -1),
            N(1, 1,  0)
            in 3-d lattice N
            sage: cone.Hilbert_coefficients( N(1,1,3) )
            (0, 0, 3, 0, 1)
        """
        point = self.lattice()(point)
        if point not in self:
            raise ValueError('The given point is not in the cone!')
        basis = self.Hilbert_basis()

        from sage.numerical.mip import MixedIntegerLinearProgram
        p = MixedIntegerLinearProgram(maximization=False)
        p.set_objective(None)
        x = p.new_variable(integer=True, nonnegative=True)
        x = [ x[i] for i in range(0,len(basis)) ]
        for i in range(0,self.lattice_dim()):
            p.add_constraint(sum(b[i]*x[j] for j,b in enumerate(basis)) == point[i])
        p.solve()

        return vector(ZZ, p.get_values(x))

    def is_solid(self):
        r"""
        Check if this cone is solid.

        A cone is said to be solid if it has nonempty interior. That
        is, if its extreme rays span the entire ambient space.

        OUTPUT:

        ``True`` if this cone is solid, and ``False`` otherwise.

        .. SEEALSO::

            :meth:`is_proper`

        EXAMPLES:

        The nonnegative orthant is always solid::

            sage: quadrant = Cone([(1,0), (0,1)])
            sage: quadrant.is_solid()
            True
            sage: octant = Cone([(1,0,0), (0,1,0), (0,0,1)])
            sage: octant.is_solid()
            True

        However, if we embed the two-dimensional nonnegative quadrant
        into three-dimensional space, then the resulting cone no longer
        has interior, so it is not solid::

            sage: quadrant = Cone([(1,0,0), (0,1,0)])
            sage: quadrant.is_solid()
            False

        TESTS:

        A closed convex cone is solid if and only if its dual is
        strictly convex::

            sage: set_random_seed()
            sage: K = random_cone(max_ambient_dim = 8)
            sage: K.is_solid() == K.dual().is_strictly_convex()
            True
        """
        return (self.dim() == self.lattice_dim())

    def is_proper(self):
        r"""
        Check if this cone is proper.

        A cone is said to be proper if it is closed, convex, solid,
        and contains no lines. This cone is assumed to be closed and
        convex; therefore it is proper if it is solid and contains no
        lines.

        OUTPUT:

        ``True`` if this cone is proper, and ``False`` otherwise.

        .. SEEALSO::

            :meth:`is_strictly_convex`, :meth:`is_solid`

        EXAMPLES:

        The nonnegative orthant is always proper::

            sage: quadrant = Cone([(1,0), (0,1)])
            sage: quadrant.is_proper()
            True
            sage: octant = Cone([(1,0,0), (0,1,0), (0,0,1)])
            sage: octant.is_proper()
            True

        However, if we embed the two-dimensional nonnegative quadrant
        into three-dimensional space, then the resulting cone no longer
        has interior, so it is not solid, and thus not proper::

            sage: quadrant = Cone([(1,0,0), (0,1,0)])
            sage: quadrant.is_proper()
            False

        Likewise, a half-space contains at least one line, so it is not
        proper::

            sage: halfspace = Cone([(1,0),(0,1),(-1,0)])
            sage: halfspace.is_proper()
            False

        """
        return (self.is_strictly_convex() and self.is_solid())

    def is_full_space(self):
        r"""
        Check if this cone is equal to its ambient vector space.

        OUTPUT:

        ``True`` if this cone equals its entire ambient vector
        space and ``False`` otherwise.

        EXAMPLES:

        A single ray in two dimensions is not equal to the entire
        space::

            sage: K = Cone([(1,0)])
            sage: K.is_full_space()
            False

        Neither is the nonnegative orthant::

            sage: K = Cone([(1,0),(0,1)])
            sage: K.is_full_space()
            False

        The right half-space contains a vector subspace, but it is
        still not equal to the entire space::

            sage: K = Cone([(1,0),(-1,0),(0,1)])
            sage: K.is_full_space()
            False

        However, if we allow conic combinations of both axes, then
        the resulting cone is the entire two-dimensional space::

            sage: K = Cone([(1,0),(-1,0),(0,1),(0,-1)])
            sage: K.is_full_space()
            True

        """
        return self.linear_subspace() == self.lattice().vector_space()

    def lineality(self):
        r"""
        Return the lineality of this cone.

        The lineality of a cone is the dimension of the largest linear
        subspace contained in that cone.

        OUTPUT:

        A nonnegative integer; the dimension of the largest subspace
        contained within this cone.

        REFERENCES:

        - [Roc1970]_

        EXAMPLES:

        The lineality of the nonnegative orthant is zero, since it clearly
        contains no lines::

            sage: K = Cone([(1,0,0), (0,1,0), (0,0,1)])
            sage: K.lineality()
            0

        However, if we add another ray so that the entire `x`-axis belongs
        to the cone, then the resulting cone will have lineality one::

            sage: K = Cone([(1,0,0), (-1,0,0), (0,1,0), (0,0,1)])
            sage: K.lineality()
            1

        If our cone is all of `\mathbb{R}^{2}`, then its lineality is equal
        to the dimension of the ambient space (i.e. two)::

            sage: K = Cone([(1,0), (-1,0), (0,1), (0,-1)])
            sage: K.is_full_space()
            True
            sage: K.lineality()
            2
            sage: K.lattice_dim()
            2

        Per the definition, the lineality of the trivial cone in a trivial
        space is zero::

            sage: K = Cone([], lattice=ToricLattice(0))
            sage: K.lineality()
            0

        TESTS:

        The lineality of a cone should be an integer between zero and the
        dimension of the ambient space, inclusive::

            sage: set_random_seed()
            sage: K = random_cone(max_ambient_dim = 8)
            sage: l = K.lineality()
            sage: l in ZZ
            True
            sage: 0 <= l <= K.lattice_dim()
            True

        A strictly convex cone should have lineality zero::

            sage: set_random_seed()
            sage: K = random_cone(max_ambient_dim = 8, strictly_convex = True)
            sage: K.lineality()
            0
        """
        return self.linear_subspace().dimension()

    @cached_method
    def discrete_complementarity_set(self):
        r"""
        Compute a discrete complementarity set of this cone.

        A discrete complementarity set of a cone is the set of all
        orthogonal pairs `(x,s)` where `x` is in some fixed generating
        set of the cone, and `s` is in some fixed generating set of its
        dual. The generators chosen for this cone and its dual are
        simply their :meth:`~IntegralRayCollection.rays`.

        OUTPUT:

        A tuple of pairs `(x,s)` such that,

          * `x` and `s` are nonzero.
          * `s(x)` is zero.
          * `x` is one of this cone's :meth:`~IntegralRayCollection.rays`.
          * `s` is one of the :meth:`~IntegralRayCollection.rays` of this
            cone's :meth:`dual`.

        REFERENCES:

        - [Or2016]_

        EXAMPLES:

        Pairs of standard basis elements form a discrete complementarity
        set for the nonnegative orthant::

            sage: K = Cone([(1,0),(0,1)])
            sage: K.discrete_complementarity_set()
            ((N(1, 0), M(0, 1)), (N(0, 1), M(1, 0)))

        If a cone consists of a single ray, then the second components
        of a discrete complementarity set for that cone should generate
        the orthogonal complement of the ray::

            sage: K = Cone([(1,0)])
            sage: K.discrete_complementarity_set()
            ((N(1, 0), M(0, 1)), (N(1, 0), M(0, -1)))
            sage: K = Cone([(1,0,0)])
            sage: K.discrete_complementarity_set()
            ((N(1, 0, 0), M(0, 1, 0)),
             (N(1, 0, 0), M(0, -1, 0)),
             (N(1, 0, 0), M(0, 0, 1)),
             (N(1, 0, 0), M(0, 0, -1)))

        When a cone is the entire space, its dual is the trivial cone,
        so the only discrete complementarity set for it is empty::

            sage: K = Cone([(1,0),(-1,0),(0,1),(0,-1)])
            sage: K.is_full_space()
            True
            sage: K.discrete_complementarity_set()
            ()

        Likewise for trivial cones, whose duals are the entire space::

            sage: L = ToricLattice(0)
            sage: K = Cone([], ToricLattice(0))
            sage: K.discrete_complementarity_set()
            ()

        TESTS:

        A discrete complementarity set for the dual can be obtained by
        switching components in a discrete complementarity set of the
        original cone::

            sage: set_random_seed()
            sage: K = random_cone(max_ambient_dim=6)
            sage: dcs_dual = K.dual().discrete_complementarity_set()
            sage: expected = tuple( (x,s) for (s,x) in dcs_dual )
            sage: actual = K.discrete_complementarity_set()
            sage: sorted(actual) == sorted(expected)
            True

        The pairs in a discrete complementarity set are in fact
        complementary::

            sage: set_random_seed()
            sage: K = random_cone(max_ambient_dim=6)
            sage: dcs = K.discrete_complementarity_set()
            sage: sum([ (s*x).abs() for (x,s) in dcs ])
            0
        """
        # Return an immutable tuple instead of a mutable list because
        # the result will be cached.
        return tuple( (x,s) for x in self
                            for s in self.dual()
                            if s*x == 0 )

    def lyapunov_like_basis(self):
        r"""
        Compute a basis of Lyapunov-like transformations on this cone.

        A linear transformation `L` is said to be Lyapunov-like on this
        cone if `L(x)` and `s` are orthogonal for every pair `(x,s)` in
        its :meth:`discrete_complementarity_set`. The set of all such
        transformations forms a vector space, namely the Lie algebra of
        the automorphism group of this cone.

        OUTPUT:

        A list of matrices forming a basis for the space of all
        Lyapunov-like transformations on this cone.

        .. SEEALSO::

            :meth:`cross_positive_operators_gens`,
            :meth:`positive_operators_gens`,
            :meth:`Z_operators_gens`

        REFERENCES:

        - [Or2016]_

        - [RNPA2011]_

        EXAMPLES:

        Every transformation is Lyapunov-like on the trivial cone::

            sage: K = Cone([(0,0)])
            sage: M = MatrixSpace(K.lattice().base_field(), K.lattice_dim())
            sage: list(M.basis()) == K.lyapunov_like_basis()
            True

        And by duality, every transformation is Lyapunov-like on the
        ambient space::

            sage: K = Cone([(1,0), (-1,0), (0,1), (0,-1)])
            sage: K.is_full_space()
            True
            sage: M = MatrixSpace(K.lattice().base_field(), K.lattice_dim())
            sage: list(M.basis()) == K.lyapunov_like_basis()
            True

        However, in a trivial space, there are no non-trivial linear maps,
        so there can be no Lyapunov-like basis::

            sage: L = ToricLattice(0)
            sage: K = Cone([], lattice=L)
            sage: K.lyapunov_like_basis()
            []

        The Lyapunov-like transformations on the nonnegative orthant are
        diagonal matrices::

            sage: K = Cone([(1,)])
            sage: K.lyapunov_like_basis()
            [[1]]

            sage: K = Cone([(1,0),(0,1)])
            sage: K.lyapunov_like_basis()
            [
            [1 0]  [0 0]
            [0 0], [0 1]
            ]

            sage: K = Cone([(1,0,0),(0,1,0),(0,0,1)])
            sage: K.lyapunov_like_basis()
            [
            [1 0 0]  [0 0 0]  [0 0 0]
            [0 0 0]  [0 1 0]  [0 0 0]
            [0 0 0], [0 0 0], [0 0 1]
            ]

        Only the identity matrix is Lyapunov-like on the pyramids
        defined by the one- and infinity-norms [RNPA2011]_::

            sage: l31 = Cone([(1,0,1), (0,-1,1), (-1,0,1), (0,1,1)])
            sage: l31.lyapunov_like_basis()
            [
            [1 0 0]
            [0 1 0]
            [0 0 1]
            ]

            sage: l3infty = Cone([(0,1,1), (1,0,1), (0,-1,1), (-1,0,1)])
            sage: l3infty.lyapunov_like_basis()
            [
            [1 0 0]
            [0 1 0]
            [0 0 1]
            ]

        TESTS:

        The vectors `L(x)` and `s` are orthogonal for every pair `(x,s)`
        in the :meth:`discrete_complementarity_set` of the cone::

            sage: set_random_seed()
            sage: K = random_cone(max_ambient_dim=8)
            sage: dcs = K.discrete_complementarity_set()
            sage: LL = K.lyapunov_like_basis()
            sage: ips = [ s*(L*x) for (x,s) in dcs for L in LL ]
            sage: sum(map(abs, ips))
            0

        The Lyapunov-like transformations on a cone and its dual are
        transposes of one another. However, there's no reason to expect
        that one basis will consist of transposes of the other::

            sage: set_random_seed()
            sage: K = random_cone(max_ambient_dim=8)
            sage: LL1 = K.lyapunov_like_basis()
            sage: LL2 = [L.transpose() for L in K.dual().lyapunov_like_basis()]
            sage: V = VectorSpace(K.lattice().base_field(), K.lattice_dim()^2)
            sage: LL1_vecs = [ V(m.list()) for m in LL1 ]
            sage: LL2_vecs = [ V(m.list()) for m in LL2 ]
            sage: V.span(LL1_vecs) == V.span(LL2_vecs)
            True

        The space of all Lyapunov-like transformations is a Lie algebra
        and should therefore be closed under the lie bracket::

            sage: set_random_seed()
            sage: K = random_cone(max_ambient_dim=4)
            sage: LL = K.lyapunov_like_basis()
            sage: W = VectorSpace(K.lattice().base_field(), K.lattice_dim()**2)
            sage: LL_W = W.span([ W(m.list()) for m in LL ])
            sage: brackets = [ W((L1*L2 - L2*L1).list()) for L1 in LL
            ....:                                        for L2 in LL ]
            sage: all([ b in LL_W for b in brackets ])
            True
        """
        # Matrices are not vectors in Sage, so we have to convert them
        # to vectors explicitly before we can find a basis. We need these
        # two values to construct the appropriate "long vector" space.
        F = self.lattice().base_field()
        n = self.lattice_dim()

        # These tensor products contain a basis for the orthogonal
        # complement of the Lyapunov-like transformations on this cone.
        tensor_products = [ s.tensor_product(x)
                            for (x,s) in self.discrete_complementarity_set() ]

        # Convert those tensor products to long vectors.
        W = VectorSpace(F, n**2)
        perp_vectors = [ W(tp.list()) for tp in tensor_products ]

        # Now find the Lyapunov-like transformations (as long vectors).
        LL_vectors = W.span(perp_vectors).complement()

        # And finally convert the long vectors back to matrices.
        M = MatrixSpace(F, n, n)
        return [ M(v.list()) for v in LL_vectors.basis() ]

    def lyapunov_rank(self):
        r"""
        Compute the Lyapunov rank of this cone.

        The Lyapunov rank of a cone is the dimension of the space of its
        Lyapunov-like transformations --- that is, the length of a
        :meth:`lyapunov_like_basis`. Equivalently, the Lyapunov rank is
        the dimension of the Lie algebra of the automorphism group of
        the cone.

        OUTPUT:

        A nonnegative integer representing the Lyapunov rank of this cone.

        If the ambient space is trivial, then the Lyapunov rank will be
        zero. On the other hand, if the dimension of the ambient vector
        space is `n > 0`, then the resulting Lyapunov rank will be
        between `1` and `n^2` inclusive. If this cone :meth:`is_proper`,
        then that upper bound reduces from `n^2` to `n`. A Lyapunov rank
        of `n-1` is not possible (by Lemma 5 [Or2016]_) in either case.

        ALGORITHM:

        Algorithm 3 [Or2016]_ is used. Every closed convex cone is
        isomorphic to a Cartesian product of a proper cone, a subspace,
        and a trivial cone. The Lyapunov ranks of the subspace and
        trivial cone are easy to compute. Essentially, we "peel off"
        those easy parts of the cone and compute their Lyapunov ranks
        separately. We then compute the rank of the proper cone by
        counting a :meth:`lyapunov_like_basis` for it. Summing the
        individual ranks gives the Lyapunov rank of the original cone.

        REFERENCES:

        - [GT2014]_

        - [Or2016]_

        - [RNPA2011]_

        EXAMPLES:

        The Lyapunov rank of the nonnegative orthant is the same as the
        dimension of the ambient space [RNPA2011]_::

            sage: positives = Cone([(1,)])
            sage: positives.lyapunov_rank()
            1
            sage: quadrant = Cone([(1,0), (0,1)])
            sage: quadrant.lyapunov_rank()
            2
            sage: octant = Cone([(1,0,0), (0,1,0), (0,0,1)])
            sage: octant.lyapunov_rank()
            3

        A vector space of dimension `n` has Lyapunov rank `n^{2}`
        [Or2016]_::

            sage: Q5 = VectorSpace(QQ, 5)
            sage: gs = Q5.basis() + [ -r for r in Q5.basis() ]
            sage: K = Cone(gs)
            sage: K.lyapunov_rank()
            25

        A pyramid in three dimensions has Lyapunov rank one [RNPA2011]_::

            sage: l31 = Cone([(1,0,1), (0,-1,1), (-1,0,1), (0,1,1)])
            sage: l31.lyapunov_rank()
            1
            sage: l3infty = Cone([(0,1,1), (1,0,1), (0,-1,1), (-1,0,1)])
            sage: l3infty.lyapunov_rank()
            1

        A ray in `n` dimensions has Lyapunov rank `n^{2} - n + 1`
        [Or2016]_::

            sage: K = Cone([(1,0,0,0,0)])
            sage: K.lyapunov_rank()
            21
            sage: K.lattice_dim()**2 - K.lattice_dim() + 1
            21

        A subspace of dimension `m` in an `n`-dimensional ambient space
        has Lyapunov rank `n^{2} - m(n - m)` [Or2016]_::

            sage: e1 = vector(QQ, [1,0,0,0,0])
            sage: e2 = vector(QQ, [0,1,0,0,0])
            sage: z = (0,0,0,0,0)
            sage: K = Cone([e1, -e1, e2, -e2, z, z, z])
            sage: K.lyapunov_rank()
            19
            sage: K.lattice_dim()**2 - K.dim()*K.codim()
            19

        Lyapunov rank is additive on a product of proper cones [RNPA2011]_::

            sage: l31 = Cone([(1,0,1), (0,-1,1), (-1,0,1), (0,1,1)])
            sage: octant = Cone([(1,0,0), (0,1,0), (0,0,1)])
            sage: K = l31.cartesian_product(octant)
            sage: K.lyapunov_rank()
            4
            sage: l31.lyapunov_rank() + octant.lyapunov_rank()
            4

        Two linearly-isomorphic cones have the same Lyapunov rank
        [RNPA2011]_. A cone linearly-isomorphic to the nonnegative octant
        will have Lyapunov rank ``3``::

            sage: K = Cone([(1,2,3), (-1,1,0), (1,0,6)])
            sage: K.lyapunov_rank()
            3

        Lyapunov rank is invariant under :meth:`dual` [RNPA2011]_::

            sage: K = Cone([(2,2,4), (-1,9,0), (2,0,6)])
            sage: K.lyapunov_rank() == K.dual().lyapunov_rank()
            True

        TESTS:

        Lyapunov rank should be additive on a product of proper cones
        [RNPA2011]_::

            sage: set_random_seed()
            sage: K1 = random_cone(max_ambient_dim=6,
            ....:                  strictly_convex=True,
            ....:                  solid=True)
            sage: K2 = random_cone(max_ambient_dim=6,
            ....:                  strictly_convex=True,
            ....:                  solid=True)
            sage: K = K1.cartesian_product(K2)
            sage: K.lyapunov_rank() == K1.lyapunov_rank() + K2.lyapunov_rank()
            True

        Lyapunov rank should be invariant under a linear isomorphism
        [Or2016]_::

            sage: set_random_seed()
            sage: K1 = random_cone(max_ambient_dim=8)
            sage: n = K1.lattice_dim()
            sage: A = random_matrix(QQ, n, algorithm='unimodular')
            sage: K2 = Cone( [ A*r for r in K1.rays() ], lattice=K1.lattice())
            sage: K1.lyapunov_rank() == K2.lyapunov_rank()
            True

        Lyapunov rank should be invariant under :meth:`dual` [RNPA2011]_::

            sage: set_random_seed()
            sage: K = random_cone(max_ambient_dim=8)
            sage: K.lyapunov_rank() == K.dual().lyapunov_rank()
            True

        The Lyapunov rank of a proper polyhedral cone in a non-trivial
        `n`-dimensional space can be any number between `1` and `n`
        inclusive, excluding `n-1` [GT2014]_::

            sage: set_random_seed()
            sage: K = random_cone(max_ambient_dim=8,
            ....:                 min_rays=1,
            ....:                 strictly_convex=True,
            ....:                 solid=True)
            sage: b = K.lyapunov_rank()
            sage: n = K.lattice_dim()
            sage: 1 <= b <= n
            True
            sage: b == n-1
            False

        No polyhedral closed convex cone in `n` dimensions has Lyapunov
        rank `n-1` [Or2016]_::

            sage: set_random_seed()
            sage: K = random_cone(max_ambient_dim=8)
            sage: K.lyapunov_rank() == K.lattice_dim() - 1
            False

        The calculation of the Lyapunov rank of an improper cone can
        be reduced to that of a proper cone [Or2016]_::

            sage: set_random_seed()
            sage: K = random_cone(max_ambient_dim=8)
            sage: K_SP = K.solid_restriction().strict_quotient()
            sage: l = K.lineality()
            sage: c = K.codim()
            sage: actual = K.lyapunov_rank()
            sage: expected = K_SP.lyapunov_rank() + K.dim()*(l + c) + c**2
            sage: actual == expected
            True

        The Lyapunov rank of a cone is the length of a
        :meth:`lyapunov_like_basis` for it::

            sage: set_random_seed()
            sage: K = random_cone(max_ambient_dim=8)
            sage: K.lyapunov_rank() == len(K.lyapunov_like_basis())
            True

        A "perfect" cone has Lyapunov rank `n` or more in `n`
        dimensions. We can make any cone perfect by adding a slack
        variable [Or2016]_::

            sage: set_random_seed()
            sage: K = random_cone(max_ambient_dim=8)
            sage: L = ToricLattice(K.lattice_dim() + 1)
            sage: K = Cone([ r.list() + [0] for r in K.rays() ], lattice=L)
            sage: K.lyapunov_rank() >= K.lattice_dim()
            True
        """
        # The solid_restriction() and strict_quotient() methods
        # already check if the cone is solid or strictly convex, so we
        # can't save any additional time here by seeing if those
        # methods would be no-ops.
        #
        # The call to solid_restriction() restricts K to its own span,
        # resulting in the cone K_S from the paper. The call to
        # strict_quotient() then restricts K_S to the span of its dual.
        K_SP = self.solid_restriction().strict_quotient()

        # K_SP is proper, so we have to compute its Lyapunov rank the
        # hard way -- by counting a Lyapunov-like basis for it.
        m = self.dim()
        n = self.lattice_dim()
        l = self.lineality()

        # cf. Theorem 2
        return len(K_SP.lyapunov_like_basis()) + l*m + (n - m)*n

    def random_element(self, ring=ZZ):
        r"""
        Return a random element of this cone.

        All elements of a convex cone can be represented as a
        nonnegative linear combination of its generators. A random
        element is thus constructed by assigning random nonnegative
        weights to the generators of this cone.  By default, these
        weights are integral and the resulting random element will live
        in the same lattice as the cone.

        The random nonnegative weights are chosen from ``ring`` which
        defaults to ``ZZ``. When ``ring`` is not ``ZZ``, the random
        element returned will be a vector. Only the rings ``ZZ`` and
        ``QQ`` are currently supported.

        INPUT:

          - ``ring`` -- (default: ``ZZ``) the ring from which the random
            generator weights are chosen; either ``ZZ`` or ``QQ``.

        OUTPUT:

        Either a lattice element or vector contained in both this cone
        and its ambient vector space. If ``ring`` is ``ZZ``, a lattice
        element is returned; otherwise a vector is returned. If ``ring``
        is neither ``ZZ`` nor ``QQ``, then a ``NotImplementedError`` is
        raised.

        EXAMPLES:

        The trivial element ``()`` is always returned in a trivial space::

            sage: set_random_seed()
            sage: K = Cone([], ToricLattice(0))
            sage: K.random_element()
            N()
            sage: K.random_element(ring=QQ)
            ()

        A random element of the trivial cone in a nontrivial space is zero::

            sage: set_random_seed()
            sage: K = Cone([(0,0,0)])
            sage: K.random_element()
            N(0, 0, 0)
            sage: K.random_element(ring=QQ)
            (0, 0, 0)

        A random element of the nonnegative orthant should have all
        components nonnegative::

            sage: set_random_seed()
            sage: K = Cone([(1,0,0),(0,1,0),(0,0,1)])
            sage: all([ x >= 0 for x in K.random_element() ])
            True
            sage: all([ x >= 0 for x in K.random_element(ring=QQ) ])
            True

        If ``ring`` is not ``ZZ`` or ``QQ``, an error is raised::

            sage: set_random_seed()
            sage: K = Cone([(1,0),(0,1)])
            sage: K.random_element(ring=RR)
            Traceback (most recent call last):
            ...
            NotImplementedError: ring must be either ZZ or QQ.

        TESTS:

        Any cone should contain a random element of itself::

            sage: set_random_seed()
            sage: K = random_cone(max_ambient_dim=8)
            sage: K.contains(K.random_element())
            True
            sage: K.contains(K.random_element(ring=QQ))
            True

        The ambient vector space of the cone should contain a random
        element of the cone::

            sage: set_random_seed()
            sage: K = random_cone(max_ambient_dim=8)
            sage: K.random_element() in K.lattice().vector_space()
            True
            sage: K.random_element(ring=QQ) in K.lattice().vector_space()
            True

        By default, the random element should live in this cone's lattice::

            sage: set_random_seed()
            sage: K = random_cone(max_ambient_dim=8)
            sage: K.random_element() in K.lattice()
            True

        A strictly convex cone contains no lines, and thus no negative
        multiples of any of its elements besides zero::

            sage: set_random_seed()
            sage: K = random_cone(max_ambient_dim=8, strictly_convex=True)
            sage: x = K.random_element()
            sage: x.is_zero() or not K.contains(-x)
            True

        The sum of random elements of a cone lies in the cone::

            sage: set_random_seed()
            sage: K = random_cone(max_ambient_dim=8)
            sage: K.contains(sum([K.random_element() for i in range(10)]))
            True
            sage: K.contains(sum([K.random_element(QQ) for i in range(10)]))
            True

        The sum of random elements of a cone belongs to its ambient
        vector space::

            sage: set_random_seed()
            sage: K = random_cone(max_ambient_dim=8)
            sage: V = K.lattice().vector_space()
            sage: sum([K.random_element() for i in range(10)]) in V
            True
            sage: sum([K.random_element(ring=QQ) for i in range(10)]) in V
            True

        By default, the sum of random elements of the cone should live
        in the cone's lattice::

            sage: set_random_seed()
            sage: K = random_cone(max_ambient_dim=8)
            sage: sum([K.random_element() for i in range(10)]) in K.lattice()
            True
        """
        if not ring in [ZZ, QQ]:
            # This cone theoretically lives in a real vector space,
            # but in Sage, we work over the rationals to avoid
            # numerical issues. Thus ``ring`` must consist of
            # rationals so that the ambient vector space will contain
            # the resulting random element.
            raise NotImplementedError('ring must be either ZZ or QQ.')

        # The lattice or vector space in which the return value will live.
        L = self.lattice()
        if ring is not ZZ:
            L = L.vector_space()

        # Scale each generator by a random nonnegative factor.
        terms = [ ring.random_element().abs()*L(g) for g in self ]

        # Make sure we return a lattice element or vector. Without the
        # explicit conversion, we return ``0`` when we have no rays.
        return L(sum(terms))

    def positive_operators_gens(self, K2=None):
        r"""
        Compute minimal generators of the positive operators on this cone.

        A linear operator on a cone is positive if the image of
        the cone under the operator is a subset of the cone. This
        concept can be extended to two cones: the image of the
        first cone under a positive operator is a subset of the
        second cone, which may live in a different space.

        The positive operators (on one or two fixed cones) themselves
        form a closed convex cone. This method computes and returns
        the generators of that cone as a list of matrices.

        INPUT:

        - ``K2`` -- (default: ``self``) the codomain cone; the image of
          this cone under the returned generators is a subset of ``K2``.

        OUTPUT:

        A list of `m`-by-`n` matrices where `m` is the ambient dimension
        of ``K2`` and `n` is the ambient dimension of this cone. Each
        matrix `P` in the list has the property that `P(x)` is an
        element of ``K2`` whenever `x` is an element of this cone.

        The returned matrices generate the cone of positive operators
        from this cone to ``K2``; that is,

        - Any nonnegative linear combination of the returned matrices
          sends elements of this cone to ``K2``.

        - Every positive operator on this cone (with respect to ``K2``)
          is some nonnegative linear combination of the returned matrices.

        ALGORITHM:

        Computing positive operators directly is difficult, but
        computing their dual is straightforward using the generators of
        Berman and Gaiha. We construct the dual of the positive
        operators, and then return the dual of that, which is guaranteed
        to be the desired positive operators because everything is
        closed, convex, and polyhedral.

        .. SEEALSO::

            :meth:`cross_positive_operators_gens`,
            :meth:`lyapunov_like_basis`,
            :meth:`Z_operators_gens`

        REFERENCES:

        A. Berman and P. Gaiha. A generalization of irreducible
        monotonicity. Linear Algebra and its Applications, 5:29-38,
        1972.

        A. Berman and R. J. Plemmons. Nonnegative Matrices in the
        Mathematical Sciences. SIAM, Philadelphia, 1994.

        .. [OrlitzkyPosZ] \M. Orlitzky.
           Positive and Z-operators on closed convex cones.
           http://www.optimization-online.org/DB_HTML/2016/09/5650.html

        EXAMPLES:

        Positive operators on the nonnegative orthant are nonnegative
        matrices::

            sage: K = Cone([(1,)])
            sage: K.positive_operators_gens()
            [[1]]

            sage: K = Cone([(1,0),(0,1)])
            sage: K.positive_operators_gens()
            [
            [1 0]  [0 1]  [0 0]  [0 0]
            [0 0], [0 0], [1 0], [0 1]
            ]

        The trivial cone in a trivial space has no positive operators::

            sage: K = Cone([], ToricLattice(0))
            sage: K.positive_operators_gens()
            []

        Every operator is positive on the trivial cone::

            sage: K = Cone([(0,)])
            sage: K.positive_operators_gens()
            [[1], [-1]]

            sage: K = Cone([(0,0)])
            sage: K.is_trivial()
            True
            sage: K.positive_operators_gens()
            [
            [1 0]  [-1  0]  [0 1]  [ 0 -1]  [0 0]  [ 0  0]  [0 0]  [ 0  0]
            [0 0], [ 0  0], [0 0], [ 0  0], [1 0], [-1  0], [0 1], [ 0 -1]
            ]

        Every operator is positive on the ambient vector space::

            sage: K = Cone([(1,),(-1,)])
            sage: K.is_full_space()
            True
            sage: K.positive_operators_gens()
            [[1], [-1]]

            sage: K = Cone([(1,0),(-1,0),(0,1),(0,-1)])
            sage: K.is_full_space()
            True
            sage: K.positive_operators_gens()
            [
            [1 0]  [-1  0]  [0 1]  [ 0 -1]  [0 0]  [ 0  0]  [0 0]  [ 0  0]
            [0 0], [ 0  0], [0 0], [ 0  0], [1 0], [-1  0], [0 1], [ 0 -1]
            ]

        A non-obvious application is to find the positive operators on the
        right half-plane [OrlitzkyPosZ]_::

            sage: K = Cone([(1,0),(0,1),(0,-1)])
            sage: K.positive_operators_gens()
            [
            [1 0]  [0 0]  [ 0  0]  [0 0]  [ 0  0]
            [0 0], [1 0], [-1  0], [0 1], [ 0 -1]
            ]

        TESTS:

        A random positive operator should send a random element of one
        cone into the other cone::

            sage: set_random_seed()
            sage: K1 = random_cone(max_ambient_dim=3)
            sage: K2 = random_cone(max_ambient_dim=3)
            sage: pi_gens = K1.positive_operators_gens(K2)
            sage: L = ToricLattice(K1.lattice_dim() * K2.lattice_dim())
            sage: pi_cone = Cone([ g.list() for g in pi_gens ],
            ....:                lattice=L,
            ....:                check=False)
            sage: P = matrix(K2.lattice_dim(),
            ....:            K1.lattice_dim(),
            ....:            pi_cone.random_element(QQ).list())
            sage: K2.contains(P*K1.random_element(ring=QQ))
            True

        The lineality space of the dual of the positive operators
        can be computed from the lineality spaces of the cone and
        its dual [OrlitzkyPosZ]_::

            sage: set_random_seed()
            sage: K = random_cone(max_ambient_dim=3)
            sage: pi_gens = K.positive_operators_gens()
            sage: L = ToricLattice(K.lattice_dim()**2)
            sage: pi_cone = Cone([ g.list() for g in pi_gens ],
            ....:                lattice=L,
            ....:                check=False)
            sage: actual = pi_cone.dual().linear_subspace()
            sage: U1 = [ vector((s.tensor_product(x)).list())
            ....:        for x in K.lines()
            ....:        for s in K.dual() ]
            sage: U2 = [ vector((s.tensor_product(x)).list())
            ....:        for x in K
            ....:        for s in K.dual().lines() ]
            sage: expected = pi_cone.lattice().vector_space().span(U1+U2)
            sage: actual == expected
            True

        The lineality of the dual of the positive operators is known
        from its lineality space [OrlitzkyPosZ]_::

            sage: set_random_seed()
            sage: K = random_cone(max_ambient_dim=3)
            sage: n = K.lattice_dim()
            sage: m = K.dim()
            sage: l = K.lineality()
            sage: pi_gens = K.positive_operators_gens()
            sage: L = ToricLattice(n**2)
            sage: pi_cone = Cone([g.list() for g in pi_gens],
            ....:                lattice=L,
            ....:                check=False)
            sage: actual = pi_cone.dual().lineality()
            sage: expected = l*(m - l) + m*(n - m)
            sage: actual == expected
            True

        The dimension of the positive operators on a cone depends on the
        dimension and lineality of that cone [OrlitzkyPosZ]_::

            sage: set_random_seed()
            sage: K = random_cone(max_ambient_dim=3)
            sage: n = K.lattice_dim()
            sage: m = K.dim()
            sage: l = K.lineality()
            sage: pi_gens = K.positive_operators_gens()
            sage: L = ToricLattice(n**2)
            sage: pi_cone = Cone([g.list() for g in pi_gens],
            ....:                lattice=L,
            ....:                check=False)
            sage: actual = pi_cone.dim()
            sage: expected = n**2 - l*(m - l) - (n - m)*m
            sage: actual == expected
            True

        The trivial cone, full space, and half-plane all give rise to the
        expected dimensions [OrlitzkyPosZ]_::

            sage: n = ZZ.random_element(5)
            sage: K = Cone([[0] * n], ToricLattice(n))
            sage: K.is_trivial()
            True
            sage: L = ToricLattice(n^2)
            sage: pi_gens = K.positive_operators_gens()
            sage: pi_cone = Cone([g.list() for g in pi_gens],
            ....:                lattice=L,
            ....:                check=False)
            sage: pi_cone.dim() == n^2
            True

            sage: K = K.dual()
            sage: K.is_full_space()
            True
            sage: pi_gens = K.positive_operators_gens()
            sage: pi_cone = Cone([g.list() for g in pi_gens],
            ....:                lattice=L,
            ....:                check=False)
            sage: pi_cone.dim() == n^2
            True

            sage: K = Cone([(1,0),(0,1),(0,-1)])
            sage: pi_gens = K.positive_operators_gens()
            sage: pi_cone = Cone([g.list() for g in pi_gens],
            ....:                check=False)
            sage: pi_cone.dim() == 3
            True

        The lineality of the positive operators follows from the
        description of its generators [OrlitzkyPosZ]_::

            sage: set_random_seed()
            sage: K = random_cone(max_ambient_dim=3)
            sage: n = K.lattice_dim()
            sage: pi_gens = K.positive_operators_gens()
            sage: L = ToricLattice(n**2)
            sage: pi_cone = Cone([g.list() for g in pi_gens],
            ....:                lattice=L,
            ....:                check=False)
            sage: actual = pi_cone.lineality()
            sage: expected = n**2 - K.dim()*K.dual().dim()
            sage: actual == expected
            True

        The trivial cone, full space, and half-plane all give rise to
        the expected linealities [OrlitzkyPosZ]_::

            sage: n = ZZ.random_element(5)
            sage: K = Cone([[0] * n], ToricLattice(n))
            sage: K.is_trivial()
            True
            sage: L = ToricLattice(n^2)
            sage: pi_gens = K.positive_operators_gens()
            sage: pi_cone = Cone([g.list() for g in pi_gens],
            ....:                lattice=L,
            ....:                check=False)
            sage: pi_cone.lineality() == n^2
            True

            sage: K = K.dual()
            sage: K.is_full_space()
            True
            sage: pi_gens = K.positive_operators_gens()
            sage: pi_cone = Cone([g.list() for g in pi_gens],
            ....:                lattice=L,
            ....:                check=False)
            sage: pi_cone.lineality() == n^2
            True

            sage: K = Cone([(1,0),(0,1),(0,-1)])
            sage: pi_gens = K.positive_operators_gens()
            sage: pi_cone = Cone([g.list() for g in pi_gens], check=False)
            sage: pi_cone.lineality() == 2
            True

        A cone is proper if and only if its positive operators form a
        proper cone [OrlitzkyPosZ]_::

            sage: set_random_seed()
            sage: K = random_cone(max_ambient_dim=3)
            sage: pi_gens = K.positive_operators_gens()
            sage: L = ToricLattice(K.lattice_dim()**2)
            sage: pi_cone = Cone([g.list() for g in pi_gens],
            ....:                lattice=L,
            ....:                check=False)
            sage: K.is_proper() == pi_cone.is_proper()
            True

        The positive operators on a permuted cone can be obtained by
        conjugation::

            sage: set_random_seed()
            sage: K = random_cone(max_ambient_dim=3)
            sage: L = ToricLattice(K.lattice_dim()**2)
            sage: p = SymmetricGroup(K.lattice_dim()).random_element().matrix()
            sage: pK = Cone([ p*k for k in K ], K.lattice(), check=False)
            sage: pi_gens = pK.positive_operators_gens()
            sage: actual = Cone([g.list() for g in pi_gens],
            ....:               lattice=L,
            ....:               check=False)
            sage: pi_gens = K.positive_operators_gens()
            sage: expected = Cone([(p*g*p.inverse()).list() for g in pi_gens],
            ....:                 lattice=L,
            ....:                 check=False)
            sage: actual.is_equivalent(expected)
            True

        An operator is positive from one cone to another if and only if
        its adjoint is positive from the dual of the second cone to the
        dual of the first::

            sage: set_random_seed()
            sage: K1 = random_cone(max_ambient_dim=3)
            sage: K2 = random_cone(max_ambient_dim=3)
            sage: F = K1.lattice().vector_space().base_field()
            sage: n = K1.lattice_dim()
            sage: m = K2.lattice_dim()
            sage: L = ToricLattice(n*m)
            sage: W = VectorSpace(F, n*m)
            sage: pi_gens = K1.positive_operators_gens(K2)
            sage: pi_fwd = Cone([g.list() for g in pi_gens],
            ....:                lattice=L,
            ....:                check=False)
            sage: pi_gens = K2.dual().positive_operators_gens(K1.dual())
            sage: pi_back = Cone([g.list() for g in pi_gens],
            ....:                lattice=L,
            ....:                check=False)
            sage: M_fwd = MatrixSpace(F, m, n)
            sage: M_back = MatrixSpace(F, n, m)
            sage: L = M_fwd(pi_fwd.random_element(ring=QQ).list())
            sage: pi_back.contains(W(L.transpose().list()))
            True
            sage: L = M_back(pi_back.random_element(ring=QQ).list())
            sage: pi_fwd.contains(W(L.transpose().list()))
            True

        The Lyapunov rank of the positive operators is the product of
        the Lyapunov ranks of the associated cones if both are proper::

            sage: K1 = random_cone(max_ambient_dim=3,
            ....:                  strictly_convex=True,
            ....:                  solid=True)
            sage: K2 = random_cone(max_ambient_dim=3,
            ....:                  strictly_convex=True,
            ....:                  solid=True)
            sage: pi_gens = K1.positive_operators_gens(K2)
            sage: L = ToricLattice(K1.lattice_dim() * K2.lattice_dim())
            sage: pi_cone = Cone([g.list() for g in pi_gens],
            ....:                lattice=L,
            ....:                check=False)
            sage: beta1 = K1.lyapunov_rank()
            sage: beta2 = K2.lyapunov_rank()
            sage: pi_cone.lyapunov_rank() == beta1*beta2
            True

        Lyapunov-like operators on a proper polyhedral positive operator
        cone can be computed from the Lyapunov-like operators on the cones
        with respect to which the operators are positive::

            sage: K1 = random_cone(max_ambient_dim=3,
            ....:                  strictly_convex=True,
            ....:                  solid=True)
            sage: K2 = random_cone(max_ambient_dim=3,
            ....:                  strictly_convex=True,
            ....:                  solid=True)
            sage: pi_gens = K1.positive_operators_gens(K2)
            sage: F = K1.lattice().base_field()
            sage: m = K1.lattice_dim()
            sage: n = K2.lattice_dim()
            sage: L = ToricLattice(m*n)
            sage: M1 = MatrixSpace(F, m, m)
            sage: M2 = MatrixSpace(F, n, n)
            sage: LL_K1 = [ M1(x.list())
            ....:           for x in K1.dual().lyapunov_like_basis() ]
            sage: LL_K2 = [ M2(x.list()) for x in K2.lyapunov_like_basis() ]
            sage: tps = [ s.tensor_product(x) for x in LL_K1 for s in LL_K2 ]
            sage: W = VectorSpace(F, (m**2)*(n**2))
            sage: expected = span(F, [ W(x.list()) for x in tps ])
            sage: pi_cone = Cone([g.list() for g in pi_gens],
            ....:                lattice=L,
            ....:                check=False)
            sage: LL_pi = pi_cone.lyapunov_like_basis()
            sage: actual = span(F, [ W(x.list()) for x in LL_pi ])
            sage: actual == expected
            True
        """
        if K2 is None:
            K2 = self

        # Matrices are not vectors in Sage, so we have to convert them
        # to vectors explicitly before we can find a basis. We need these
        # two values to construct the appropriate "long vector" space.
        F = self.lattice().base_field()
        n = self.lattice_dim()
        m = K2.lattice_dim()

        tensor_products = [ s.tensor_product(x) for x in self
                                                for s in K2.dual() ]

        # Convert those tensor products to long vectors.
        W = VectorSpace(F, n*m)
        vectors = [ W(tp.list()) for tp in tensor_products ]

        check = True
        if self.is_proper() and K2.is_proper():
            # All of the generators involved are extreme vectors and
            # therefore minimal. If this cone is neither solid nor
            # strictly convex, then the tensor product of ``s`` and ``x``
            # is the same as that of ``-s`` and ``-x``. However, as a
            # /set/, ``tensor_products`` may still be minimal.
            check = False

        # Create the dual cone of the positive operators, expressed as
        # long vectors.
        pi_dual = Cone(vectors, ToricLattice(W.dimension()), check=check)

        # Now compute the desired cone from its dual...
        pi_cone = pi_dual.dual()

        # And finally convert its rays back to matrix representations.
        M = MatrixSpace(F, m, n)
        return [ M(v.list()) for v in pi_cone ]

    def cross_positive_operators_gens(self):
        r"""
        Compute minimal generators of the cross-positive operators on this
        cone.

        Any positive operator `P` on this cone will have `s(P(x)) \ge 0`
        whenever `x` is an element of this cone and `s` is an element of
        its dual. By contrast, the cross-positive operators need only
        satisfy that property on the :meth:`discrete_complementarity_set`;
        that is, when `x` and `s` are "cross" (orthogonal).

        The cross-positive operators (on some fixed cone) themselves
        form a closed convex cone. This method computes and returns
        the generators of that cone as a list of matrices.

        Cross-positive operators are also called exponentially-positive,
        since they become positive operators when exponentiated. Other
        equivalent names are resolvent-positive, essentially-positive,
        and quasimonotone.

        OUTPUT:

        A list of `n`-by-`n` matrices where `n` is the ambient dimension
        of this cone. Each matrix `L` in the list has the property that
        `s(L(x)) \ge 0` whenever `(x,s)` is an element of this cone's
        :meth:`discrete_complementarity_set`.

        The returned matrices generate the cone of cross-positive operators
        on this cone; that is,

        - Any nonnegative linear combination of the returned matrices
          is cross-positive on this cone.

        - Every cross-positive operator on this cone is some nonnegative
          linear combination of the returned matrices.

        .. SEEALSO::

           :meth:`lyapunov_like_basis`,
           :meth:`positive_operators_gens`,
           :meth:`Z_operators_gens`

        REFERENCES:

        H. Schneider and M. Vidyasagar. Cross-positive matrices. SIAM
        Journal on Numerical Analysis, 7:508-519, 1970.

        M. Orlitzky.
        Positive and Z-operators on closed convex cones.
        http://www.optimization-online.org/DB_HTML/2016/09/5650.html

        EXAMPLES:

        Cross-positive operators on the nonnegative orthant are
        negations of Z-matrices; that is, matrices whose off-diagonal
        elements are nonnegative::

            sage: K = Cone([(1,0),(0,1)])
            sage: K.cross_positive_operators_gens()
            [
            [0 1]  [0 0]  [1 0]  [-1  0]  [0 0]  [ 0  0]
            [0 0], [1 0], [0 0], [ 0  0], [0 1], [ 0 -1]
            ]
            sage: K = Cone([(1,0,0,0),(0,1,0,0),(0,0,1,0),(0,0,0,1)])
            sage: all([ c[i][j] >= 0 for c in K.cross_positive_operators_gens()
            ....:                    for i in range(c.nrows())
            ....:                    for j in range(c.ncols())
            ....:                    if i != j ])
            True

        The trivial cone in a trivial space has no cross-positive
        operators::

            sage: K = Cone([], ToricLattice(0))
            sage: K.cross_positive_operators_gens()
            []

        Every operator is a cross-positive operator on the ambient
        vector space::

            sage: K = Cone([(1,),(-1,)])
            sage: K.is_full_space()
            True
            sage: K.cross_positive_operators_gens()
            [[1], [-1]]

            sage: K = Cone([(1,0),(-1,0),(0,1),(0,-1)])
            sage: K.is_full_space()
            True
            sage: K.cross_positive_operators_gens()
            [
            [1 0]  [-1  0]  [0 1]  [ 0 -1]  [0 0]  [ 0  0]  [0 0]  [ 0  0]
            [0 0], [ 0  0], [0 0], [ 0  0], [1 0], [-1  0], [0 1], [ 0 -1]
            ]

        A non-obvious application is to find the cross-positive
        operators on the right half-plane [OrlitzkyPosZ]_::

            sage: K = Cone([(1,0),(0,1),(0,-1)])
            sage: K.cross_positive_operators_gens()
            [
            [1 0]  [-1  0]  [0 0]  [ 0  0]  [0 0]  [ 0  0]
            [0 0], [ 0  0], [1 0], [-1  0], [0 1], [ 0 -1]
            ]

        Cross-positive operators on a subspace are Lyapunov-like and
        vice-versa::

            sage: K = Cone([(1,0),(-1,0),(0,1),(0,-1)])
            sage: K.is_full_space()
            True
            sage: lls = span([ vector(l.list())
            ....:              for l in K.lyapunov_like_basis() ])
            sage: cs  = span([ vector(c.list())
            ....:               for c in K.cross_positive_operators_gens() ])
            sage: cs == lls
            True

        TESTS:

        The cross-positive property is possessed by every cross-positive
        operator::

            sage: set_random_seed()
            sage: K = random_cone(max_ambient_dim=3)
            sage: cp_gens = K.cross_positive_operators_gens()
            sage: dcs = K.discrete_complementarity_set()
            sage: all([ s*(g*x) >= 0 for g in cp_gens for (x,s) in dcs ])
            True

        The lineality space of the cone of cross-positive operators is
        the space of Lyapunov-like operators [OrlitzkyPosZ]_::

            sage: set_random_seed()
            sage: K = random_cone(max_ambient_dim=3)
            sage: L = ToricLattice(K.lattice_dim()**2)
            sage: cp_gens = K.cross_positive_operators_gens()
            sage: cp_cone = Cone([g.list() for g in cp_gens],
            ....:                    lattice=L,
            ....:                    check=False)
            sage: ll_basis = [ vector(l.list())
            ....:              for l in K.lyapunov_like_basis() ]
            sage: lls = L.vector_space().span(ll_basis)
            sage: cp_cone.linear_subspace() == lls
            True

        The lineality spaces of the duals of the positive and cross-
        positive operator cones are equal. From this it follows that
        the dimensions of the cross-positive operator cone and positive
        operator cone are equal [OrlitzkyPosZ]_::

            sage: set_random_seed()
            sage: K = random_cone(max_ambient_dim=3)
            sage: pi_gens = K.positive_operators_gens()
            sage: cp_gens = K.cross_positive_operators_gens()
            sage: L = ToricLattice(K.lattice_dim()**2)
            sage: pi_cone = Cone([g.list() for g in pi_gens],
            ....:                lattice=L,
            ....:                check=False)
            sage: cp_cone = Cone([g.list() for g in cp_gens],
            ....:                lattice=L,
            ....:                check=False)
            sage: pi_cone.dim() == cp_cone.dim()
            True
            sage: pi_star = pi_cone.dual()
            sage: cp_star = cp_cone.dual()
            sage: pi_star.linear_subspace() == cp_star.linear_subspace()
            True

        The trivial cone, full space, and half-plane all give rise to
        the expected dimensions [OrlitzkyPosZ]_::

            sage: n = ZZ.random_element(5)
            sage: K = Cone([[0] * n], ToricLattice(n))
            sage: K.is_trivial()
            True
            sage: L = ToricLattice(n^2)
            sage: cp_gens = K.cross_positive_operators_gens()
            sage: cp_cone = Cone([g.list() for g in cp_gens],
            ....:                lattice=L,
            ....:                check=False)
            sage: cp_cone.dim() == n^2
            True

            sage: K = K.dual()
            sage: K.is_full_space()
            True
            sage: cp_gens = K.cross_positive_operators_gens()
            sage: cp_cone = Cone([g.list() for g in cp_gens],
            ....:                lattice=L,
            ....:                check=False)
            sage: cp_cone.dim() == n^2
            True

            sage: K = Cone([(1,0),(0,1),(0,-1)])
            sage: cp_gens = K.cross_positive_operators_gens()
            sage: cp_cone = Cone([g.list() for g in cp_gens ], check=False)
            sage: cp_cone.dim() == 3
            True

        The cross-positive operators of a permuted cone can be obtained by
        conjugation::

            sage: set_random_seed()
            sage: K = random_cone(max_ambient_dim=3)
            sage: L = ToricLattice(K.lattice_dim()**2)
            sage: p = SymmetricGroup(K.lattice_dim()).random_element().matrix()
            sage: pK = Cone([ p*k for k in K ], K.lattice(), check=False)
            sage: cp_gens = pK.cross_positive_operators_gens()
            sage: actual = Cone([g.list() for g in cp_gens],
            ....:               lattice=L,
            ....:               check=False)
            sage: cp_gens = K.cross_positive_operators_gens()
            sage: expected = Cone([(p*g*p.inverse()).list() for g in cp_gens],
            ....:                 lattice=L,
            ....:                 check=False)
            sage: actual.is_equivalent(expected)
            True

        An operator is cross-positive on a cone if and only if its
        adjoint is cross-positive on the dual of that cone [OrlitzkyPosZ]_::

            sage: set_random_seed()
            sage: K = random_cone(max_ambient_dim=3)
            sage: F = K.lattice().vector_space().base_field()
            sage: n = K.lattice_dim()
            sage: L = ToricLattice(n**2)
            sage: W = VectorSpace(F, n**2)
            sage: cp_gens = K.cross_positive_operators_gens()
            sage: cp_cone = Cone([g.list() for g in cp_gens],
            ....:                lattice=L,
            ....:                check=False)
            sage: cp_gens = K.dual().cross_positive_operators_gens()
            sage: cp_star = Cone([g.list() for g in cp_gens],
            ....:                lattice=L,
            ....:                check=False)
            sage: M = MatrixSpace(F, n)
            sage: L = M(cp_cone.random_element(ring=QQ).list())
            sage: cp_star.contains(W(L.transpose().list()))
            True
            sage: L = M(cp_star.random_element(ring=QQ).list())
            sage: cp_cone.contains(W(L.transpose().list()))
            True
        """
        # Matrices are not vectors in Sage, so we have to convert them
        # to vectors explicitly before we can find a basis. We need these
        # two values to construct the appropriate "long vector" space.
        F = self.lattice().base_field()
        n = self.lattice_dim()

        # These tensor products contain generators for the dual cone of
        # the cross-positive operators.
        tensor_products = [ s.tensor_product(x)
                            for (x,s) in self.discrete_complementarity_set() ]

        # Turn our matrices into long vectors...
        W = VectorSpace(F, n**2)
        vectors = [ W(m.list()) for m in tensor_products ]

        check = True
        if self.is_proper():
            # All of the generators involved are extreme vectors and
            # therefore minimal. If this cone is neither solid nor
            # strictly convex, then the tensor product of ``s`` and
            # ``x`` is the same as that of ``-s`` and ``-x``. However,
            # as a /set/, ``tensor_products`` may still be minimal.
            check = False

        # Create the dual cone of the cross-positive operators,
        # expressed as long vectors.
        cp_dual = Cone(vectors,
                       lattice=ToricLattice(W.dimension()),
                       check=check)

        # Now compute the desired cone from its dual...
        cp_cone = cp_dual.dual()

        # And finally convert its rays back to matrix representations.
        M = MatrixSpace(F, n)
        return [ M(v.list()) for v in cp_cone ]

    def Z_operators_gens(self):
        r"""
        Compute minimal generators of the Z-operators on this cone.

        The Z-operators on a cone generalize the Z-matrices over the
        nonnegative orthant. They are simply negations of the
        :meth:`cross_positive_operators_gens`.

        OUTPUT:

        A list of `n`-by-`n` matrices where `n` is the ambient dimension
        of this cone. Each matrix `L` in the list has the property that
        `s(L(x)) \le 0` whenever `(x,s)` is an element of this cone's
        :meth:`discrete_complementarity_set`.

        The returned matrices generate the cone of Z-operators on this
        cone; that is,

        - Any nonnegative linear combination of the returned matrices
          is a Z-operator on this cone.

        - Every Z-operator on this cone is some nonnegative linear
          combination of the returned matrices.

        .. SEEALSO::

           :meth:`cross_positive_operators_gens`,
           :meth:`lyapunov_like_basis`,
           :meth:`positive_operators_gens`

        REFERENCES:

        A. Berman and R. J. Plemmons. Nonnegative Matrices in the
        Mathematical Sciences. SIAM, Philadelphia, 1994.

        M. Orlitzky.
        Positive and Z-operators on closed convex cones.
        http://www.optimization-online.org/DB_HTML/2016/09/5650.html

        TESTS:

        The Z-property is possessed by every Z-operator::

            sage: set_random_seed()
            sage: K = random_cone(max_ambient_dim=3)
            sage: Z_gens = K.Z_operators_gens()
            sage: dcs = K.discrete_complementarity_set()
            sage: all([ s*(z*x) <= 0 for z in Z_gens for (x,s) in dcs ])
            True
        """
        return [ -cp for cp in self.cross_positive_operators_gens() ]


def random_cone(lattice=None, min_ambient_dim=0, max_ambient_dim=None,
                min_rays=0, max_rays=None, strictly_convex=None, solid=None):
    r"""
    Generate a random convex rational polyhedral cone.

    Lower and upper bounds may be provided for both the dimension of the
    ambient space and the number of generating rays of the cone. If a
    lower bound is left unspecified, it defaults to zero. Unspecified
    upper bounds will be chosen randomly, unless you set ``solid``, in
    which case they are chosen a little more wisely.

    You may specify the ambient ``lattice`` for the returned cone. In
    that case, the ``min_ambient_dim`` and ``max_ambient_dim``
    parameters are ignored.

    You may also request that the returned cone be strictly convex (or
    not). Likewise you may request that it be (non-)solid.

    .. WARNING::

        If you request a large number of rays in a low-dimensional
        space, you might be waiting for a while. For example, in three
        dimensions, it is possible to obtain an octagon raised up to height
        one (all z-coordinates equal to one). But in practice, we usually
        generate the entire three-dimensional space with six rays before we
        get to the eight rays needed for an octagon. We therefore have to
        throw the cone out and start over from scratch. This process repeats
        until we get lucky.

        We also refrain from "adjusting" the min/max parameters given to
        us when a (non-)strictly convex or (non-)solid cone is
        requested. This means that it may take a long time to generate
        such a cone if the parameters are chosen unwisely.

        For example, you may want to set ``min_rays`` close to
        ``min_ambient_dim`` if you desire a solid cone. Or, if you desire a
        non-strictly-convex cone, then they all contain at least two
        generating rays. So that might be a good candidate for
        ``min_rays``.

    INPUT:

    * ``lattice`` (default: random) -- A ``ToricLattice`` object in
      which the returned cone will live. By default a new lattice will
      be constructed with a randomly-chosen rank (subject to
      ``min_ambient_dim`` and ``max_ambient_dim``).

    * ``min_ambient_dim`` (default: zero) -- A nonnegative integer
      representing the minimum dimension of the ambient lattice.

    * ``max_ambient_dim`` (default: random) -- A nonnegative integer
      representing the maximum dimension of the ambient lattice.

    * ``min_rays`` (default: zero) -- A nonnegative integer representing
      the minimum number of generating rays of the cone.

    * ``max_rays`` (default: random) -- A nonnegative integer representing
      the maximum number of generating rays of the cone.

    * ``strictly_convex`` (default: random) -- Whether or not to make the
      returned cone strictly convex. Specify ``True`` for a strictly convex
      cone, ``False`` for a non-strictly-convex cone, or ``None`` if you
      don't care.

    * ``solid`` (default: random) -- Whether or not to make the returned
      cone solid. Specify ``True`` for a solid cone, ``False`` for a
      non-solid cone, or ``None`` if you don't care.

    OUTPUT:

    A new, randomly generated cone.

    A ``ValueError`` will be thrown under the following conditions:

    * Any of ``min_ambient_dim``, ``max_ambient_dim``, ``min_rays``, or
      ``max_rays`` are negative.

    * ``max_ambient_dim`` is less than ``min_ambient_dim``.

    * ``max_rays`` is less than ``min_rays``.

    * Both ``max_ambient_dim`` and ``lattice`` are specified.

    * ``min_rays`` is greater than four but ``max_ambient_dim`` is less than
      three.

    * ``min_rays`` is greater than four but ``lattice`` has dimension
      less than three.

    * ``min_rays`` is greater than two but ``max_ambient_dim`` is less than
      two.

    * ``min_rays`` is greater than two but ``lattice`` has dimension less
      than two.

    * ``min_rays`` is positive but ``max_ambient_dim`` is zero.

    * ``min_rays`` is positive but ``lattice`` has dimension zero.

    * A trivial lattice is supplied and a non-strictly-convex cone
      is requested.

    * A non-strictly-convex cone is requested but ``max_rays`` is less
      than two.

    * A solid cone is requested but ``max_rays`` is less than
      ``min_ambient_dim``.

    * A solid cone is requested but ``max_rays`` is less than the
      dimension of ``lattice``.

    * A non-solid cone is requested but ``max_ambient_dim`` is zero.

    * A non-solid cone is requested but ``lattice`` has dimension zero.

    * A non-solid cone is requested but ``min_rays`` is so large that
      it guarantees a solid cone.

    ALGORITHM:

    First, a lattice is determined from ``min_ambient_dim`` and
    ``max_ambient_dim`` (or from the supplied ``lattice``).

    Then, lattice elements are generated one at a time and added to a
    cone. This continues until either the cone meets the user's
    requirements, or the cone is equal to the entire space (at which
    point it is futile to generate more).

    We check whether or not the resulting cone meets the user's
    requirements; if it does, it is returned. If not, we throw it away
    and start over. This process repeats indefinitely until an
    appropriate cone is generated.

    EXAMPLES:

    Generate a trivial cone in a trivial space::

        sage: set_random_seed()
        sage: random_cone(max_ambient_dim=0, max_rays=0)
        0-d cone in 0-d lattice N

    We can predict the ambient dimension when
    ``min_ambient_dim == max_ambient_dim``::

        sage: set_random_seed()
        sage: K = random_cone(min_ambient_dim=4, max_ambient_dim=4)
        sage: K.lattice_dim()
        4

    Likewise for the number of rays when ``min_rays == max_rays``::

        sage: set_random_seed()
        sage: K = random_cone(min_rays=3, max_rays=3)
        sage: K.nrays()
        3

    If we specify a lattice, then the returned cone will live in it::

        sage: set_random_seed()
        sage: L = ToricLattice(5, "L")
        sage: K = random_cone(lattice=L)
        sage: K.lattice() is L
        True

    We can also request a strictly convex cone::

        sage: set_random_seed()
        sage: K = random_cone(max_ambient_dim=8, max_rays=10,
        ....:                 strictly_convex=True)
        sage: K.is_strictly_convex()
        True

    Or one that isn't strictly convex::

        sage: set_random_seed()
        sage: K = random_cone(min_ambient_dim=5, min_rays=2,
        ....:                 strictly_convex=False)
        sage: K.is_strictly_convex()
        False

    An example with all parameters set::

        sage: set_random_seed()
        sage: K = random_cone(min_ambient_dim=4, max_ambient_dim=7,
        ....:                 min_rays=2, max_rays=10,
        ....:                 strictly_convex=False, solid=True)
        sage: 4 <= K.lattice_dim() and K.lattice_dim() <= 7
        True
        sage: 2 <= K.nrays() and K.nrays() <= 10
        True
        sage: K.is_strictly_convex()
        False
        sage: K.is_solid()
        True

    TESTS:

    It's hard to test the output of a random process, but we can at
    least make sure that we get a cone back.

        sage: set_random_seed()
        sage: from sage.geometry.cone import is_Cone
        sage: K = random_cone(max_ambient_dim=6, max_rays=10)
        sage: is_Cone(K)
        True

    The upper/lower bounds are respected::

        sage: set_random_seed()
        sage: K = random_cone(min_ambient_dim=5, max_ambient_dim=8,
        ....:                 min_rays=3, max_rays=4)
        sage: 5 <= K.lattice_dim() and K.lattice_dim() <= 8
        True
        sage: 3 <= K.nrays() and K.nrays() <= 4
        True

    Ensure that an exception is raised when either lower bound is greater
    than its respective upper bound::

        sage: set_random_seed()
        sage: random_cone(min_ambient_dim=5, max_ambient_dim=2)
        Traceback (most recent call last):
        ...
        ValueError: max_ambient_dim cannot be less than min_ambient_dim.

        sage: random_cone(min_rays=5, max_rays=2)
        Traceback (most recent call last):
        ...
        ValueError: max_rays cannot be less than min_rays.

    Or if we specify both ``max_ambient_dim`` and ``lattice``::

        sage: set_random_seed()
        sage: L = ToricLattice(5, "L")
        sage: random_cone(lattice=L, max_ambient_dim=10)
        Traceback (most recent call last):
        ...
        ValueError: max_ambient_dim cannot be specified when a lattice is
        provided.

    If the user requests too many rays in zero, one, or two dimensions,
    a ``ValueError`` is thrown::

        sage: set_random_seed()
        sage: random_cone(max_ambient_dim=0, min_rays=1)
        Traceback (most recent call last):
        ...
        ValueError: all cones in zero dimensions have no generators.
        Please increase max_ambient_dim to at least 1, or decrease min_rays.

        sage: random_cone(max_ambient_dim=1, min_rays=3)
        Traceback (most recent call last):
        ...
        ValueError: all cones in zero/one dimensions have two or fewer
        generators. Please increase max_ambient_dim to at least 2, or decrease
        min_rays.

        sage: random_cone(max_ambient_dim=2, min_rays=5)
        Traceback (most recent call last):
        ...
        ValueError: all cones in zero/one/two dimensions have four or fewer
        generators. Please increase max_ambient_dim to at least 3, or decrease
        min_rays.

        sage: L = ToricLattice(0)
        sage: random_cone(lattice=L, min_rays=1)
        Traceback (most recent call last):
        ...
        ValueError: all cones in the given lattice have no generators.
        Please decrease min_rays.

        sage: L = ToricLattice(1)
        sage: random_cone(lattice=L, min_rays=3)
        Traceback (most recent call last):
        ...
        ValueError: all cones in the given lattice have two or fewer
        generators. Please decrease min_rays.

        sage: L = ToricLattice(2)
        sage: random_cone(lattice=L, min_rays=5)
        Traceback (most recent call last):
        ...
        ValueError: all cones in the given lattice have four or fewer
        generators. Please decrease min_rays.

    Ensure that we can obtain a cone in three dimensions with a large
    number (in particular, more than 2*dim) rays::

        sage: set_random_seed()                  # long time
        sage: K = random_cone(min_ambient_dim=3, # long time
        ....:                 max_ambient_dim=3, # long time
        ....:                 min_rays=7)        # long time
        sage: K.nrays() >= 7                     # long time
        True
        sage: K.lattice_dim()                    # long time
        3

    We need three dimensions to obtain five rays; we should throw out
    cones in zero/one/two dimensions until we get lucky::

        sage: set_random_seed()
        sage: K = random_cone(max_ambient_dim=3, min_rays=5)
        sage: K.nrays() >= 5
        True
        sage: K.lattice_dim()
        3

    It is an error to request a non-strictly-convex trivial cone::

        sage: set_random_seed()
        sage: L = ToricLattice(0,"L")
        sage: random_cone(lattice=L, strictly_convex=False)
        Traceback (most recent call last):
        ...
        ValueError: all cones in this lattice are strictly convex (trivial).

    Or a non-strictly-convex cone with fewer than two rays::

        sage: set_random_seed()
        sage: random_cone(max_rays=1, strictly_convex=False)
        Traceback (most recent call last):
        ...
        ValueError: all cones are strictly convex when ``max_rays`` is
        less than two.

    But fine to ask for a strictly convex trivial cone::

        sage: set_random_seed()
        sage: L = ToricLattice(0,"L")
        sage: random_cone(lattice=L, strictly_convex=True)
        0-d cone in 0-d lattice L

    A ``ValueError`` is thrown if a non-solid cone is requested in a
    zero-dimensional lattice::

        sage: set_random_seed()
        sage: L = ToricLattice(0)
        sage: random_cone(lattice=L, solid=False)
        Traceback (most recent call last):
        ...
        ValueError: all cones in the given lattice are solid.

        sage: random_cone(max_ambient_dim=0, solid=False)
        Traceback (most recent call last):
        ...
        ValueError: all cones are solid when max_ambient_dim is zero.

    A ``ValueError`` is thrown if a solid cone is requested but the
    maximum number of rays is too few::

        sage: set_random_seed()
        sage: random_cone(min_ambient_dim=4, max_rays=3, solid=True)
        Traceback (most recent call last):
        ...
        ValueError: max_rays must be at least min_ambient_dim for a solid cone.

        sage: L = ToricLattice(5)
        sage: random_cone(lattice=L, max_rays=3, solid=True)
        Traceback (most recent call last):
        ...
        ValueError: max_rays must be at least 5 for a solid cone in this
        lattice.

    A ``ValueError`` is thrown if a non-solid cone is requested but
    ``min_rays`` guarantees a solid cone::

        sage: set_random_seed()
        sage: random_cone(max_ambient_dim=4, min_rays=10, solid=False)
        Traceback (most recent call last):
        ...
        ValueError: every cone is solid when min_rays > 2*(max_ambient_dim - 1).

        sage: L = ToricLattice(4)
        sage: random_cone(lattice=L, min_rays=10, solid=False)
        Traceback (most recent call last):
        ...
        ValueError: every cone is solid when min_rays > 2*(d - 1) where d
        is the dimension of the given lattice.

    """

    # Catch obvious mistakes so that we can generate clear error
    # messages.

    if min_ambient_dim < 0:
        raise ValueError('min_ambient_dim must be nonnegative.')

    if min_rays < 0:
        raise ValueError('min_rays must be nonnegative.')

    if max_ambient_dim is not None:
        if max_ambient_dim < 0:
            raise ValueError('max_ambient_dim must be nonnegative.')
        if (max_ambient_dim < min_ambient_dim):
            msg = 'max_ambient_dim cannot be less than min_ambient_dim.'
            raise ValueError(msg)
        if lattice is not None:
            msg = 'max_ambient_dim cannot be specified when a lattice is '
            msg += 'provided.'
            raise ValueError(msg)

        # The next three checks prevent an infinite loop (a futile
        # search for more rays) in zero, one, or two dimensions.
        if min_rays > 4 and max_ambient_dim < 3:
            msg  = 'all cones in zero/one/two dimensions have four or fewer '
            msg += 'generators. Please increase max_ambient_dim to at least '
            msg += '3, or decrease min_rays.'
            raise ValueError(msg)

        if min_rays > 2 and max_ambient_dim < 2:
           msg  = 'all cones in zero/one dimensions have two or fewer '
           msg += 'generators. Please increase max_ambient_dim to at least '
           msg += '2, or decrease min_rays.'
           raise ValueError(msg)

        if min_rays > 0 and max_ambient_dim == 0:
           msg  = 'all cones in zero dimensions have no generators. '
           msg += 'Please increase max_ambient_dim to at least 1, or '
           msg += 'decrease min_rays.'
           raise ValueError(msg)

    if max_rays is not None:
        if max_rays < 0:
            raise ValueError('max_rays must be nonnegative.')
        if (max_rays < min_rays):
            raise ValueError('max_rays cannot be less than min_rays.')

    # Also perform the "futile search" checks when a lattice is given,
    # using its dimension rather than max_ambient_dim as the indicator.
    if lattice is not None:
        if min_rays > 4 and lattice.dimension() < 3:
            msg  = 'all cones in the given lattice have four or fewer '
            msg += 'generators. Please decrease min_rays.'
            raise ValueError(msg)

        if min_rays > 2 and lattice.dimension() < 2:
           msg  = 'all cones in the given lattice have two or fewer '
           msg += 'generators. Please decrease min_rays.'
           raise ValueError(msg)

        if min_rays > 0 and lattice.dimension() == 0:
           msg  = 'all cones in the given lattice have no generators. '
           msg += 'Please decrease min_rays.'
           raise ValueError(msg)

    # Sanity checks for strictly_convex.
    if strictly_convex is not None and not strictly_convex:
        if lattice is not None and lattice.dimension() == 0:
            msg = 'all cones in this lattice are strictly convex (trivial).'
            raise ValueError(msg)
        if max_rays is not None and max_rays < 2:
            msg  = 'all cones are strictly convex when ``max_rays`` is '
            msg += 'less than two.'
            raise ValueError(msg)

    # Sanity checks for solid cones.
    if solid is not None and solid:
        # The user wants a solid cone.
        if lattice is None:
            if max_rays is not None:
                if max_rays < min_ambient_dim:
                    msg = 'max_rays must be at least min_ambient_dim for '
                    msg += 'a solid cone.'
                    raise ValueError(msg)
        else:
            # Repeat the checks above when a lattice is given.
            if max_rays is not None and max_rays < lattice.dimension():
                msg = "max_rays must be at least {0} for a solid cone "
                msg += "in this lattice."
                raise ValueError(msg.format(lattice.dimension()))

    # Sanity checks for non-solid cones.
    if solid is not None and not solid:
        if lattice is None:
            if max_ambient_dim is not None and max_ambient_dim == 0:
                msg = 'all cones are solid when max_ambient_dim is zero.'
                raise ValueError(msg)
            if (max_ambient_dim is not None and
                    min_rays > 2*(max_ambient_dim - 1)):
                msg = 'every cone is solid when '
                msg += 'min_rays > 2*(max_ambient_dim - 1).'
                raise ValueError(msg)
        else:
            if lattice.dimension() == 0:
                msg = 'all cones in the given lattice are solid.'
                raise ValueError(msg)
            if  min_rays > 2*(lattice.dimension() - 1):
                msg = 'every cone is solid when min_rays > 2*(d - 1) '
                msg += 'where d is the dimension of the given lattice.'
                raise ValueError(msg)


    # Now that we've sanity-checked our parameters, we can massage the
    # min/maxes for (non-)solid cones. It doesn't violate the user's
    # expectation to increase a minimum, decrease a maximum, or fix an
    # "I don't care" parameter.
    if solid is not None:
        if solid:
            # If max_ambient_dim is "I don't care", we can set it so that we
            # guaranteed to generate a solid cone.
            if max_rays is not None and max_ambient_dim is None:
                # We won't make max_ambient_dim less than min_ambient_dim,
                # since we already checked that
                # min_ambient_dim <= min_rays = max_ambient_dim.
                max_ambient_dim = min_rays
        else:
            if max_rays is None and max_ambient_dim is not None:
                # This is an upper limit on the number of rays in a
                # non-solid cone.
                max_rays = 2*(max_ambient_dim - 1)
            if max_rays is None and lattice is not None:
                # Same thing, except when we're given a lattice.
                max_rays = 2*(lattice.dimension() - 1)

    def random_min_max(l,u):
        r"""
        We need to handle two cases for the upper bounds, and we need
        to do the same thing for max_ambient_dim/max_rays. So we consolidate
        the logic here.
        """
        if u is None:
            # The upper bound is unspecified; return a random integer
            # in [l,infinity).
            return l + ZZ.random_element().abs()
        else:
            # We have an upper bound, and it's greater than or equal
            # to our lower bound. So we generate a random integer in
            # [0,u-l], and then add it to l to get something in
            # [l,u]. To understand the "+1", check the
            # ZZ.random_element() docs.
            return l + ZZ.random_element(u - l + 1)

    def is_valid(K):
        r"""
        Check if the given cone is valid; that is, if its ambient
        dimension and number of rays meet the upper and lower bounds
        provided by the user.
        """
        if lattice is None:
            # We only care about min/max_ambient_dim when no lattice is given.
            if K.lattice_dim() < min_ambient_dim:
                return False
            if (max_ambient_dim is not None and
                    K.lattice_dim() > max_ambient_dim):
                return False
        else:
            if K.lattice() is not lattice:
                return False
        return all([
            K.nrays() >= min_rays,
            K.nrays() <= max_rays or max_rays is None,
            K.is_solid() == solid or solid is None,
            K.is_strictly_convex() == strictly_convex or strictly_convex is None
            ])

    # Now we actually compute the thing. To avoid recursion (and the
    # associated "maximum recursion depth exceeded" error), we loop
    # until we have a valid cone and occasionally throw everything out
    # and start over from scratch.
    while True:
        L = lattice

        if lattice is None:
            # No lattice given, make our own.
            d = random_min_max(min_ambient_dim, max_ambient_dim)
            L = ToricLattice(d)

        r = random_min_max(min_rays, max_rays)

        # The rays are trickier to generate, since we could generate v and
        # 2*v as our "two rays." In that case, the resulting cone would
        # have one generating ray. To avoid such a situation, we start by
        # generating ``r`` rays where ``r`` is the number we want to end
        # up with...
        rays = [L.random_element() for i in range(r)]

        # The lattice parameter is required when no rays are given, so
        # we pass it in case ``r == 0`` or ``d == 0`` (or ``d == 1``
        # but we're making a strictly convex cone).
        K = Cone(rays, lattice=L)

        # Now, some of the rays that we generated were probably redundant,
        # so we need to come up with more. We can obviously stop if ``K``
        # becomes the entire ambient vector space.
        #
        # We're still not guaranteed to have the correct number of
        # rays after this! Since we normalize the generators in the
        # loop above, we can jump from two to four generators by
        # adding e.g. (1,1) to [(0,1), (0,-1)]. Rather than trying to
        # mangle what we have, we just start over if we get a cone
        # that won't work.
        #
        while r > K.nrays() and not K.is_full_space():
            rays.append(L.random_element())
            K = Cone(rays, lattice=L)
            rays = list(K.rays()) # Avoid re-normalizing next time around


        if strictly_convex is not None:
            if strictly_convex:
                if not K.is_strictly_convex():
                    # The user wants a strictly convex cone, but
                    # didn't get one. So let's take our rays, and give
                    # them all either (strictly) positive or negative
                    # leading coordinates. This makes the resulting
                    # cone strictly convex. Whether or not those
                    # coordinates become positive/negative is chosen
                    # randomly.
                    from random import choice
                    pm = choice([-1,1])

                    # rays has immutable elements
                    from copy import copy
                    rays = map(copy, rays)

                    for i, ray in enumerate(rays):
                        rays[i][0] = pm * (ray[0].abs() + 1)

                    K = Cone(rays, lattice=L)
            else:
                # The user requested that the cone be NOT strictly
                # convex. So it should contain some line...
                if K.is_strictly_convex():
                    # ...but it doesn't. If K has at least two rays,
                    # we can just make the second one a multiple of
                    # the first -- then K will contain a line. If K
                    # has fewer than two rays, we punt.
                    if len(rays) >= 2:
                        rays[1] = -rays[0]
                        K = Cone(rays, lattice=L)

        if is_valid(K):
            # Loop if we don't have a valid cone.
            return K<|MERGE_RESOLUTION|>--- conflicted
+++ resolved
@@ -510,27 +510,16 @@
     Try to convert ``data`` to a point of the ambient space of ``body``.
 
     INPUT:
-<<<<<<< HEAD
-    
-    - ``body`` -- a cone, fan, or lattice polytope with ``lattice()`` method.
-
-    - ``data`` -- anything.
-=======
 
     - ``body`` -- a cone, fan, or lattice polytope with ``lattice()`` method
 
     - ``data`` -- anything
->>>>>>> b707ce93
 
     OUTPUT:
 
     - integral, rational or numeric point of the ambient space of ``body``
       if ``data`` were successfully interpreted in such a way, otherwise a
-<<<<<<< HEAD
-      ``TypeError`` exception is raised.
-=======
       ``TypeError`` exception is raised
->>>>>>> b707ce93
 
     TESTS::
 
@@ -542,11 +531,7 @@
         Traceback (most recent call last):
         ...
         TypeError: the point M(1, 1) and
-<<<<<<< HEAD
-        2-d cone in 2-d lattice N have incompatible lattices!
-=======
          2-d cone in 2-d lattice N have incompatible lattices
->>>>>>> b707ce93
         sage: _ambient_space_point(c, [1,1/3])
         (1, 1/3)
         sage: _ambient_space_point(c, [1/2,1/sqrt(3)])
@@ -555,11 +540,7 @@
         Traceback (most recent call last):
         ...
         TypeError: [1, 1, 3] does not represent a valid point
-<<<<<<< HEAD
-        in the ambient space of 2-d cone in 2-d lattice N!
-=======
          in the ambient space of 2-d cone in 2-d lattice N
->>>>>>> b707ce93
     """
     L = body.lattice()
     try: # to make a lattice element...
@@ -568,11 +549,7 @@
         # Special treatment for toric lattice elements
         if is_ToricLattice(parent(data)):
             raise TypeError("the point %s and %s have incompatible "
-<<<<<<< HEAD
-                            "lattices!" % (data, body))
-=======
                             "lattices" % (data, body))
->>>>>>> b707ce93
     try: # ... or an exact point...
         return L.base_extend(QQ)(data)
     except TypeError:
@@ -583,11 +560,7 @@
         pass
     # Raise TypeError with our own message
     raise TypeError("%s does not represent a valid point in the ambient "
-<<<<<<< HEAD
-                    "space of %s!" % (data, body))
-=======
                     "space of %s" % (data, body))
->>>>>>> b707ce93
 
 
 def integral_length(v):
@@ -596,17 +569,11 @@
 
     INPUT:
 
-<<<<<<< HEAD
-    -  ``v`` - any object which can be converted to a list of rationals
-
-    OUTPUT: Rational number ``r`` such that ``v = r u``, where ``u`` is the
-=======
     - ``v`` -- any object which can be converted to a list of rationals
 
     OUTPUT:
 
     Rational number `r`` such that ``v = r * u``, where ``u`` is the
->>>>>>> b707ce93
     primitive integral vector in the direction of ``v``.
 
     EXAMPLES::
