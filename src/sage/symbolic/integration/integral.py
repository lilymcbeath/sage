--- conflicted
+++ resolved
@@ -779,15 +779,6 @@
         sage: assume(abs(sqrt(1-c^2)-1) - abs(c) > 0)
         sage: integrate(cos(w+T) / (1+c*cos(T))^2, T, 0, 2*pi)
         2*pi*sqrt(-c^2 + 1)*c*cos(w)/(c^4 - 2*c^2 + 1)
-<<<<<<< HEAD
-        
-    Check that :trac:`17968` is fixed::
-    
-        sage: N(integrate(exp(x^3), (x, 1, 2)), prec=54).real_part()    # abs tol 1e-13
-        275.510983763312
-        sage: N(integrate(exp(x^3), (x, 1, 2)))    # known bug (non-zero imag part)
-        275.510983763312
-=======
 
     Check that :trac:`13733` is fixed::
 
@@ -795,7 +786,6 @@
         -1/4*pi*log(2) - 1/2*I*dilog(I + 1) + 1/2*I*dilog(-I + 1) + 1/2*I*dilog(1/2*I + 1/2) - 1/2*I*dilog(-1/2*I + 1/2)
         sage: abs(N(a - pi*log(2)/8)) < 1e-15  # long time
         True
->>>>>>> afeb0d6a
     """
     expression, v, a, b = _normalize_integral_input(expression, v, a, b)
     if algorithm is not None:
