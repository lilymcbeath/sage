"""
Conversion of symbolic expressions to other types

This module provides routines for converting new symbolic expressions
to other types.  Primarily, it provides a class :class:`Converter`
which will walk the expression tree and make calls to methods
overridden by subclasses.
"""
###############################################################################
#   Sage: Open Source Mathematical Software
#       Copyright (C) 2009 Mike Hansen <mhansen@gmail.com>
#
#  Distributed under the terms of the GNU General Public License (GPL),
#  version 2 or any later version.  The full text of the GPL is available at:
#                  http://www.gnu.org/licenses/
###############################################################################

import operator as _operator
from sage.rings.rational_field import QQ
from sage.symbolic.ring import SR
from sage.symbolic.pynac import I
from sage.functions.all import exp
<<<<<<< HEAD
from sage.symbolic.operators import arithmetic_operators, relation_operators, FDerivativeOperator, add_vararg, mul_vararg
=======
from sage.symbolic.operators import arithmetic_operators, relation_operators, FDerivativeOperator
from sage.functions.piecewise import piecewise
>>>>>>> c84b28a8
from sage.rings.number_field.number_field_element_quadratic import NumberFieldElement_quadratic
from functools import reduce
GaussianField = I.pyobject().parent()


class FakeExpression(object):
    r"""
    Pynac represents `x/y` as `xy^{-1}`.  Often, tree-walkers would prefer
    to see divisions instead of multiplications and negative exponents.
    To allow for this (since Pynac internally doesn't have division at all),
    there is a possibility to pass use_fake_div=True; this will rewrite
    an Expression into a mixture of Expression and FakeExpression nodes,
    where the FakeExpression nodes are used to represent divisions.
    These nodes are intended to act sufficiently like Expression nodes
    that tree-walkers won't care about the difference.
    """

    def __init__(self, operands, operator):
        """
        EXAMPLES::

            sage: from sage.symbolic.expression_conversions import FakeExpression
            sage: import operator; x,y = var('x,y')
            sage: FakeExpression([x, y], operator.div)
            FakeExpression([x, y], <built-in function div>)
        """
        self._operands = operands
        self._operator = operator

    def __repr__(self):
        """
        EXAMPLES::

            sage: from sage.symbolic.expression_conversions import FakeExpression
            sage: import operator; x,y = var('x,y')
            sage: FakeExpression([x, y], operator.div)
            FakeExpression([x, y], <built-in function div>)
        """
        return "FakeExpression(%r, %r)"%(self._operands, self._operator)

    def pyobject(self):
        """
        EXAMPLES::

            sage: from sage.symbolic.expression_conversions import FakeExpression
            sage: import operator; x,y = var('x,y')
            sage: f = FakeExpression([x, y], operator.div)
            sage: f.pyobject()
            Traceback (most recent call last):
            ...
            TypeError: self must be a numeric expression
        """
        raise TypeError('self must be a numeric expression')

    def operands(self):
        """
        EXAMPLES::

            sage: from sage.symbolic.expression_conversions import FakeExpression
            sage: import operator; x,y = var('x,y')
            sage: f = FakeExpression([x, y], operator.div)
            sage: f.operands()
            [x, y]
        """
        return self._operands

    def __getitem__(self, i):
        """
        EXAMPLES::

            sage: from sage.symbolic.expression_conversions import FakeExpression
            sage: import operator; x,y = var('x,y')
            sage: f = FakeExpression([x, y], operator.div)
            sage: f[0]
            x
        """
        return self._operands[i]

    def operator(self):
        """
        EXAMPLES::

            sage: from sage.symbolic.expression_conversions import FakeExpression
            sage: import operator; x,y = var('x,y')
            sage: f = FakeExpression([x, y], operator.div)
            sage: f.operator()
            <built-in function div>
        """
        return self._operator

    def _fast_callable_(self, etb):
        """
        EXAMPLES::

            sage: from sage.symbolic.expression_conversions import FakeExpression
            sage: import operator; x,y = var('x,y')
            sage: f = FakeExpression([x, y], operator.div)
            sage: fast_callable(f, vars=['x','y']).op_list()
            [('load_arg', 0), ('load_arg', 1), 'div', 'return']
        """
        return fast_callable(self, etb)

    def _fast_float_(self, *vars):
        """
        EXAMPLES::

            sage: from sage.symbolic.expression_conversions import FakeExpression
            sage: import operator; x,y = var('x,y')
            sage: f = FakeExpression([x, y], operator.div)
            sage: fast_float(f, 'x', 'y').op_list()
            [('load_arg', 0), ('load_arg', 1), 'div', 'return']
        """
        return fast_float(self, *vars)

class Converter(object):
    def __init__(self, use_fake_div=False):
        """
        If use_fake_div is set to True, then the converter will try to
        replace expressions whose operator is operator.mul with the
        corresponding expression whose operator is operator.div.

        EXAMPLES::

            sage: from sage.symbolic.expression_conversions import Converter
            sage: c = Converter(use_fake_div=True)
            sage: c.use_fake_div
            True
        """
        self.use_fake_div = use_fake_div

    def __call__(self, ex=None):
        """
        .. note::

           If this object does not have an attribute *ex*, then an argument
           must be passed into :meth`__call__`::

        EXAMPLES::

            sage: from sage.symbolic.expression_conversions import Converter
            sage: c = Converter(use_fake_div=True)
            sage: c(SR(2))
            Traceback (most recent call last):
            ...
            NotImplementedError: pyobject
            sage: c(x+2)
            Traceback (most recent call last):
            ...
            NotImplementedError: arithmetic
            sage: c(x)
            Traceback (most recent call last):
            ...
            NotImplementedError: symbol
            sage: c(x==2)
            Traceback (most recent call last):
            ...
            NotImplementedError: relation
            sage: c(sin(x))
            Traceback (most recent call last):
            ...
            NotImplementedError: composition
            sage: c(function('f', x).diff(x))
            Traceback (most recent call last):
            ...
            NotImplementedError: derivative

        We can set a default value for the argument by setting
        the ``ex`` attribute::

            sage: c.ex = SR(2)
            sage: c()
            Traceback (most recent call last):
            ...
            NotImplementedError: pyobject
        """
        if ex is None:
            ex = self.ex

        try:
            obj = ex.pyobject()
            return self.pyobject(ex, obj)
        except TypeError as err:
            if 'self must be a numeric expression' not in err:
                raise err

        operator = ex.operator()
        if operator is None:
            return self.symbol(ex)

        if operator in arithmetic_operators:
            if getattr(self, 'use_fake_div', False) and (operator is _operator.mul or operator is mul_vararg):
                div = self.get_fake_div(ex)
                return self.arithmetic(div, div.operator())
            return self.arithmetic(ex, operator)
        elif operator in relation_operators:
            return self.relation(ex, operator)
        elif isinstance(operator, FDerivativeOperator):
            return self.derivative(ex, operator)
        elif operator == tuple:
            return self.tuple(ex)
        else:
            return self.composition(ex, operator)

    def get_fake_div(self, ex):
        """
        EXAMPLES::

            sage: from sage.symbolic.expression_conversions import Converter
            sage: c = Converter(use_fake_div=True)
            sage: c.get_fake_div(sin(x)/x)
            FakeExpression([sin(x), x], <built-in function div>)
            sage: c.get_fake_div(-1*sin(x))
            FakeExpression([sin(x)], <built-in function neg>)
            sage: c.get_fake_div(-x)
            FakeExpression([x], <built-in function neg>)
            sage: c.get_fake_div((2*x^3+2*x-1)/((x-2)*(x+1)))
            FakeExpression([2*x^3 + 2*x - 1, FakeExpression([x + 1, x - 2], <built-in function mul>)], <built-in function div>)

        Check if :trac:`8056` is fixed, i.e., if numerator is 1.::

            sage: c.get_fake_div(1/pi/x)
            FakeExpression([1, FakeExpression([pi, x], <built-in function mul>)], <built-in function div>)
        """
        d = []
        n = []
        for arg in ex.operands():
            ops = arg.operands()
            try:
                if arg.operator() is _operator.pow and repr(ops[1]) == '-1':
                    d.append(ops[0])
                else:
                    n.append(arg)
            except TypeError:
                n.append(arg)

        len_d = len(d)
        if len_d == 0:
            repr_n = [repr(_) for _ in n]
            if len(n) == 2 and "-1" in repr_n:
                a = n[0] if repr_n[1] == "-1" else n[1]
                return FakeExpression([a], _operator.neg)
            else:
                return ex
        elif len_d == 1:
            d = d[0]
        else:
            d = FakeExpression(d, _operator.mul)

        if len(n) == 0:
            return FakeExpression([SR.one(), d], _operator.div)
        elif len(n) == 1:
            n = n[0]
        else:
            n = FakeExpression(n, _operator.mul)

        return FakeExpression([n,d], _operator.div)

    def pyobject(self, ex, obj):
        """
        The input to this method is the result of calling
        :meth:`pyobject` on a symbolic expression.

        .. note::

           Note that if a constant such as ``pi`` is encountered in
           the expression tree, its corresponding pyobject which is an
           instance of :class:`sage.symbolic.constants.Pi` will be
           passed into this method.  One cannot do arithmetic using
           such an object.

        TESTS::

            sage: from sage.symbolic.expression_conversions import Converter
            sage: f = SR(1)
            sage: Converter().pyobject(f, f.pyobject())
            Traceback (most recent call last):
            ...
            NotImplementedError: pyobject
        """
        raise NotImplementedError("pyobject")

    def symbol(self, ex):
        """
        The input to this method is a symbolic expression which
        corresponds to a single variable.  For example, this method
        could be used to return a generator for a polynomial ring.

        TESTS::

            sage: from sage.symbolic.expression_conversions import Converter
            sage: Converter().symbol(x)
            Traceback (most recent call last):
            ...
            NotImplementedError: symbol
        """
        raise NotImplementedError("symbol")

    def relation(self, ex, operator):
        """
        The input to this method is a symbolic expression which
        corresponds to a relation.

        TESTS::

            sage: from sage.symbolic.expression_conversions import Converter
            sage: import operator
            sage: Converter().relation(x==3, operator.eq)
            Traceback (most recent call last):
            ...
            NotImplementedError: relation
            sage: Converter().relation(x==3, operator.lt)
            Traceback (most recent call last):
            ...
            NotImplementedError: relation
        """
        raise NotImplementedError("relation")

    def derivative(self, ex, operator):
        """
        The input to this method is a symbolic expression which
        corresponds to a relation.

        TESTS::

            sage: from sage.symbolic.expression_conversions import Converter
            sage: a = function('f', x).diff(x); a
            D[0](f)(x)
            sage: Converter().derivative(a, a.operator())
            Traceback (most recent call last):
            ...
            NotImplementedError: derivative
        """
        raise NotImplementedError("derivative")

    def arithmetic(self, ex, operator):
        """
        The input to this method is a symbolic expression and the
        infix operator corresponding to that expression. Typically,
        one will convert all of the arguments and then perform the
        operation afterward.

        TESTS::

            sage: from sage.symbolic.expression_conversions import Converter
            sage: f = x + 2
            sage: Converter().arithmetic(f, f.operator())
            Traceback (most recent call last):
            ...
            NotImplementedError: arithmetic
        """
        raise NotImplementedError("arithmetic")

    def composition(self, ex, operator):
        """
        The input to this method is a symbolic expression and its
        operator.  This method will get called when you have a symbolic
        function application.

        TESTS::

            sage: from sage.symbolic.expression_conversions import Converter
            sage: f = sin(2)
            sage: Converter().composition(f, f.operator())
            Traceback (most recent call last):
            ...
            NotImplementedError: composition
        """
        raise NotImplementedError("composition")

class InterfaceInit(Converter):
    def __init__(self, interface):
        """
        EXAMPLES::

            sage: from sage.symbolic.expression_conversions import InterfaceInit
            sage: m = InterfaceInit(maxima)
            sage: a = pi + 2
            sage: m(a)
            '(%pi)+(2)'
            sage: m(sin(a))
            'sin((%pi)+(2))'
            sage: m(exp(x^2) + pi + 2)
            '(%pi)+(exp((_SAGE_VAR_x)^(2)))+(2)'

        """
        self.name_init = "_%s_init_"%interface.name()
        self.interface = interface
        self.relation_symbols = interface._relation_symbols()

    def symbol(self, ex):
        """
        EXAMPLES::

            sage: from sage.symbolic.expression_conversions import InterfaceInit
            sage: m = InterfaceInit(maxima)
            sage: m.symbol(x)
            '_SAGE_VAR_x'
            sage: f(x) = x
            sage: m.symbol(f)
            '_SAGE_VAR_x'
            sage: ii = InterfaceInit(gp)
            sage: ii.symbol(x)
            'x'
        """
        if self.interface.name()=='maxima':
            return '_SAGE_VAR_'+repr(SR(ex))
        else:
            return repr(SR(ex))

    def pyobject(self, ex, obj):
        """
        EXAMPLES::

            sage: from sage.symbolic.expression_conversions import InterfaceInit
            sage: ii = InterfaceInit(gp)
            sage: f = 2+I
            sage: ii.pyobject(f, f.pyobject())
            'I + 2'

            sage: ii.pyobject(SR(2), 2)
            '2'

            sage: ii.pyobject(pi, pi.pyobject())
            'Pi'
        """
        if (self.interface.name() in ['pari','gp'] and
            isinstance(obj, NumberFieldElement_quadratic) and
            obj.parent() == GaussianField):
            return repr(obj)
        try:
            return getattr(obj, self.name_init)()
        except AttributeError:
            return repr(obj)

    def relation(self, ex, operator):
        """
        EXAMPLES::

            sage: import operator
            sage: from sage.symbolic.expression_conversions import InterfaceInit
            sage: m = InterfaceInit(maxima)
            sage: m.relation(x==3, operator.eq)
            '_SAGE_VAR_x = 3'
            sage: m.relation(x==3, operator.lt)
            '_SAGE_VAR_x < 3'
        """
        return "%s %s %s"%(self(ex.lhs()), self.relation_symbols[operator],
                           self(ex.rhs()))

    def tuple(self, ex):
        """
        EXAMPLES::

            sage: from sage.symbolic.expression_conversions import InterfaceInit
            sage: m = InterfaceInit(maxima)
            sage: t = SR._force_pyobject((3, 4, e^x))
            sage: m.tuple(t)
            '[3,4,exp(_SAGE_VAR_x)]'
        """
        x = map(self, ex.operands())
        X = ','.join(x)
        return str(self.interface._left_list_delim()) + X + str(self.interface._right_list_delim())

    def derivative(self, ex, operator):
        """
        EXAMPLES::

            sage: from sage.symbolic.expression_conversions import InterfaceInit
            sage: m = InterfaceInit(maxima)
            sage: f = function('f')
            sage: a = f(x).diff(x); a
            D[0](f)(x)
            sage: print m.derivative(a, a.operator())
            diff('f(_SAGE_VAR_x), _SAGE_VAR_x, 1)
            sage: b = f(x).diff(x, x)
            sage: print m.derivative(b, b.operator())
            diff('f(_SAGE_VAR_x), _SAGE_VAR_x, 2)

        We can also convert expressions where the argument is not just a
        variable, but the result is an "at" expression using temporary
        variables::

            sage: y = var('y')
            sage: t = (f(x*y).diff(x))/y
            sage: t
            D[0](f)(x*y)
            sage: m.derivative(t, t.operator())
            "at(diff('f(_SAGE_VAR_t0), _SAGE_VAR_t0, 1), [_SAGE_VAR_t0 = (_SAGE_VAR_x)*(_SAGE_VAR_y)])"

        TESTS:

        Most of these confirm that :trac:`7401` was fixed::

            sage: t = var('t'); f = function('f')(t)
            sage: a = 2^e^t * f.subs(t=e^t) * diff(f, t).subs(t=e^t) + 2*t
            sage: solve(a == 0, diff(f, t).subs(t=e^t))
            [D[0](f)(e^t) == -2^(-e^t + 1)*t/f(e^t)]

        ::

            sage: f = function('f', x)
            sage: df = f.diff(x); df
            D[0](f)(x)
            sage: maxima(df)
            'diff('f(_SAGE_VAR_x),_SAGE_VAR_x,1)

        ::

            sage: a = df.subs(x=exp(x)); a
            D[0](f)(e^x)
            sage: b = maxima(a); b
            %at('diff('f(_SAGE_VAR_t0),_SAGE_VAR_t0,1),[_SAGE_VAR_t0=%e^_SAGE_VAR_x])
            sage: bool(b.sage() == a)
            True

        ::

            sage: a = df.subs(x=4); a
            D[0](f)(4)
            sage: b = maxima(a); b
            %at('diff('f(_SAGE_VAR_t0),_SAGE_VAR_t0,1),[_SAGE_VAR_t0=4])
            sage: bool(b.sage() == a)
            True

        It also works with more than one variable.  Note the preferred
        syntax ``function('f')(x, y)`` to create a general symbolic
        function of more than one variable::

            sage: x, y = var('x y')
            sage: f = function('f')(x, y)
            sage: f_x = f.diff(x); f_x
            D[0](f)(x, y)
            sage: maxima(f_x)
            'diff('f(_SAGE_VAR_x,_SAGE_VAR_y),_SAGE_VAR_x,1)

        ::

            sage: a = f_x.subs(x=4); a
            D[0](f)(4, y)
            sage: b = maxima(a); b
            %at('diff('f(_SAGE_VAR_t0,_SAGE_VAR_t1),_SAGE_VAR_t0,1),[_SAGE_VAR_t0=4,_SAGE_VAR_t1=_SAGE_VAR_y])
            sage: bool(b.sage() == a)
            True

        ::

            sage: a = f_x.subs(x=4).subs(y=8); a
            D[0](f)(4, 8)
            sage: b = maxima(a); b
            %at('diff('f(_SAGE_VAR_t0,_SAGE_VAR_t1),_SAGE_VAR_t0,1),[_SAGE_VAR_t0=4,_SAGE_VAR_t1=8])
            sage: bool(b.sage() == a)
            True

        """
        #This code should probably be moved into the interface
        #object in a nice way.
        from sage.symbolic.ring import is_SymbolicVariable
        if self.name_init != "_maxima_init_":
            raise NotImplementedError
        args = ex.operands()
        if (not all(is_SymbolicVariable(v) for v in args) or
            len(args) != len(set(args))):
            # An evaluated derivative of the form f'(1) is not a
            # symbolic variable, yet we would like to treat it like
            # one. So, we replace the argument `1` with a temporary
            # variable e.g. `t0` and then evaluate the derivative
            # f'(t0) symbolically at t0=1. See trac #12796.
            temp_args = [SR.var("t%s"%i) for i in range(len(args))]
            f = operator.function()(*temp_args)
            params = operator.parameter_set()
            params = ["%s, %s"%(temp_args[i]._maxima_init_(), params.count(i)) for i in set(params)]
            subs = ["%s = %s"%(t._maxima_init_(),a._maxima_init_()) for t,a in zip(temp_args,args)]
            outstr = "at(diff(%s, %s), [%s])"%(f._maxima_init_(),
                ", ".join(params),
                ", ".join(subs))            
        else:
            f = operator.function()(*args)
            params = operator.parameter_set()
            params = ["%s, %s"%(args[i]._maxima_init_(), params.count(i)) for i in set(params)]
            outstr = "diff(%s, %s)"%(f._maxima_init_(),
                                        ", ".join(params))
        return outstr
    
    def arithmetic(self, ex, operator):
        """
        EXAMPLES::

            sage: import operator
            sage: from sage.symbolic.expression_conversions import InterfaceInit
            sage: m = InterfaceInit(maxima)
            sage: m.arithmetic(x+2, sage.symbolic.operators.add_vararg)
            '(_SAGE_VAR_x)+(2)'
        """
        args = ["(%s)"%self(op) for op in ex.operands()]
        return arithmetic_operators[operator].join(args)

    def composition(self, ex, operator):
        """
        EXAMPLES::

            sage: from sage.symbolic.expression_conversions import InterfaceInit
            sage: m = InterfaceInit(maxima)
            sage: m.composition(sin(x), sin)
            'sin(_SAGE_VAR_x)'
            sage: m.composition(ceil(x), ceil)
            'ceiling(_SAGE_VAR_x)'

            sage: m = InterfaceInit(mathematica)
            sage: m.composition(sin(x), sin)
            'Sin[x]'
        """
        ops = ex.operands()
        #FIXME: consider stripping pyobjects() in ops
        if hasattr(operator, self.name_init + "evaled_"):
            return getattr(operator, self.name_init + "evaled_")(*ops)
        else:
            ops = [self(_) for _ in ops]
        try:
            op = getattr(operator, self.name_init)()
        except (TypeError, AttributeError):
            op = repr(operator)

        return self.interface._function_call_string(op,ops,[])

#########
# Sympy #
#########
class SympyConverter(Converter):
    """
    Converts any expression to SymPy.

    EXAMPLE::

        sage: import sympy
        sage: var('x,y')
        (x, y)
        sage: f = exp(x^2) - arcsin(pi+x)/y
        sage: f._sympy_()
        exp(x**2) - asin(x + pi)/y
        sage: _._sage_()
        -arcsin(pi + x)/y + e^(x^2)

        sage: sympy.sympify(x) # indirect doctest
        x

    TESTS:

    Make sure we can convert I (:trac:`6424`)::

        sage: bool(I._sympy_() == I)
        True
        sage: (x+I)._sympy_()
        x + I

    """
    def pyobject(self, ex, obj):
        """
        EXAMPLES::

            sage: from sage.symbolic.expression_conversions import SympyConverter
            sage: s = SympyConverter()
            sage: f = SR(2)
            sage: s.pyobject(f, f.pyobject())
            2
            sage: type(_)
            <class 'sympy.core.numbers.Integer'>
        """
        try:
            return obj._sympy_()
        except AttributeError:
            return obj

    def arithmetic(self, ex, operator):
        """
        EXAMPLES::

            sage: from sage.symbolic.expression_conversions import SympyConverter
            sage: s = SympyConverter()
            sage: f = x + 2
            sage: s.arithmetic(f, f.operator())
            x + 2
        """
        import sympy
        operator = arithmetic_operators[operator]
        ops = [sympy.sympify(self(a), evaluate=False) for a in ex.operands()]
        if operator == "+":
            return sympy.Add(*ops)
        elif operator == "*":
            return sympy.Mul(*ops)
        elif operator == "-":
            return sympy.Sub(*ops)
        elif operator == "/":
            return sympy.Div(*ops)
        elif operator == "^":
            return sympy.Pow(*ops)
        else:
            raise NotImplementedError

    def symbol(self, ex):
        """
        EXAMPLES::

            sage: from sage.symbolic.expression_conversions import SympyConverter
            sage: s = SympyConverter()
            sage: s.symbol(x)
            x
            sage: type(_)
            <class 'sympy.core.symbol.Symbol'>
        """
        import sympy
        return sympy.symbols(repr(ex))

    def composition(self, ex, operator):
        """
        EXAMPLES::

            sage: from sage.symbolic.expression_conversions import SympyConverter
            sage: s = SympyConverter()
            sage: f = sin(2)
            sage: s.composition(f, f.operator())
            sin(2)
            sage: type(_)
            sin
            sage: f = arcsin(2)
            sage: s.composition(f, f.operator())
            asin(2)
        """
        f = operator._sympy_init_()
        g = ex.operands()
        import sympy

        f_sympy = getattr(sympy, f, None)
        if f_sympy:
            return f_sympy(*sympy.sympify(g, evaluate=False))
        else:
            raise NotImplementedError("SymPy function '%s' doesn't exist" % f)

sympy = SympyConverter()

#############
# Algebraic #
#############
class AlgebraicConverter(Converter):
    def __init__(self, field):
        """
        EXAMPLES::

            sage: from sage.symbolic.expression_conversions import AlgebraicConverter
            sage: a = AlgebraicConverter(QQbar)
            sage: a.field
            Algebraic Field
            sage: a.reciprocal_trig_functions['cot']
            tan
        """
        self.field = field

        from sage.functions.all import reciprocal_trig_functions
        self.reciprocal_trig_functions = reciprocal_trig_functions

    def pyobject(self, ex, obj):
        """
        EXAMPLES::

            sage: from sage.symbolic.expression_conversions import AlgebraicConverter
            sage: a = AlgebraicConverter(QQbar)
            sage: f = SR(2)
            sage: a.pyobject(f, f.pyobject())
            2
            sage: _.parent()
            Algebraic Field
        """
        return self.field(obj)

    def arithmetic(self, ex, operator):
        """
        Convert a symbolic expression to an algebraic number.

        EXAMPLES::

            sage: from sage.symbolic.expression_conversions import AlgebraicConverter
            sage: f = 2^(1/2)
            sage: a = AlgebraicConverter(QQbar)
            sage: a.arithmetic(f, f.operator())
            1.414213562373095?

        TESTS::

            sage: f = pi^6
            sage: a = AlgebraicConverter(QQbar)
            sage: a.arithmetic(f, f.operator())
            Traceback (most recent call last):
            ...
            TypeError: unable to convert pi^6 to Algebraic Field
        """
        # We try to avoid simplifying, because maxima's simplify command
        # can change the value of a radical expression (by changing which
        # root is selected).
        try:
            if operator is _operator.pow:
                from sage.rings.all import Rational
                base, expt = ex.operands()
                base = self.field(base)
                expt = Rational(expt)
                return self.field(base**expt)
            else:
                if operator is add_vararg:
                    operator = _operator.add
                elif operator is mul_vararg:
                    operator = _operator.mul
                return reduce(operator, map(self, ex.operands()))
        except TypeError:
            pass

        if operator is _operator.pow:
            from sage.symbolic.constants import e, pi, I
            base, expt = ex.operands()
            if base == e and expt / (pi*I) in QQ:
                return exp(expt)._algebraic_(self.field)

        raise TypeError("unable to convert %s to %s"%(ex, self.field))

    def composition(self, ex, operator):
        """
        Coerce to an algebraic number.

        EXAMPLES::

            sage: from sage.symbolic.expression_conversions import AlgebraicConverter
            sage: a = AlgebraicConverter(QQbar)
            sage: a.composition(exp(I*pi/3, hold=True), exp)
            0.500000000000000? + 0.866025403784439?*I
            sage: a.composition(sin(pi/7), sin)
            0.4338837391175581? + 0.?e-18*I

        TESTS::

            sage: QQbar(zeta(7))
            Traceback (most recent call last):
            ...
            TypeError: unable to convert zeta(7) to Algebraic Field
        """
        func = operator
        operand, = ex.operands()

        QQbar = self.field.algebraic_closure()
        # Note that comparing functions themselves goes via maxima, and is SLOW
        func_name = repr(func)
        if func_name == 'exp':
            rat_arg = (operand.imag()/(2*ex.parent().pi()))._rational_()
            if rat_arg == 0:
                # here we will either try and simplify, or return
                raise ValueError("Unable to represent as an algebraic number.")
            real = operand.real()
            if real:
                mag = exp(operand.real())._algebraic_(QQbar)
            else:
                mag = 1
            res = mag * QQbar.zeta(rat_arg.denom())**rat_arg.numer()
        elif func_name in ['sin', 'cos', 'tan']:
            exp_ia = exp(SR(-1).sqrt()*operand)._algebraic_(QQbar)
            if func_name == 'sin':
                res = (exp_ia - ~exp_ia)/(2*QQbar.zeta(4))
            elif func_name == 'cos':
                res = (exp_ia + ~exp_ia)/2
            else:
                res = -QQbar.zeta(4)*(exp_ia - ~exp_ia)/(exp_ia + ~exp_ia)
        elif func_name in ['sinh', 'cosh', 'tanh']:
            exp_a = exp(operand)._algebraic_(QQbar)
            if func_name == 'sinh':
                res = (exp_a - ~exp_a)/2
            elif func_name == 'cosh':
                res = (exp_a + ~exp_a)/2
            else:
                res = (exp_a - ~exp_a) / (exp_a + ~exp_a)
        elif func_name in self.reciprocal_trig_functions:
            res = ~self.reciprocal_trig_functions[func_name](operand)._algebraic_(QQbar)
        else:
            res = func(operand._algebraic_(self.field))
            #We have to handle the case where we get the same symbolic
            #expression back.  For example, QQbar(zeta(7)).  See
            #ticket #12665.
            if cmp(res, ex) == 0:
                raise TypeError("unable to convert %s to %s"%(ex, self.field))
        return self.field(res)

def algebraic(ex, field):
    """
    Returns the symbolic expression *ex* as a element of the algebraic
    field *field*.

    EXAMPLES::

        sage: a = SR(5/6)
        sage: AA(a)
        5/6
        sage: type(AA(a))
        <class 'sage.rings.qqbar.AlgebraicReal'>
        sage: QQbar(a)
        5/6
        sage: type(QQbar(a))
        <class 'sage.rings.qqbar.AlgebraicNumber'>
        sage: QQbar(i)
        I
        sage: AA(golden_ratio)
        1.618033988749895?
        sage: QQbar(golden_ratio)
        1.618033988749895?
        sage: QQbar(sin(pi/3))
        0.866025403784439?

        sage: QQbar(sqrt(2) + sqrt(8))
        4.242640687119285?
        sage: AA(sqrt(2) ^ 4) == 4
        True
        sage: AA(-golden_ratio)
        -1.618033988749895?
        sage: QQbar((2*I)^(1/2))
        1 + 1*I
        sage: QQbar(e^(pi*I/3))
        0.50000000000000000? + 0.866025403784439?*I

        sage: AA(x*sin(0))
        0
        sage: QQbar(x*sin(0))
        0
    """
    return AlgebraicConverter(field)(ex)

##############
# Polynomial #
##############
class PolynomialConverter(Converter):
    def __init__(self, ex, base_ring=None, ring=None):
        """
        EXAMPLES::

            sage: from sage.symbolic.expression_conversions import PolynomialConverter
            sage: x, y = var('x,y')
            sage: p = PolynomialConverter(x+y, base_ring=QQ)
            sage: p.base_ring
            Rational Field
            sage: p.ring
            Multivariate Polynomial Ring in x, y over Rational Field

            sage: p = PolynomialConverter(x, base_ring=QQ)
            sage: p.base_ring
            Rational Field
            sage: p.ring
            Univariate Polynomial Ring in x over Rational Field

            sage: p = PolynomialConverter(x, ring=QQ['x,y'])
            sage: p.base_ring
            Rational Field
            sage: p.ring
            Multivariate Polynomial Ring in x, y over Rational Field

            sage: p = PolynomialConverter(x+y, ring=QQ['x'])
            Traceback (most recent call last):
            ...
            TypeError: y is not a variable of Univariate Polynomial Ring in x over Rational Field


        """
        if not (ring is None or base_ring is None):
            raise TypeError("either base_ring or ring must be specified, but not both")
        self.ex = ex

        if ring is not None:
            base_ring = ring.base_ring()
            self.varnames = ring.variable_names_recursive()
            for v in ex.variables():
                if repr(v) not in self.varnames and v not in base_ring:
                    raise TypeError("%s is not a variable of %s" %(v, ring))
            self.ring = ring
            self.base_ring = base_ring
        elif base_ring is not None:
            self.base_ring = base_ring
            vars = self.ex.variables()
            if len(vars) == 0:
                vars = ['x']
            from sage.rings.all import PolynomialRing
            self.ring = PolynomialRing(self.base_ring, names=vars)
            self.varnames = self.ring.variable_names()
        else:
            raise TypeError("either a ring or base ring must be specified")

    def symbol(self, ex):
        """
        Returns a variable in the polynomial ring.

        EXAMPLES::

            sage: from sage.symbolic.expression_conversions import PolynomialConverter
            sage: p = PolynomialConverter(x, base_ring=QQ)
            sage: p.symbol(x)
            x
            sage: _.parent()
            Univariate Polynomial Ring in x over Rational Field
            sage: y = var('y')
            sage: p = PolynomialConverter(x*y, ring=SR['x'])
            sage: p.symbol(y)
            y
        """
        try:
            #The symbol is one of the polynomial generators
            return self.ring(repr(ex))
        except TypeError:
            #The symbol should go into the base ring
            return self.base_ring(repr(ex))

    def pyobject(self, ex, obj):
        """
        EXAMPLES::

            sage: from sage.symbolic.expression_conversions import PolynomialConverter
            sage: p = PolynomialConverter(x, base_ring=QQ)
            sage: f = SR(2)
            sage: p.pyobject(f, f.pyobject())
            2
            sage: _.parent()
            Rational Field
        """
        return self.base_ring(obj)

    def composition(self, ex, operator):
        """
        EXAMPLES::

            sage: from sage.symbolic.expression_conversions import PolynomialConverter
            sage: a = sin(2)
            sage: p = PolynomialConverter(a*x, base_ring=RR)
            sage: p.composition(a, a.operator())
            0.909297426825682
        """
        return self.base_ring(ex)

    def relation(self, ex, op):
        """
        EXAMPLES::

            sage: import operator
            sage: from sage.symbolic.expression_conversions import PolynomialConverter

            sage: x, y = var('x, y')
            sage: p = PolynomialConverter(x, base_ring=RR)

            sage: p.relation(x==3, operator.eq)
            x - 3.00000000000000
            sage: p.relation(x==3, operator.lt)
            Traceback (most recent call last):
            ...
            ValueError: Unable to represent as a polynomial

            sage: p = PolynomialConverter(x - y, base_ring=QQ)
            sage: p.relation(x^2 - y^3 + 1 == x^3, operator.eq)
            -x^3 - y^3 + x^2 + 1
        """
        import operator
        if op == operator.eq:
            return self(ex.lhs()) - self(ex.rhs())
        else:
            raise ValueError("Unable to represent as a polynomial")

    def arithmetic(self, ex, operator):
        """
        EXAMPLES::

            sage: import operator
            sage: from sage.symbolic.expression_conversions import PolynomialConverter

            sage: x, y = var('x, y')
            sage: p = PolynomialConverter(x, base_ring=RR)
            sage: p.arithmetic(pi+e, operator.add)
            5.85987448204884
            sage: p.arithmetic(x^2, operator.pow)
            x^2

            sage: p = PolynomialConverter(x+y, base_ring=RR)
            sage: p.arithmetic(x*y+y^2, operator.add)
            x*y + y^2

            sage: p = PolynomialConverter(y^(3/2), ring=SR['x'])
            sage: p.arithmetic(y^(3/2), operator.pow)
            y^(3/2)
            sage: _.parent()
            Symbolic Ring
        """
        if not any(repr(v) in self.varnames for v in ex.variables()):
            return self.base_ring(ex)
        elif operator == _operator.pow:
            from sage.rings.all import Integer
            base, exp = ex.operands()
            return self(base)**Integer(exp)
        if operator == add_vararg:
            operator = _operator.add
        elif operator == mul_vararg:
            operator = _operator.mul
        ops = [self(a) for a in ex.operands()]
        return reduce(operator, ops)

def polynomial(ex, base_ring=None, ring=None):
    """
    Returns a polynomial from the symbolic expression *ex*.  Either a
    base ring *base_ring* or a polynomial ring *ring* can be specified
    for the parent of result.  If just a base ring is given, then the variables
    of the base ring will be the variables of the expression *ex*.

    EXAMPLES::

         sage: from sage.symbolic.expression_conversions import polynomial
         sage: f = x^2 + 2
         sage: polynomial(f, base_ring=QQ)
         x^2 + 2
         sage: _.parent()
         Univariate Polynomial Ring in x over Rational Field

         sage: polynomial(f, ring=QQ['x,y'])
         x^2 + 2
         sage: _.parent()
         Multivariate Polynomial Ring in x, y over Rational Field

         sage: x, y = var('x, y')
         sage: polynomial(x + y^2, ring=QQ['x,y'])
         y^2 + x
         sage: _.parent()
         Multivariate Polynomial Ring in x, y over Rational Field

         sage: s,t=var('s,t')
         sage: expr=t^2-2*s*t+1
         sage: expr.polynomial(None,ring=SR['t'])
         t^2 - 2*s*t + 1
         sage: _.parent()
         Univariate Polynomial Ring in t over Symbolic Ring

         sage: polynomial(x*y, ring=SR['x'])
         y*x

         sage: polynomial(y - sqrt(x), ring=SR['y'])
         y - sqrt(x)
         sage: _.list()
         [-sqrt(x), 1]

    The polynomials can have arbitrary (constant) coefficients so long as
    they coerce into the base ring::

         sage: polynomial(2^sin(2)*x^2 + exp(3), base_ring=RR)
         1.87813065119873*x^2 + 20.0855369231877
    """
    converter = PolynomialConverter(ex, base_ring=base_ring, ring=ring)
    res = converter()
    return converter.ring(res)

##############
# Fast Float #
##############

class FastFloatConverter(Converter):
    def __init__(self, ex, *vars):
        """
        Returns an object which provides fast floating point
        evaluation of the symbolic expression *ex*.  This is an class
        used internally and is not meant to be used directly.

        See :mod:`sage.ext.fast_eval` for more information.

        EXAMPLES::

            sage: x,y,z = var('x,y,z')
            sage: f = 1 + sin(x)/x + sqrt(z^2+y^2)/cosh(x)
            sage: ff = f._fast_float_('x', 'y', 'z')
            sage: f(x=1.0,y=2.0,z=3.0).n()
            4.1780638977...
            sage: ff(1.0,2.0,3.0)
            4.1780638977...

        Using ``_fast_float_`` without specifying the variable names is
        deprecated::

            sage: f = x._fast_float_()
            doctest:...: DeprecationWarning: Substitution using
            function-call syntax and unnamed arguments is deprecated
            and will be removed from a future release of Sage; you
            can use named arguments instead, like EXPR(x=..., y=...)
            See http://trac.sagemath.org/5930 for details.
            sage: f(1.2)
            1.2

        Using ``_fast_float_`` on a function which is the identity is
        now supported (see :trac:`10246`)::

            sage: f = symbolic_expression(x).function(x)
            sage: f._fast_float_(x)
            <sage.ext.fast_eval.FastDoubleFunc object at ...>
            sage: f(22)
            22
        """
        self.ex = ex

        if vars == ():
            try:
                vars = ex.arguments()
            except AttributeError:
                vars = ex.variables()

            if vars:
                from sage.misc.superseded import deprecation
                deprecation(5930, "Substitution using function-call syntax and unnamed arguments is deprecated and will be removed from a future release of Sage; you can use named arguments instead, like EXPR(x=..., y=...)")


        self.vars = vars

        import sage.ext.fast_eval as fast_float
        self.ff = fast_float

        Converter.__init__(self, use_fake_div=True)

    def relation(self, ex, operator):
        """
        EXAMPLES::

            sage: ff = fast_float(x == 2, 'x')
            sage: ff(2)
            0.0
            sage: ff(4)
            2.0
            sage: ff = fast_float(x < 2, 'x')
            Traceback (most recent call last):
            ...
            NotImplementedError
        """
        if operator is not _operator.eq:
            raise NotImplementedError
        return self(ex.lhs() - ex.rhs())

    def pyobject(self, ex, obj):
        """
        EXAMPLES::

            sage: f = SR(2)._fast_float_()
            sage: f(3)
            2.0
        """
        try:
            return obj._fast_float_(*self.vars)
        except AttributeError:
            return self.ff.fast_float_constant(float(obj))

    def symbol(self, ex):
        r"""
        EXAMPLES::

            sage: f = x._fast_float_('x', 'y')
            sage: f(1,2)
            1.0
            sage: f = x._fast_float_('y', 'x')
            sage: f(1,2)
            2.0
        """
        if self.vars == ():
            return self.ff.fast_float_arg(0)

        vars = list(self.vars)
        name = repr(ex)
        if name in vars:
            return self.ff.fast_float_arg(vars.index(name))
        svars = [repr(x) for x in vars]
        if name in svars:
            return self.ff.fast_float_arg(svars.index(name))

        if ex.is_symbol(): # case of callable function which is the variable, like f(x)=x
            name = repr(SR(ex)) # this gets back just the 'output' of the function
            if name in svars:
                return self.ff.fast_float_arg(svars.index(name))

        try:
            return self.ff.fast_float_constant(float(ex))
        except TypeError:
            raise NotImplementedError, "free variable: %s" % repr(ex)

    def arithmetic(self, ex, operator):
        """
        EXAMPLES::

            sage: x,y = var('x,y')
            sage: f = x*x-y
            sage: ff = f._fast_float_('x','y')
            sage: ff(2,3)
            1.0

            sage: a = x + 2*y
            sage: f = a._fast_float_('x', 'y')
            sage: f(1,0)
            1.0
            sage: f(0,1)
            2.0

            sage: f = sqrt(x)._fast_float_('x'); f.op_list()
            ['load 0', 'call sqrt(1)']

            sage: f = (1/2*x)._fast_float_('x'); f.op_list()
            ['load 0', 'push 0.5', 'mul']
        """
        operands = ex.operands()
        if operator is _operator.neg:
            return operator(self(operands[0]))

        from sage.rings.all import Rational
        if operator is _operator.pow and operands[1] == Rational(((1,2))):
            from sage.functions.all import sqrt
            return sqrt(self(operands[0]))
        fops = map(self, operands)
        if operator == add_vararg:
            operator = _operator.add
        elif operator == mul_vararg:
            operator = _operator.mul
        return reduce(operator, fops)

    def composition(self, ex, operator):
        """
        EXAMPLES::

            sage: f = sqrt(x)._fast_float_('x')
            sage: f(2)
            1.41421356237309...
            sage: y = var('y')
            sage: f = sqrt(x+y)._fast_float_('x', 'y')
            sage: f(1,1)
            1.41421356237309...

        ::

            sage: f = sqrt(x+2*y)._fast_float_('x', 'y')
            sage: f(2,0)
            1.41421356237309...
            sage: f(0,1)
            1.41421356237309...
        """
        f = operator
        g = [self(_) for _ in ex.operands()]
        try:
            return f(*g)
        except TypeError:
            from sage.functions.other import abs_symbolic
            if f is abs_symbolic:
                return abs(*g) # special case
            else:
                return self.ff.fast_float_func(f, *g)

def fast_float(ex, *vars):
    """
    Returns an object which provides fast floating point evaluation of
    the symbolic expression *ex*.

    See :mod:`sage.ext.fast_eval` for more information.

    EXAMPLES::

        sage: from sage.symbolic.expression_conversions import fast_float
        sage: f = sqrt(x+1)
        sage: ff = fast_float(f, 'x')
        sage: ff(1.0)
        1.4142135623730951
    """
    return FastFloatConverter(ex, *vars)()

#################
# Fast Callable #
#################

class FastCallableConverter(Converter):
    def __init__(self, ex, etb):
        """
        EXAMPLES::

            sage: from sage.symbolic.expression_conversions import FastCallableConverter
            sage: from sage.ext.fast_callable import ExpressionTreeBuilder
            sage: etb = ExpressionTreeBuilder(vars=['x'])
            sage: f = FastCallableConverter(x+2, etb)
            sage: f.ex
            x + 2
            sage: f.etb
            <sage.ext.fast_callable.ExpressionTreeBuilder object at 0x...>
            sage: f.use_fake_div
            True
        """
        self.ex = ex
        self.etb = etb
        Converter.__init__(self, use_fake_div=True)

    def pyobject(self, ex, obj):
        r"""
        EXAMPLES::

            sage: from sage.ext.fast_callable import ExpressionTreeBuilder
            sage: etb = ExpressionTreeBuilder(vars=['x'])
            sage: pi._fast_callable_(etb)
            pi
            sage: etb = ExpressionTreeBuilder(vars=['x'], domain=RDF)
            sage: pi._fast_callable_(etb)
            3.141592653589793
        """
        from sage.symbolic.constants import Constant
        if isinstance(obj, Constant):
            obj = obj.expression()
        return self.etb.constant(obj)

    def relation(self, ex, operator):
        """
        EXAMPLES::

            sage: ff = fast_callable(x == 2, vars=['x'])
            sage: ff(2)
            0
            sage: ff(4)
            2
            sage: ff = fast_callable(x < 2, vars=['x'])
            Traceback (most recent call last):
            ...
            NotImplementedError
        """
        if operator is not _operator.eq:
            raise NotImplementedError
        return self(ex.lhs() - ex.rhs())

    def arithmetic(self, ex, operator):
        r"""
        EXAMPLES::

            sage: from sage.ext.fast_callable import ExpressionTreeBuilder
            sage: etb = ExpressionTreeBuilder(vars=['x','y'])
            sage: var('x,y')
            (x, y)
            sage: (x+y)._fast_callable_(etb)
            add(v_0, v_1)
            sage: (-x)._fast_callable_(etb)
            neg(v_0)
            sage: (x+y+x^2)._fast_callable_(etb)
            add(add(ipow(v_0, 2), v_0), v_1)

        TESTS:

        Check if rational functions with numerator 1 can
        be converted. (:trac:`8056`)::

            sage: (1/pi/x)._fast_callable_(etb)
            div(1, mul(pi, v_0))

            sage: etb = ExpressionTreeBuilder(vars=['x'], domain=RDF)
            sage: (x^7)._fast_callable_(etb)
            ipow(v_0, 7)
            sage: f(x)=1/pi/x; plot(f,2,3)
            Graphics object consisting of 1 graphics primitive
        """
        # This used to convert the operands first.  Doing it this way
        # instead gives a chance to notice powers with an integer
        # exponent before the exponent gets (potentially) converted
        # to another type.
        operands = ex.operands()
        if operator is _operator.pow:
            exponent = operands[1]
            if exponent == -1:
                return self.etb.call(_operator.div, 1, operands[0])
            elif exponent == 0.5:
                from sage.functions.all import sqrt
                return self.etb.call(sqrt, operands[0])
            elif exponent == -0.5:
                from sage.functions.all import sqrt
                return self.etb.call(_operator.div, 1, self.etb.call(sqrt, operands[0]))
        elif operator is _operator.neg:
            return self.etb.call(operator, operands[0])
        if operator == add_vararg:
            operator = _operator.add
        elif operator == mul_vararg:
            operator = _operator.mul
        return reduce(lambda x,y: self.etb.call(operator, x,y), operands)

    def symbol(self, ex):
        r"""
        Given an ExpressionTreeBuilder, return an Expression representing
        this value.

        EXAMPLES::

            sage: from sage.ext.fast_callable import ExpressionTreeBuilder
            sage: etb = ExpressionTreeBuilder(vars=['x','y'])
            sage: x, y, z = var('x,y,z')
            sage: x._fast_callable_(etb)
            v_0
            sage: y._fast_callable_(etb)
            v_1
            sage: z._fast_callable_(etb)
            Traceback (most recent call last):
            ...
            ValueError: Variable 'z' not found
        """
        return self.etb.var(SR(ex))

    def composition(self, ex, function):
        r"""
        Given an ExpressionTreeBuilder, return an Expression representing
        this value.

        EXAMPLES::

            sage: from sage.ext.fast_callable import ExpressionTreeBuilder
            sage: etb = ExpressionTreeBuilder(vars=['x','y'])
            sage: x,y = var('x,y')
            sage: sin(sqrt(x+y))._fast_callable_(etb)
            sin(sqrt(add(v_0, v_1)))
            sage: arctan2(x,y)._fast_callable_(etb)
            {arctan2}(v_0, v_1)
        """
        return self.etb.call(function, *ex.operands())

    def tuple(self, ex):
        r"""
        Given a symbolic tuple, return its elements as a Python list.

        EXAMPLES::

            sage: from sage.ext.fast_callable import ExpressionTreeBuilder
            sage: etb = ExpressionTreeBuilder(vars=['x'])
            sage: SR._force_pyobject((2, 3, x^2))._fast_callable_(etb)
            [2, 3, x^2]
        """
        return ex.operands()

def fast_callable(ex, etb):
    """
    Given an ExpressionTreeBuilder *etb*, return an Expression representing
    the symbolic expression *ex*.

    EXAMPLES::

        sage: from sage.ext.fast_callable import ExpressionTreeBuilder
        sage: etb = ExpressionTreeBuilder(vars=['x','y'])
        sage: x,y = var('x,y')
        sage: f = y+2*x^2
        sage: f._fast_callable_(etb)
        add(mul(ipow(v_0, 2), 2), v_1)

        sage: f = (2*x^3+2*x-1)/((x-2)*(x+1))
        sage: f._fast_callable_(etb)
        div(add(add(mul(ipow(v_0, 3), 2), mul(v_0, 2)), -1), mul(add(v_0, 1), add(v_0, -2)))

    """
    return FastCallableConverter(ex, etb)()

class RingConverter(Converter):
    def __init__(self, R, subs_dict=None):
        """
        A class to convert expressions to other rings.

        EXAMPLES::

            sage: from sage.symbolic.expression_conversions import RingConverter
            sage: R = RingConverter(RIF, subs_dict={x:2})
            sage: R.ring
            Real Interval Field with 53 bits of precision
            sage: R.subs_dict
            {x: 2}
            sage: R(pi+e)
            5.85987448204884?
            sage: loads(dumps(R))
            <sage.symbolic.expression_conversions.RingConverter object at 0x...>
        """
        self.subs_dict = {} if subs_dict is None else subs_dict
        self.ring = R

    def symbol(self, ex):
        """
        All symbols appearing in the expression must appear in *subs_dict*
        in order for the conversion to be successful.

        EXAMPLES::

            sage: from sage.symbolic.expression_conversions import RingConverter
            sage: R = RingConverter(RIF, subs_dict={x:2})
            sage: R(x+pi)
            5.141592653589794?

            sage: R = RingConverter(RIF)
            sage: R(x+pi)
            Traceback (most recent call last):
            ...
            TypeError
        """
        try:
            return self.ring(self.subs_dict[ex])
        except KeyError:
            raise TypeError

    def pyobject(self, ex, obj):
        """
        EXAMPLES::

            sage: from sage.symbolic.expression_conversions import RingConverter
            sage: R = RingConverter(RIF)
            sage: R(SR(5/2))
            2.5000000000000000?
        """
        return self.ring(obj)

    def arithmetic(self, ex, operator):
        """
        EXAMPLES::

            sage: from sage.symbolic.expression_conversions import RingConverter
            sage: P.<z> = ZZ[]
            sage: R = RingConverter(P, subs_dict={x:z})
            sage: a = 2*x^2 + x + 3
            sage: R(a)
            2*z^2 + z + 3
        """
        if operator not in [_operator.pow, add_vararg, mul_vararg]:
            raise TypeError

        operands = ex.operands()
        if operator is _operator.pow:
            from sage.all import Integer, Rational
            base, expt = operands

            if expt == Rational(((1,2))):
                from sage.functions.all import sqrt
                return sqrt(self(base))
            try:
                expt = Integer(expt)
            except TypeError:
                pass

            base = self(base)
            return base ** expt

        if operator == add_vararg:
            operator = _operator.add
        elif operator == mul_vararg:
            operator = _operator.mul         
        return reduce(operator, map(self, operands))

    def composition(self, ex, operator):
        """
        EXAMPLES::

            sage: from sage.symbolic.expression_conversions import RingConverter
            sage: R = RingConverter(RIF)
            sage: R(cos(2))
            -0.4161468365471424?
        """
        res =  operator(*[self(_) for _ in ex.operands()])
        if res.parent() is not self.ring:
            raise TypeError
        else:
            return res


class ExpressionTreeWalker(Converter):
    def __init__(self, ex):
        """
        A class that walks the tree. Mainly for subclassing.

        EXAMPLES::

            sage: from sage.symbolic.expression_conversions import ExpressionTreeWalker
            sage: from sage.symbolic.random_tests import random_expr
            sage: ex = sin(atan(0,hold=True)+hypergeometric((1,),(1,),x))
            sage: s = ExpressionTreeWalker(ex)
            sage: bool(s() == ex)
            True
            sage: foo = random_expr(20, nvars=2)
            sage: s = ExpressionTreeWalker(foo)
            sage: bool(s() == foo)
            True
        """
        self.ex = ex

    def symbol(self, ex):
        """
        EXAMPLES::

            sage: from sage.symbolic.expression_conversions import ExpressionTreeWalker
            sage: s = ExpressionTreeWalker(x)
            sage: bool(s.symbol(x) == x)
            True
        """
        return ex

    def pyobject(self, ex, obj):
        """
        EXAMPLES::

            sage: from sage.symbolic.expression_conversions import ExpressionTreeWalker
            sage: f = SR(2)
            sage: s = ExpressionTreeWalker(f)
            sage: bool(s.pyobject(f, f.pyobject()) == f.pyobject())
            True
        """
        return ex

    def relation(self, ex, operator):
        """
        EXAMPLES::

            sage: from sage.symbolic.expression_conversions import ExpressionTreeWalker
            sage: foo = function('foo')
            sage: eq = foo(x) == x
            sage: s = ExpressionTreeWalker(eq)
            sage: s.relation(eq, eq.operator()) == eq
            True
        """
        return operator(self(ex.lhs()), self(ex.rhs()))

    def arithmetic(self, ex, operator):
        """
        EXAMPLES::

            sage: from sage.symbolic.expression_conversions import ExpressionTreeWalker
            sage: foo = function('foo')
            sage: f = x*foo(x) + pi/foo(x)
            sage: s = ExpressionTreeWalker(f)
            sage: bool(s.arithmetic(f, f.operator()) == f)
            True
        """
        return reduce(operator, map(self, ex.operands()))

    def composition(self, ex, operator):
        """
        EXAMPLES::

            sage: from sage.symbolic.expression_conversions import ExpressionTreeWalker
            sage: foo = function('foo')
            sage: f = foo(atan2(0, 0, hold=True))
            sage: s = ExpressionTreeWalker(f)
            sage: bool(s.composition(f, f.operator()) == f)
            True
        """
        from sage.symbolic.function import Function
        if isinstance(operator, Function):
            return operator(*map(self, ex.operands()), hold=True)
        else:
            return operator(*map(self, ex.operands()))

    def derivative(self, ex, operator):
        """
        EXAMPLES::

            sage: from sage.symbolic.expression_conversions import ExpressionTreeWalker
            sage: foo = function('foo')
            sage: f = foo(x).diff(x)
            sage: s = ExpressionTreeWalker(f)
            sage: bool(s.derivative(f, f.operator()) == f)
            True
        """
        return operator(*map(self, ex.operands()))

    def tuple(self, ex):
        """
        EXAMPLES::

            sage: from sage.symbolic.expression_conversions import ExpressionTreeWalker
            sage: foo = function('foo')
            sage: f = hypergeometric((1,2,3,),(x,),x)
            sage: s = ExpressionTreeWalker(f)
            sage: bool(s() == f)
            True
        """
        return ex.operands()

class SubstituteFunction(ExpressionTreeWalker):
    def __init__(self, ex, original, new):
        """
        A class that walks the tree and replaces occurrences of a
        function with another.

        EXAMPLES::

            sage: from sage.symbolic.expression_conversions import SubstituteFunction
            sage: foo = function('foo'); bar = function('bar')
            sage: s = SubstituteFunction(foo(x), foo, bar)
            sage: s(1/foo(foo(x)) + foo(2))
            1/bar(bar(x)) + bar(2)
        """
        self.original = original
        self.new = new
        self.ex = ex

    def composition(self, ex, operator):
        """
        EXAMPLES::

            sage: from sage.symbolic.expression_conversions import SubstituteFunction
            sage: foo = function('foo'); bar = function('bar')
            sage: s = SubstituteFunction(foo(x), foo, bar)
            sage: f = foo(x)
            sage: s.composition(f, f.operator())
            bar(x)
            sage: f = foo(foo(x))
            sage: s.composition(f, f.operator())
            bar(bar(x))
            sage: f = sin(foo(x))
            sage: s.composition(f, f.operator())
            sin(bar(x))
            sage: f = foo(sin(x))
            sage: s.composition(f, f.operator())
            bar(sin(x))
        """
        if operator == self.original:
            return self.new(*[self(_) for _ in ex.operands()])
        else:
            return super(SubstituteFunction, self).composition(ex, operator)

    def derivative(self, ex, operator):
        """
        EXAMPLES::

            sage: from sage.symbolic.expression_conversions import SubstituteFunction
            sage: foo = function('foo'); bar = function('bar')
            sage: s = SubstituteFunction(foo(x), foo, bar)
            sage: f = foo(x).diff(x)
            sage: s.derivative(f, f.operator())
            D[0](bar)(x)

        TESTS:

        We can substitute functions under a derivative operator,
        :trac:`12801`::

            sage: f = function('f')
            sage: g = function('g')
            sage: f(g(x)).diff(x).substitute_function(g, sin)
            cos(x)*D[0](f)(sin(x))

        """
        if operator.function() == self.original:
            return operator.change_function(self.new)(*[self(_) for _ in ex.operands()])
        else:
<<<<<<< HEAD
            return operator(*[self(_) for _ in ex.operands()])
=======
            return operator(*map(self, ex.operands()))
>>>>>>> c84b28a8
<|MERGE_RESOLUTION|>--- conflicted
+++ resolved
@@ -20,12 +20,8 @@
 from sage.symbolic.ring import SR
 from sage.symbolic.pynac import I
 from sage.functions.all import exp
-<<<<<<< HEAD
 from sage.symbolic.operators import arithmetic_operators, relation_operators, FDerivativeOperator, add_vararg, mul_vararg
-=======
-from sage.symbolic.operators import arithmetic_operators, relation_operators, FDerivativeOperator
 from sage.functions.piecewise import piecewise
->>>>>>> c84b28a8
 from sage.rings.number_field.number_field_element_quadratic import NumberFieldElement_quadratic
 from functools import reduce
 GaussianField = I.pyobject().parent()
@@ -1861,8 +1857,4 @@
         if operator.function() == self.original:
             return operator.change_function(self.new)(*[self(_) for _ in ex.operands()])
         else:
-<<<<<<< HEAD
             return operator(*[self(_) for _ in ex.operands()])
-=======
-            return operator(*map(self, ex.operands()))
->>>>>>> c84b28a8
