--- conflicted
+++ resolved
@@ -7177,12 +7177,7 @@
 
         For more information on modular decomposition, in particular
         for an explanation of the terms "Parallel," "Prime" and
-<<<<<<< HEAD
-        "Series," see the `Wikipedia article on modular decomposition
-        <http://en.wikipedia.org/wiki/Modular_decomposition>`_.
-=======
         "Series," see the :wikipedia:`Modular_decomposition`.
->>>>>>> 5abf9ffd
 
         You may also be interested in the survey from Michel Habib and
         Christophe Paul entitled "A survey on Algorithmic aspects of
