--- conflicted
+++ resolved
@@ -142,13 +142,9 @@
     - ``implementation`` -- which underlying implementation to use
       (see DiGraph?)
 
-<<<<<<< HEAD
-    - ``sparse`` -- ignored if implementation is not ``'c_graph'``
-=======
     - ``sparse`` -- boolean (default: ``True``); whether to use a sparse or
       dense data structure. See the documentation of
       :class:`~sage.graphs.graph.Graph`.
->>>>>>> baff1c42
 
     EXAMPLES:
 
@@ -162,19 +158,6 @@
         Digraph on 2 vertices
         Digraph on 2 vertices
 
-<<<<<<< HEAD
-    Note that we can also get digraphs with underlying Cython implementation::
-
-        sage: for D in digraphs(2, augment='vertices', implementation='c_graph'):
-        ....:     print(D)
-        Digraph on 0 vertices
-        Digraph on 1 vertex
-        Digraph on 2 vertices
-        Digraph on 2 vertices
-        Digraph on 2 vertices
-
-=======
->>>>>>> baff1c42
     Print digraphs on 3 vertices::
 
         sage: for D in digraphs(3):
@@ -1532,18 +1515,10 @@
             generate all digraphs with that property. If this does not hold,
             then all the digraphs generated will satisfy the property, but there
             will be some missing.
-<<<<<<< HEAD
-
-        - ``implementation`` -- which underlying implementation to use
-          (see DiGraph?)
-
-        - ``sparse`` -- ignored if implementation is not ``'c_graph'``
-=======
 
         - ``sparse`` -- boolean (default: ``True``); whether to use a sparse or
           dense data structure. See the documentation of
           :class:`~sage.graphs.graph.Graph`.
->>>>>>> baff1c42
 
         - ``copy`` -- boolean (default: ``True``); whether to make copies of the
           digraphs before returning them. If set to ``False`` the method returns
