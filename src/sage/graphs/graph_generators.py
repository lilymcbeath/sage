r"""
A collection of constructors of common graphs.

USE:

    To see a list of all graph constructors, type "graphs." and then press the
    tab key.  The documentation for each constructor includes information about
    each graph, which provides a useful reference.

PLOTTING:
    All graphs (i.e., networks) have an associated SAGE graphics object,
    which you can display:

        sage: G = graphs.WheelGraph(15)
        sage: P = G.plot()
        sage: P.show()

    If you create a graph in SAGE using the \code{Graph} command, then
    plot that graph, the positioning of nodes is determined using the
    spring-layout algorithm.  For the special graph constructors,
    which you get using \code{graphs.[tab]}, the positions are preset.
    For example, consider the Petersen graph with default node
    positioning vs. the Petersen graph constructed by this database:

        sage: petersen_spring = Graph({0:[1,4,5], 1:[0,2,6], 2:[1,3,7], 3:[2,4,8], 4:[0,3,9], 5:[0,7,8], 6:[1,8,9], 7:[2,5,9], 8:[3,5,6], 9:[4,6,7]})
        sage: petersen_spring.show()
        sage: petersen_database = graphs.PetersenGraph()
        sage: petersen_database.show()

    For all the constructors in this database (except the octahedral,
    dodecahedral, random and empty graphs), the position dictionary
    is filled in, instead of using the spring-layout algorithm.

    For further visual examples and explanation, see the docstrings
    below, particularly for CycleGraph, StarGraph, WheelGraph,
    CompleteGraph and CompleteBipartiteGraph.

ORGANIZATION:
    The constructors available in this database are organized as follows:
    \begin{verbatim}
        Basic Structures:
            - BarbellGraph
            - BullGraph
            - CircularLadderGraph
            - ClawGraph
            - CycleGraph
            - DiamondGraph
            - EmptyGraph
            - Grid2dGraph
            - GridGraph
            - HouseGraph
            - HouseXGraph
            - KrackhardtKiteGraph
            - LadderGraph
            - LollipopGraph
            - PathGraph
            - StarGraph
            - WheelGraph
        Platonic Solids:
            - TetrahedralGraph
            - HexahedralGraph
            - OctahedralGraph
            - IcosahedralGraph
            - DodecahedralGraph
        Named Graphs:
            - ChvatalGraph
            - DesarguesGraph
            - FlowerSnark
            - FruchtGraph
            - HeawoodGraph
            - MoebiusKantorGraph
            - Pappus Graph
            - PetersenGraph
            - ThomsenGraph
        Families of Graphs:
            - CirculantGraph
            - CompleteGraph
            - CompleteBipartiteGraph
            - CubeGraph
            - BalancedTree
            - LCFGraph
        Pseudofractal Graphs:
            - DorogovtsevGoltsevMendesGraph
        Random Graphs:
            - RandomGNP
            - RandomBarabasiAlbert
            - RandomGNM
            - RandomNewmanWattsStrogatz
            - RandomHolmeKim
            - RandomLobster
            - RandomTreePowerlaw
            - RandomRegular
            - RandomShell
        Random Directed Graphs:
            - RandomDirectedGN
            - RandomDirectedGNC
            - RandomDirectedGNR
        Graphs with a given degree sequence:
            - DegreeSequence
            - DegreeSequenceConfigurationModel
            - DegreeSequenceTree
            - DegreeSequenceExpected
    \end{verbatim}

AUTHORS:
    -- Robert Miller (2006-11-05): initial version - empty, random,
       petersen
    -- Emily Kirkman (2006-11-12): basic structures, node positioning for
       all constructors
    -- Emily Kirkman (2006-11-19): docstrings, examples
    -- William Stein (2006-12-05): Editing.
    -- Robert Miller (2007-01-16): Cube generation and plotting
    -- Emily Kirkman (2007-01-16): more basic structures, docstrings
    -- Emily Kirkman (2007-02-14): added more named graphs
    -- Robert Miller (2007-06-08--11): Platonic solids, random graphs, graphs
       with a given degree sequence, random directed graphs
"""

################################################################################
#           Copyright (C) 2006 Robert L. Miller <rlmillster@gmail.com>
#                              and Emily A. Kirkman
#
# Distributed  under  the  terms  of  the  GNU  General  Public  License (GPL)
#                         http://www.gnu.org/licenses/
################################################################################

import graph
from   math import sin, cos, pi

class GraphGenerators():
    r"""
    A class consisting of constructors for several common graphs.

    A list of all graphs and graph structures in this database is available
    via tab completion. Type "graphs." and then hit tab to see which graphs
    are available.

    The docstrings include educational information about each named graph
    with the hopes that this class can be used as a reference.

    For all the constructors in this class (except the octahedral,
    dodecahedral, random and empty graphs), the position dictionary
    is filled to override the spring-layout algorithm.

    The constructors currently in this class include:
    \begin{verbatim}
        Basic Structures:
            - BarbellGraph
            - BullGraph
            - CircularLadderGraph
            - ClawGraph
            - CycleGraph
            - DiamondGraph
            - EmptyGraph
            - Grid2dGraph
            - GridGraph
            - HouseGraph
            - HouseXGraph
            - KrackhardtKiteGraph
            - LadderGraph
            - LollipopGraph
            - PathGraph
            - StarGraph
            - WheelGraph
        Platonic Solids:
            - TetrahedralGraph
            - HexahedralGraph
            - OctahedralGraph
            - IcosahedralGraph
            - DodecahedralGraph
        Named Graphs:
            - ChvatalGraph
            - DesarguesGraph
            - FlowerSnark
            - FruchtGraph
            - HeawoodGraph
            - MoebiusKantorGraph
            - Pappus Graph
            - PetersenGraph
            - ThomsenGraph
        Families of Graphs:
            - CirculantGraph
            - CompleteGraph
            - CompleteBipartiteGraph
            - CubeGraph
            - BalancedTree
            - LCFGraph
        Pseudofractal Graphs:
            - DorogovtsevGoltsevMendesGraph
        Random Graphs:
            - RandomGNP
            - RandomBarabasiAlbert
            - RandomGNM
            - RandomNewmanWattsStrogatz
            - RandomHolmeKim
            - RandomLobster
            - RandomTreePowerlaw
            - RandomRegular
            - RandomShell
        Random Directed Graphs:
            - RandomDirectedGN
            - RandomDirectedGNC
            - RandomDirectedGNR
        Graphs with a given degree sequence:
            - DegreeSequence
            - DegreeSequenceConfigurationModel
            - DegreeSequenceTree
            - DegreeSequenceExpected
    \end{verbatim}
    """

################################################################################
#   Basic Structures
################################################################################

    def BarbellGraph(self, n1, n2):
        """
        Returns a barbell graph with 2*n1 + n2 nodes.
        n1 must be greater than or equal to 2.

        A barbell graph is a basic structure that consists of a path graph of order
        n2 connecting two complete graphs of order n1 each.

        This constructor depends on NetworkX numeric labels.  In this case, the
        (n1)th node connects to the path graph from one complete graph and the
        (n1+n2+1)th node connects to the path graph from the other complete graph.

        PLOTTING:
        Upon construction, the position dictionary is filled to override
        the spring-layout algorithm. By convention, each barbell graph will
        be displayed with the two complete graphs in the lower-left and
        upper-right corners, with the path graph connecting diagonally
        between the two.  Thus the (n1)th node will be drawn at a 45 degree
        angle from the horizontal right center of the first complete graph,
        and the (n1+n2+1)th node will be drawn 45 degrees below the left
        horizontal center of the second complete graph.

        EXAMPLES:
        Construct and show a barbell graph
        Bar = 4, Bells = 9
            sage: g = graphs.BarbellGraph(9,4)
            sage: g.show()

        Create several barbell graphs in a SAGE graphics array
            sage: g = []
            sage: j = []
            sage: for i in range(6):
            ...    k = graphs.BarbellGraph(i+2,4)
            ...    g.append(k)
            ...
            sage: for i in range(2):
            ...    n = []
            ...    for m in range(3):
            ...        n.append(g[3*i + m].plot(vertex_size=50, vertex_labels=False))
            ...    j.append(n)
            ...
            sage: G = sage.plot.plot.GraphicsArray(j)
            sage: G.show()
        """
        pos_dict = {}

        for i in range(n1):
            x = float(cos((pi/4) - ((2*pi)/n1)*i) - n2/2 - 1)
            y = float(sin((pi/4) - ((2*pi)/n1)*i) - n2/2 - 1)
            j = n1-1-i
            pos_dict[j] = [x,y]
        for i in range(n1+n2)[n1:]:
            x = float(i - n1 - n2/2 + 1)
            y = float(i - n1 - n2/2 + 1)
            pos_dict[i] = [x,y]
        for i in range(2*n1+n2)[n1+n2:]:
            x = float(cos((5*pi/4) + ((2*pi)/n1)*(i-n1-n2)) + n2/2 + 2)
            y = float(sin((5*pi/4) + ((2*pi)/n1)*(i-n1-n2)) + n2/2 + 2)
            pos_dict[i] = [x,y]

        import networkx
        G = networkx.barbell_graph(n1,n2)
        return graph.Graph(G, pos=pos_dict, name="Barbell graph")

    def BullGraph(self):
        """
        Returns a bull graph with 5 nodes.

        A bull graph is named for its shape.  It's a triangle
        with horns.

        This constructor depends on NetworkX numeric labeling.

        PLOTTING:
        Upon construction, the position dictionary is filled to override
        the spring-layout algorithm.  By convention, the bull graph is
        drawn as a triangle with the first node (0) on the bottom.  The
        second and third nodes (1 and 2) complete the triangle.  Node 3
        is the horn connected to 1 and node 4 is the horn connected to
        node 2.

        EXAMPLES:
        Construct and show a bull graph
            sage: g = graphs.BullGraph()
            sage: g.show()
        """
        pos_dict = {0:[0,0],1:[-1,1],2:[1,1],3:[-2,2],4:[2,2]}
        import networkx
        G = networkx.bull_graph()
        return graph.Graph(G, pos=pos_dict, name="Bull Graph")


    def CircularLadderGraph(self, n):
        """
        Returns a circular ladder graph with 2*n nodes.

        A Circular ladder graph is a ladder graph that is connected at the
        ends, i.e.: a ladder bent around so that top meets bottom.  Thus it
        can be described as two parrallel cycle graphs connected at each
        corresponding node pair.

        This constructor depends on NetworkX numeric labels.

        PLOTTING:
        Upon construction, the position dictionary is filled to override the
        spring-layout algorithm.  By convention, the circular ladder graph is
        displayed as an inner and outer cycle pair, with the first n nodes
        drawn on the inner circle.  The first (0) node is drawn at the top
        of the inner-circle, moving clockwise after that.  The outer circle
        is drawn with the (n+1)th node at the top, then counterclockwise as
        well.

        EXAMPLES:
        Construct and show a circular ladder graph with 26 nodes
            sage: g = graphs.CircularLadderGraph(13)
            sage: g.show()

        Create several circular ladder graphs in a SAGE graphics array
            sage: g = []
            sage: j = []
            sage: for i in range(9):
            ...    k = graphs.CircularLadderGraph(i+3)
            ...    g.append(k)
            ...
            sage: for i in range(3):
            ...    n = []
            ...    for m in range(3):
            ...        n.append(g[3*i + m].plot(vertex_size=50, vertex_labels=False))
            ...    j.append(n)
            ...
            sage: G = sage.plot.plot.GraphicsArray(j)
            sage: G.show()
        """
        pos_dict = {}
        for i in range(n):
            x = float(cos((pi/2) + ((2*pi)/n)*i))
            y = float(sin((pi/2) + ((2*pi)/n)*i))
            pos_dict[i] = [x,y]
        for i in range(2*n)[n:]:
            x = float(2*(cos((pi/2) + ((2*pi)/n)*(i-n))))
            y = float(2*(sin((pi/2) + ((2*pi)/n)*(i-n))))
            pos_dict[i] = [x,y]
        import networkx
        G = networkx.circular_ladder_graph(n)
        return graph.Graph(G, pos=pos_dict, name="Circular Ladder graph")

    def ClawGraph(self):
        """
        Returns a claw graph.

        A claw graph is named for its shape.  It is actually a complete
        bipartite graph with (n1, n2) = (1, 3).

        PLOTTING:
        See CompleteBipartiteGraph.

        EXAMPLES:
        Show a Claw graph
            sage: (graphs.ClawGraph()).show()

        Inspect a Claw graph
            sage: G = graphs.ClawGraph()
            sage: G
            Claw graph: Graph on 4 vertices
        """
        pos_dict = {0:[0,1],1:[-1,0],2:[0,0],3:[1,0]}
        import networkx
        G = networkx.complete_bipartite_graph(1,3)
        return graph.Graph(G, pos=pos_dict, name="Claw graph")

    def CycleGraph(self, n):
        r"""
        Returns a cycle graph with n nodes.

        A cycle graph is a basic structure which is also typically called
        an n-gon.

        This constructor is dependant on vertices numbered 0 through n-1
        in NetworkX \code{cycle_graph()}

        PLOTTING:
        Upon construction, the position dictionary is filled to override
        the spring-layout algorithm. By convention, each cycle graph will
        be displayed with the first (0) node at the top, with the rest
        following in a counterclockwise manner.

        The cycle graph is a good opportunity to compare efficiency of
        filling a position dictionary vs. using the spring-layout algorithm
        for plotting.  Because the cycle graph is very symmetric, the
        resulting plots should be similar (in cases of small n).

        Filling the position dictionary in advance adds O(n) to the
        constructor.

        EXAMPLES:
        Compare plotting using the predefined layout and networkx:
            sage: import networkx
            sage: n = networkx.cycle_graph(23)
            sage: spring23 = Graph(n)
            sage: posdict23 = graphs.CycleGraph(23)
            sage: spring23.show()
            sage: posdict23.show()

        We next view many cycle graphs as a SAGE graphics array.
        First we use the \code{CycleGraph} constructor, which fills in
        the position dictionary:

            sage: g = []
            sage: j = []
            sage: for i in range(9):
            ...    k = graphs.CycleGraph(i+3)
            ...    g.append(k)
            ...
            sage: for i in range(3):
            ...    n = []
            ...    for m in range(3):
            ...        n.append(g[3*i + m].plot(vertex_size=50, vertex_labels=False))
            ...    j.append(n)
            ...
            sage: G = sage.plot.plot.GraphicsArray(j)
            sage: G.show()

        Compare to plotting with the spring-layout algorithm:
            sage: g = []
            sage: j = []
            sage: for i in range(9):
            ...    spr = networkx.cycle_graph(i+3)
            ...    k = Graph(spr)
            ...    g.append(k)
            ...
            sage: for i in range(3):
            ...    n = []
            ...    for m in range(3):
            ...        n.append(g[3*i + m].plot(vertex_size=50, vertex_labels=False))
            ...    j.append(n)
            ...
            sage: G = sage.plot.plot.GraphicsArray(j)
            sage: G.show()
        """
        pos_dict = {}
        for i in range(n):
            x = float(cos((pi/2) + ((2*pi)/n)*i))
            y = float(sin((pi/2) + ((2*pi)/n)*i))
            pos_dict[i] = [x,y]
        import networkx
        G = networkx.cycle_graph(n)
        return graph.Graph(G, pos=pos_dict, name="Cycle graph")

    def DiamondGraph(self):
        """
        Returns a diamond graph with 4 nodes.

        A diamond graph is a square with one pair of diagonal nodes
        connected.

        This constructor depends on NetworkX numeric labeling.

        PLOTTING:
        Upon construction, the position dictionary is filled to override
        the spring-layout algorithm.  By convention, the diamond graph
        is drawn as a diamond, with the first node on top, second on the
        left, third on the right, and fourth on the bottom; with the
        second and third node connected.

        EXAMPLES:
        Construct and show a diamond graph
            sage: g = graphs.DiamondGraph()
            sage: g.show()
        """
        pos_dict = {0:[0,1],1:[-1,0],2:[1,0],3:[0,-1]}
        import networkx
        G = networkx.diamond_graph()
        return graph.Graph(G, pos=pos_dict, name="Diamond Graph")

    def EmptyGraph(self):
        """
        Returns an empty graph (0 nodes and 0 edges).

        This is useful for constructing graphs by adding edges and
        vertices individually or in a loop.

        PLOTTING:
        When plotting, this graph will use the default spring-layout
        algorithm, unless a position dictionary is specified.

        EXAMPLES:
        Add one vertex to an empty graph and then show:
            sage: empty1 = graphs.EmptyGraph()
            sage: empty1.add_vertex()
            sage: empty1.show()

        Use for loops to build a graph from an empty graph:
            sage: empty2 = graphs.EmptyGraph()
            sage: for i in range(5):
            ...    empty2.add_vertex() # add 5 nodes, labeled 0-4
            ...
            sage: for i in range(3):
            ...    empty2.add_edge(i,i+1) # add edges {[0:1],[1:2],[2:3]}
            ...
            sage: for i in range(4)[1:]:
            ...    empty2.add_edge(4,i) # add edges {[1:4],[2:4],[3:4]}
            ...
            sage: empty2.show()
        """
        return graph.Graph()

    def Grid2dGraph(self, n1, n2):
        """
        Returns a 2-dimensional grid graph with n1*n2 nodes (n1 rows and n2 columns).

        A 2d grid graph resembles a 2 dimensional grid.  All inner nodes are
        connected to their 4 neighbors.  Outer (non-corner) nodes are connected
        to their 3 neighbors.  Corner nodes are connected to their 2 neighbors.

        This constructor depends on NetworkX numeric labels.

        PLOTTING:
        Upon construction, the position dictionary is filled to override the
        spring-layout algorithm.  By convention, nodes are labelled in
        (row, column) pairs with (0, 0) in the top left corner.  Edges will
        always be horizontal and vertical - another advantage of filling the
        position dictionary.

        EXAMPLES:
        Construct and show a grid 2d graph
        Rows = 5, Columns = 7
            sage: g = graphs.Grid2dGraph(5,7)
            sage: g.show()
        """
        pos_dict = {}
        for i in range(n1):
            y = -i
            for j in range(n2):
                x = j
                pos_dict[i,j] = [x,y]
        import networkx
        G = networkx.grid_2d_graph(n1,n2)
        return graph.Graph(G, pos=pos_dict, name="2D Grid Graph")

    def GridGraph(self, dim_list):
        """
        Returns an n-dimensional grid graph.

        INPUT:
            dim_list -- a list of integers representing the number of nodes to
        extend in each dimension.

        PLOTTING:
        When plotting, this graph will use the default spring-layout
        algorithm, unless a position dictionary is specified.

        EXAMPLES:
            sage: G = graphs.GridGraph([2,3,4])
            sage: G.plot().show()  # or G.show()

            sage: C = graphs.CubeGraph(4)
            sage: G = graphs.GridGraph([2,2,2,2])
            sage: C.plot().show()  # or C.show()
            sage: G.plot().show()  # or G.show()


        """
        import networkx
        dim = [int(a) for a in dim_list]
        G = networkx.grid_graph(dim)
        return graph.Graph(G, name="Grid Graph for %s"%dim)

    def HouseGraph(self):
        """
        Returns a house graph with 5 nodes.

        A house graph is named for its shape.  It is a triange (roof)
        over a square (walls).

        This constructor depends on NetworkX numeric labeling.

        PLOTTING:
        Upon construction, the position dictionary is filled to override
        the spring-layout algorithm.  By convention, the house graph is
        drawn with the first node in the lower-left corner of the house,
        the second in the lower-right corner of the house.  The third
        node is in the upper-left corner connecting the roof to the wall,
        and the fourth is in the upper-right corner connecting the roof
        to the walll.  The fifth node is the top of the roof, connected
        only to the third and fourth.

        EXAMPLES:
        Construct and show a house graph
            sage: g = graphs.HouseGraph()
            sage: g.show()
        """
        pos_dict = {0:[-1,0],1:[1,0],2:[-1,1],3:[1,1],4:[0,2]}
        import networkx
        G = networkx.house_graph()
        return graph.Graph(G, pos=pos_dict, name="House Graph")

    def HouseXGraph(self):
        """
        Returns a house X graph with 5 nodes.

        A house X graph is a house graph with two additional edges.
        The upper-right corner is connected to the lower-left.  And
        the upper-left corner is connected to the lower-right.

        This constructor depends on NetworkX numeric labeling.

        PLOTTING:
        Upon construction, the position dictionary is filled to override
        the spring-layout algorithm.  By convention, the house X graph is
        drawn with the first node in the lower-left corner of the house,
        the second in the lower-right corner of the house.  The third
        node is in the upper-left corner connecting the roof to the wall,
        and the fourth is in the upper-right corner connecting the roof
        to the walll.  The fifth node is the top of the roof, connected
        only to the third and fourth.

        EXAMPLES:
        Construct and show a house X graph
            sage: g = graphs.HouseXGraph()
            sage: g.show()
        """
        pos_dict = {0:[-1,0],1:[1,0],2:[-1,1],3:[1,1],4:[0,2]}
        import networkx
        G = networkx.house_x_graph()
        return graph.Graph(G, pos=pos_dict, name="House Graph")

    def KrackhardtKiteGraph(self):
        """
        Returns a Krackhardt kite graph with 10 nodes.

        The Krackhardt kite graph was originally developed by David
        Krackhardt for the purpose of studying social networks.  It
        is used to show the distinction between:  degree centrality,
        betweeness centrality, and closeness centrality.  For more
        information read the plotting section below in conjunction
        with the example.

        REFERENCES:
            [1] Kreps, V. (2002). "Social Network Analysis". [Online]
                Available: http://www.fsu.edu/~spap/water/network/intro.htm
                [2007, January 17]

        This constructor depends on NetworkX numeric labeling.

        PLOTTING:
        Upon construction, the position dictionary is filled to override
        the spring-layout algorithm.  By convention, the graph is drawn
        left to right, in top to bottom row sequence of [2, 3, 2, 1, 1, 1]
        nodes on each row.  This places the fourth node (3) in the center of
        the kite, with the highest degree.  But the fourth node only connects
        nodes that are otherwise connected, or those in its clique (i.e.:
        Degree Centrality).  The eigth (7) node is where the kite meets the
        tail.  It has degree = 3, less than the average, but is the only
        connection between the kite and tail (i.e.: Betweenness Centrality).
        The sixth and seventh nodes (5 and 6) are drawn in the third row and
        have degree = 5.  These nodes have the shortest path to all other nodes
        in the graph (i.e.: Closeness Centrality).  Please execute the
        example for visualization.

        EXAMPLE:
        Construct and show a Krackhardt kite graph
            sage: g = graphs.KrackhardtKiteGraph()
            sage: g.show()
        """
        pos_dict = {0:[-1,4],1:[1,4],2:[-2,3],3:[0,3],4:[2,3],5:[-1,2],6:[1,2],7:[0,1],8:[0,0],9:[0,-1]}
        import networkx
        G = networkx.krackhardt_kite_graph()
        return graph.Graph(G, pos=pos_dict, name="Krackhardt Kite Graph")

    def LadderGraph(self, n):
        """
        Returns a ladder graph with 2*n nodes.

        A ladder graph is a basic structure that is typically displayed as a
        ladder, i.e.:  two parallel path graphs connected at each corresponding
        node pair.

        This constructor depends on NetworkX numeric labels.

        PLOTTING:
        Upon construction, the position dictionary is filled to override
        the spring-layout algorithm. By convention, each ladder graph will
        be displayed horizontally, with the first n nodes displayed left to
        right on the top horizontal line.

        EXAMPLES:
        Construct and show a ladder graph with 14 nodes
            sage: g = graphs.LadderGraph(7)
            sage: g.show()

        Create several ladder graphs in a SAGE graphics array
            sage: g = []
            sage: j = []
            sage: for i in range(9):
            ...    k = graphs.LadderGraph(i+2)
            ...    g.append(k)
            ...
            sage: for i in range(3):
            ...    n = []
            ...    for m in range(3):
            ...        n.append(g[3*i + m].plot(vertex_size=50, vertex_labels=False))
            ...    j.append(n)
            ...
            sage: G = sage.plot.plot.GraphicsArray(j)
            sage: G.show()
        """
        pos_dict = {}
        for i in range(n):
            pos_dict[i] = [i,1]
        for i in range(2*n)[n:]:
            x = i - n
            pos_dict[i] = [x,0]
        import networkx
        G = networkx.ladder_graph(n)
        return graph.Graph(G, pos=pos_dict, name="Ladder graph")

    def LollipopGraph(self, n1, n2):
        """
        Returns a lollipop graph with n1+n2 nodes.

        A lollipop graph is a path graph (order n2) connected to a complete
        graph (order n1).  (A barbell graph minus one of the bells).

        This constructor depends on NetworkX numeric labels.

        PLOTTING:
        Upon construction, the position dictionary is filled to override
        the spring-layout algorithm.  By convention, the complete graph
        will be drawn in the lower-left corner with the (n1)th node at a
        45 degree angle above the right horizontal center of the complete
        graph, leading directly into the path graph.

        EXAMPLES:
        Construct and show a lollipop graph
        Candy = 13, Stick = 4
            sage: g = graphs.LollipopGraph(13,4)
            sage: g.show()

        Create several lollipop graphs in a SAGE graphics array
            sage: g = []
            sage: j = []
            sage: for i in range(6):
            ...    k = graphs.LollipopGraph(i+3,4)
            ...    g.append(k)
            ...
            sage: for i in range(2):
            ...    n = []
            ...    for m in range(3):
            ...        n.append(g[3*i + m].plot(vertex_size=50, vertex_labels=False))
            ...    j.append(n)
            ...
            sage: G = sage.plot.plot.GraphicsArray(j)
            sage: G.show()
        """
        pos_dict = {}

        for i in range(n1):
            x = float(cos((pi/4) - ((2*pi)/n1)*i) - n2/2 - 1)
            y = float(sin((pi/4) - ((2*pi)/n1)*i) - n2/2 - 1)
            j = n1-1-i
            pos_dict[j] = [x,y]
        for i in range(n1+n2)[n1:]:
            x = float(i - n1 - n2/2 + 1)
            y = float(i - n1 - n2/2 + 1)
            pos_dict[i] = [x,y]

        import networkx
        G = networkx.lollipop_graph(n1,n2)
        return graph.Graph(G, pos=pos_dict, name="Lollipop Graph")

    def PathGraph(self, n, pos=None):
        """
        Returns a path graph with n nodes.
        Pos argument takes a string which is either 'circle' or 'line',
        (otherwise the default is used).  See the plotting section below
        for more detail.

        A path graph is a graph where all inner nodes are connected
        to their two neighbors and the two end-nodes are connected to
        their one inner neighbors.  (i.e.: a cycle graph without the
        first and last node connected).

        This constructor depends on NetworkX numeric labels.

        PLOTTING:
        Upon construction, the position dictionary is filled to override
        the spring-layout algorithm.  By convention, the graph may be
        drawn in one of two ways:  The 'line' argument will draw the graph
        in a horizontal line (left to right) if there are less than 11
        nodes.  Otherwise the 'line' argument will append horizontal lines
        of length 10 nodes below, alternating left to right and right to
        left.  The 'circle' argument will cause the graph to be drawn in
        a cycle-shape, with the first node at the top and then about the
        circle in a clockwise manner.  By default (without an appropriate
        string argument) the graph will be drawn as a 'circle' if
        10 < n < 41 and as a 'line' for all other n.

        EXAMPLES:
        Show default drawing by size:
        'line': n < 11
            sage: p = graphs.PathGraph(10)
            sage: p.show()

        'circle': 10 < n < 41
            sage: q = graphs.PathGraph(25)
            sage: q.show()

        'line': n > 40
            sage: r = graphs.PathGraph(55)
            sage: r.show()

        Override the default drawing:
            sage: s = graphs.PathGraph(5,'circle')
            sage: s.show()
        """
        pos_dict = {}

        # Choose appropriate drawing pattern
        circle = False
        if pos == "circle": circle = True
        elif pos == "line": circle = False
        # Otherwise use default by size of n
        elif 10 < n < 41: circle = True

        # Draw 'circle'
        if circle:
            for i in range(n):
                x = float(cos((pi/2) + ((2*pi)/n)*i))
                y = float(sin((pi/2) + ((2*pi)/n)*i))
                pos_dict[i] = [x,y]
        # Draw 'line'
        else:
            counter = 0 # node index
            rem = n%10 # remainder to appear on last row
            rows = n//10 # number of rows (not counting last row)
            lr = True # left to right

            for i in range(rows): # note that rows doesn't include last row
                y = -i
                for j in range(10):
                    if lr:
                        x = j
                    else:
                        x = 9 - j
                    pos_dict[counter] = [x,y]
                    counter += 1
                if lr: lr = False
                else: lr = True
            y = -rows
            for j in range(rem): # last row
                if lr:
                    x = j
                else:
                    x = 9 - j
                pos_dict[counter] = [x,y]
                counter += 1

        import networkx
        G = networkx.path_graph(n)
        return graph.Graph(G, pos=pos_dict, name="Path Graph")

    def StarGraph(self, n):
        """
        Returns a star graph with n+1 nodes.

        A Star graph is a basic structure where one node is connected to
        all other nodes.

        This constructor is dependant on NetworkX numeric labels.

        PLOTTING:
        Upon construction, the position dictionary is filled to override
        the spring-layout algorithm. By convention, each star graph will
        be displayed with the first (0) node in the center, the second
        node (1) at the top, with the rest following in a counterclockwise
        manner.  (0) is the node connected to all other nodes.

        The star graph is a good opportunity to compare efficiency of
        filling a position dictionary vs. using the spring-layout algorithm
        for plotting.  As far as display, the spring-layout should push all
        other nodes away from the (0) node, and thus look very similar to
        this constructor's positioning.

        EXAMPLES:
            sage: import networkx

        Compare the plots:
            sage: n = networkx.star_graph(23)
            sage: spring23 = Graph(n)
            sage: posdict23 = graphs.StarGraph(23)
            sage: spring23.show()
            sage: posdict23.show()

        View many star graphs as a SAGE Graphics Array

        With this constructor (i.e., the position dictionary filled)
            sage: g = []
            sage: j = []
            sage: for i in range(9):
            ...    k = graphs.StarGraph(i+3)
            ...    g.append(k)
            ...
            sage: for i in range(3):
            ...    n = []
            ...    for m in range(3):
            ...        n.append(g[3*i + m].plot(vertex_size=50, vertex_labels=False))
            ...    j.append(n)
            ...
            sage: G = sage.plot.plot.GraphicsArray(j)
            sage: G.show()

        Compared to plotting with the spring-layout algorithm
            sage: g = []
            sage: j = []
            sage: for i in range(9):
            ...    spr = networkx.star_graph(i+3)
            ...    k = Graph(spr)
            ...    g.append(k)
            ...
            sage: for i in range(3):
            ...    n = []
            ...    for m in range(3):
            ...        n.append(g[3*i + m].plot(vertex_size=50, vertex_labels=False))
            ...    j.append(n)
            ...
            sage: G = sage.plot.plot.GraphicsArray(j)
            sage: G.show()
        """
        pos_dict = {}
        pos_dict[0] = [0,0]
        for i in range(n+1)[1:]:
            x = float(cos((pi/2) + ((2*pi)/n)*(i-1)))
            y = float(sin((pi/2) + ((2*pi)/n)*(i-1)))
            pos_dict[i] = [x,y]
        import networkx
        G = networkx.star_graph(n)
        return graph.Graph(G, pos=pos_dict, name="Star graph")

    def WheelGraph(self, n):
        """
        Returns a Wheel graph with n nodes.

        A Wheel graph is a basic structure where one node is connected to
        all other nodes and those (outer) nodes are connected cyclically.

        This constructor depends on NetworkX numeric labels.

        PLOTTING:
        Upon construction, the position dictionary is filled to override
        the spring-layout algorithm. By convention, each wheel graph will
        be displayed with the first (0) node in the center, the second node
        at the top, and the rest following in a counterclockwise manner.

        With the wheel graph, we see that it doesn't take a very large n
        at all for the spring-layout to give a counter-intuitive display.
        (See Graphics Array examples below).

        EXAMPLES:
        We view many wheel graphs with a SAGE Graphics Array, first
        with this constructor (i.e., the position dictionary filled):
            sage: g = []
            sage: j = []
            sage: for i in range(9):
            ...    k = graphs.WheelGraph(i+3)
            ...    g.append(k)
            ...
            sage: for i in range(3):
            ...    n = []
            ...    for m in range(3):
            ...        n.append(g[3*i + m].plot(vertex_size=50, vertex_labels=False))
            ...    j.append(n)
            ...
            sage: G = sage.plot.plot.GraphicsArray(j)
            sage: G.show()

        Next, using the spring-layout algorithm:
            sage: import networkx
            sage: g = []
            sage: j = []
            sage: for i in range(9):
            ...    spr = networkx.wheel_graph(i+3)
            ...    k = Graph(spr)
            ...    g.append(k)
            ...
            sage: for i in range(3):
            ...    n = []
            ...    for m in range(3):
            ...        n.append(g[3*i + m].plot(vertex_size=50, vertex_labels=False))
            ...    j.append(n)
            ...
            sage: G = sage.plot.plot.GraphicsArray(j)
            sage: G.show()

        Compare the plotting:
            sage: n = networkx.wheel_graph(23)
            sage: spring23 = Graph(n)
            sage: posdict23 = graphs.WheelGraph(23)
            sage: spring23.show()
            sage: posdict23.show()
        """
        pos_dict = {}
        pos_dict[0] = [0,0]
        for i in range(n)[1:]:
            x = float(cos((pi/2) + ((2*pi)/(n-1))*(i-1)))
            y = float(sin((pi/2) + ((2*pi)/(n-1))*(i-1)))
            pos_dict[i] = [x,y]
        import networkx
        G = networkx.wheel_graph(n)
        return graph.Graph(G, pos=pos_dict, name="Wheel graph")

################################################################################
#   Platonic Solids
################################################################################

    def TetrahedralGraph(self):
        """
        Returns a tetrahedral graph (with 4 nodes).

        A tetrahedron is a 4-sided triangular pyramid. The tetrahedral graph
        corresponds to the connectivity of the vertices of the tetrahedron.
        This graph is equivalent to a wheel graph with 4 nodes and also a
        complete graph on four nodes. (See examples below).

        PLOTTING:
        The tetrahedral graph should be viewed in 3 dimensions.  We
        chose to use the default spring-layout algorithm here, so that
        multiple iterations might yield a different point of reference for
        the user.  We hope to add rotatable, 3-dimensional viewing in
        the future.  In such a case, a string argument will be added to select
        the flat spring-layout over a future implementation.

        EXAMPLES:
        Construct and show a Tetrahedral graph
            sage: g = graphs.TetrahedralGraph()
            sage: g.show()

        The following example requires networkx:
            sage: import networkx as NX

        Compare this Tetrahedral, Wheel(4), Complete(4), and the
        Tetrahedral plotted with the spring-layout algorithm below
        in a SAGE graphics array:
            sage: tetra_pos = graphs.TetrahedralGraph()
            sage: tetra_spring = Graph(NX.tetrahedral_graph())
            sage: wheel = graphs.WheelGraph(4)
            sage: complete = graphs.CompleteGraph(4)
            sage: g = [tetra_pos, tetra_spring, wheel, complete]
            sage: j = []
            sage: for i in range(2):
            ...    n = []
            ...    for m in range(2):
            ...        n.append(g[i + m].plot(vertex_size=50, vertex_labels=False))
            ...    j.append(n)
            sage: G = sage.plot.plot.GraphicsArray(j)
            sage: G.show()
        """
        import networkx
        G = networkx.tetrahedral_graph()
        return graph.Graph(G, name="Tetrahedron")

    def HexahedralGraph(self):
        """
        Returns a hexahedral graph (with 8 nodes).

        A regular hexahedron is a 6-sided cube. The hexahedral graph
        corresponds to the connectivity of the vertices of the hexahedron.
        This graph is equivalent to a 3-cube.

        PLOTTING:
        The hexahedral graph should be viewed in 3 dimensions.  We
        chose to use the default spring-layout algorithm here, so that
        multiple iterations might yield a different point of reference for
        the user.  We hope to add rotatable, 3-dimensional viewing in
        the future.  In such a case, a string argument will be added to select
        the flat spring-layout over a future implementation.

        EXAMPLES:
        Construct and show a Hexahedral graph
            sage: g = graphs.HexahedralGraph()
            sage: g.show()

        Create several hexahedral graphs in a SAGE graphics array. They will
        be drawn differently due to the use of the spring-layout algorithm.
            sage: g = []
            sage: j = []
            sage: for i in range(9):
            ...    k = graphs.HexahedralGraph()
            ...    g.append(k)
            ...
            sage: for i in range(3):
            ...    n = []
            ...    for m in range(3):
            ...        n.append(g[3*i + m].plot(vertex_size=50, vertex_labels=False))
            ...    j.append(n)
            ...
            sage: G = sage.plot.plot.GraphicsArray(j)
            sage: G.show()
        """
        return graph.Graph({0:[1,3,4], 1:[2,5], 2:[3,6], 3:[7], 4:[5,7],\
                            5:[6], 6:[7]}, name="Hexahedron")

    def OctahedralGraph(self):
        """
        Returns an Octahedral graph (with 6 nodes).

        The regular octahedron is an 8-sided polyhedron with triangular faces.
        The octahedral graph corresponds to the connectivity of the vertices
        of the octahedron. It is the line graph of the tetrahedral graph. The
        octahedral is symmetric, so the spring-layout algorithm will be very
        effective for display.

        PLOTTING:
        The Octahedral graph should be viewed in 3 dimensions.  We
        chose to use the default spring-layout algorithm here, so that
        multiple iterations might yield a different point of reference for
        the user.  We hope to add rotatable, 3-dimensional viewing in
        the future.  In such a case, a string argument will be added to select
        the flat spring-layout over a future implementation.

        EXAMPLES:
        Construct and show an Octahedral graph
            sage: g = graphs.OctahedralGraph()
            sage: g.show()

        Create several octahedral graphs in a SAGE graphics array
        They will be drawn differently due to the use of the spring-layout algorithm
            sage: g = []
            sage: j = []
            sage: for i in range(9):
            ...    k = graphs.OctahedralGraph()
            ...    g.append(k)
            ...
            sage: for i in range(3):
            ...    n = []
            ...    for m in range(3):
            ...        n.append(g[3*i + m].plot(vertex_size=50, vertex_labels=False))
            ...    j.append(n)
            ...
            sage: G = sage.plot.plot.GraphicsArray(j)
            sage: G.show()
        """
        import networkx
        G = networkx.octahedral_graph()
        return graph.Graph(G, name="Octahedron")

    def IcosahedralGraph(self):
        """
        Returns an Icosahedral graph (with 12 nodes).

        The regular icosahedron is a 20-sided triangular polyhedron. The
        icosahedral graph corresponds to the connectivity of the vertices of
        the icosahedron. It is dual to the dodecahedral graph. The icosahedron
        is symmetric, so the spring-layout algorithm will be very effective
        for display.

        PLOTTING:
        The Icosahedral graph should be viewed in 3 dimensions.  We
        chose to use the default spring-layout algorithm here, so that
        multiple iterations might yield a different point of reference for
        the user.  We hope to add rotatable, 3-dimensional viewing in
        the future.  In such a case, a string argument will be added to select
        the flat spring-layout over a future implementation.

        EXAMPLES:
        Construct and show an Octahedral graph
            sage: g = graphs.IcosahedralGraph()
            sage: g.show()

        Create several icosahedral graphs in a SAGE graphics array. They will
        be drawn differently due to the use of the spring-layout algorithm.
            sage: g = []
            sage: j = []
            sage: for i in range(9):
            ...    k = graphs.IcosahedralGraph()
            ...    g.append(k)
            ...
            sage: for i in range(3):
            ...    n = []
            ...    for m in range(3):
            ...        n.append(g[3*i + m].plot(vertex_size=50, vertex_labels=False))
            ...    j.append(n)
            ...
            sage: G = sage.plot.plot.GraphicsArray(j)
            sage: G.show()
        """
        import networkx
        G = networkx.icosahedral_graph()
        return graph.Graph(G, name="Icosahedron")

    def DodecahedralGraph(self):
        """
        Returns a Dodecahedral graph (with 20 nodes)

        The dodecahedral graph is cubic symmetric, so the spring-layout
        algorithm will be very effective for display. It is dual to the
        icosahedral graph.

        PLOTTING:
        The Dodecahedral graph should be viewed in 3 dimensions.  We
        chose to use the default spring-layout algorithm here, so that
        multiple iterations might yield a different point of reference for
        the user.  We hope to add rotatable, 3-dimensional viewing in
        the future.  In such a case, a string argument will be added to select
        the flat spring-layout over a future implementation.

        EXAMPLES:
        Construct and show a Dodecahdedral graph
            sage: g = graphs.DodecahedralGraph()
            sage: g.show()

        Create several dodecahedral graphs in a SAGE graphics array
        They will be drawn differently due to the use of the spring-layout algorithm
            sage: g = []
            sage: j = []
            sage: for i in range(9):
            ...    k = graphs.DodecahedralGraph()
            ...    g.append(k)
            ...
            sage: for i in range(3):
            ...    n = []
            ...    for m in range(3):
            ...        n.append(g[3*i + m].plot(vertex_size=50, vertex_labels=False))
            ...    j.append(n)
            ...
            sage: G = sage.plot.plot.GraphicsArray(j)
            sage: G.show()
        """
        import networkx
        G = networkx.dodecahedral_graph()
        return graph.Graph(G, name="Dodecahedron")

################################################################################
#   Named Graphs
################################################################################

    def ChvatalGraph(self):
        """
        Returns the Chvatal graph.

        The Chvatal graph has 12 vertices. It is a 4-regular, 4-chromatic
        graph. It is one of the few known graphs to satisfy Grunbaum's
        conjecture that for every m > 1, n > 2, there is an m-regular,
        m-chromatic graph of girth at least n.

        EXAMPLE:
            sage: G = graphs.ChvatalGraph()
            sage: G.degree()
            [4, 4, 4, 4, 4, 4, 4, 4, 4, 4, 4, 4]

        """
        import networkx
        pos_dict = {}
        for i in range(10)[5:]:
            x = float(cos((pi/2) + ((2*pi)/5)*i))
            y = float(sin((pi/2) + ((2*pi)/5)*i))
            pos_dict[i] = [x,y]
        for i in range(5):
            x = float(2*(cos((pi/2) + ((2*pi)/5)*(i-5))))
            y = float(2*(sin((pi/2) + ((2*pi)/5)*(i-5))))
            pos_dict[i] = [x,y]
        pos_dict[10] = [.5,0]
        pos_dict[11] = [-.5,0]

        return graph.Graph(networkx.chvatal_graph(), pos=pos_dict, name="Chvatal Graph")

    def DesarguesGraph(self):
        """
        Returns the Desargues graph.

        PLOTTING:
            The layout chosen is the same as on the cover of [1].

        EXAMPLE:
            sage: D = graphs.DesarguesGraph()
            sage: L = graphs.LCFGraph(20,[5,-5,9,-9],5)
            sage: D.is_isomorphic(L)
            True
            sage: D.plot().show()  # or D.show()

        REFERENCE:
            [1] Harary, F. Graph Theory. Reading, MA: Addison-Wesley, 1994.
        """
        pos_dict = {}
        for i in range(10):
            x = float(cos(pi/2 + ((2*pi)/10)*i))
            y = float(sin(pi/2 + ((2*pi)/10)*i))
            pos_dict[i] = [x,y]
        for i in range(20)[10:]:
            x = float(0.5*cos(pi/2 + ((2*pi)/10)*i))
            y = float(0.5*sin(pi/2 + ((2*pi)/10)*i))
            pos_dict[i] = [x,y]
        G = graph.Graph({0:[1,9,10], 1:[2,11], 2:[3,12], 3:[4,13], 4:[5,14],\
                   5:[6,15], 6:[7,16], 7:[8,17], 8:[9,18], 9:[19], 10:[13,17],\
                   11:[14,18], 12:[15,19], 13:[16], 14:[17], 15:[18], 16:[19]},\
                  pos = pos_dict, name="Desargues Graph")
        return G

    def FlowerSnark(self):
        """
        Returns a Flower Snark.

        A flower snark has 20 vertices.  It is part of the class of biconnected
        cubic graphs with edge chromatic number = 4, known as snarks.  (i.e.:
        the Petersen graph).  All snarks are not Hamiltonian, non-planar and have
        Petersen graph graph minors.

        PLOTTING:
        Upon construction, the position dictionary is filled to override the
        spring-layout algoirithm.  By convention, the nodes are drawn 0-14 on
        the outer circle, and 15-19 in an inner pentagon.

        REFERENCES:
            [1] Weisstein, E. (1999). "Flower Snark -- from Wolfram MathWorld".
                [Online] Available: http://mathworld.wolfram.com/FlowerSnark.html
                [2007, February 17]

        EXAMPLES:
        Inspect a flower snark:
            sage: F = graphs.FlowerSnark()
            sage: F
            Flower Snark: Graph on 20 vertices
            sage: F.graph6_string()
            'ShCGHC@?GGg@?@?Gp?K??C?CA?G?_G?Cc'

        Now show it:
            sage: F.show()
        """
        pos_dict = {}
        for i in range(15):
            x = float(2.5*(cos((pi/2) + ((2*pi)/15)*i)))
            y = float(2.5*(sin((pi/2) + ((2*pi)/15)*i)))
            pos_dict[i] = [x,y]
        for i in range(20)[15:]:
            x = float(cos((pi/2) + ((2*pi)/5)*i))
            y = float(sin((pi/2) + ((2*pi)/5)*i))
            pos_dict[i] = [x,y]
        return graph.Graph({0:[1,14,15],1:[2,11],2:[3,7],3:[2,4,16],4:[5,14], \
                            5:[6,10],6:[5,7,17],8:[7,9,13],9:[10,18],11:[10,12], \
                            12:[13,19],13:[14],15:[19],16:[15,17],18:[17,19]}, \
                            pos=pos_dict, name="Flower Snark")

    def FruchtGraph(self):
        """
        Returns a Frucht Graph.

        A Frucht graph has 12 nodes and 18 edges.  It is the smallest cubic
        identity graph.  It is planar and it is Hamiltonian.

        This constructor is dependant on Networkx's numeric labeling.

        PLOTTING:
        Upon construction, the position dictionary is filled to override the
        spring-layout algorithm.  By convention, the first seven nodes are on
        the outer circle, with the next four on an inner circle and the last
        in the center.

        REFERENCES:
            [1] Weisstein, E. (1999). "Frucht Graph -- from Wolfram MathWorld".
                [Online] Available: http://mathworld.wolfram.com/FruchtGraph.html
                [2007, February 17]

        EXAMPLES:
            sage: FRUCHT = graphs.FruchtGraph()
            sage: FRUCHT
            Frucht graph: Graph on 12 vertices
            sage: FRUCHT.graph6_string()
            'KhCKM?_EGK?L'
            sage: (graphs.FruchtGraph()).show()
        """
        pos_dict = {}
        for i in range(7):
            x = float(2*(cos((pi/2) + ((2*pi)/7)*i)))
            y = float(2*(sin((pi/2) + ((2*pi)/7)*i)))
            pos_dict[i] = [x,y]
        pos_dict[7] = [0,1]
        pos_dict[8] = [-1,0]
        pos_dict[9] = [0,-1]
        pos_dict[10] = [1,0]
        pos_dict[11] = [0,0]
        import networkx
        G = networkx.frucht_graph()
        return graph.Graph(G, pos=pos_dict, name="Frucht graph")

    def HeawoodGraph(self):
        """
        Returns a Heawood graph.

        The Heawood graph is a cage graph that has 14 nodes.  It is a cubic
        symmetric graph.  (See also the Moebius-Kantor graph).  It is nonplanar
        and Hamiltonian.  It has diameter = 3, radius = 3, girth = 6, chromatic
        number = 2.  It is 4-transitive but not 5-transitive.

        This constructor is dependant on Networkx's numeric labeling.

        PLOTTING:
        Upon construction, the position dictionary is filled to override the
        spring-layout algorithm.  By convention, the nodes are positioned in
        a circular layout with the first node appearing at the top, and then
        continuing counterclockwise.

        REFERENCES:
            [1] Weisstein, E. (1999). "Heawood Graph -- from Wolfram MathWorld".
                [Online] Available: http://mathworld.wolfram.com/HeawoodGraph.html
                [2007, February 17]

        EXAMPLES:
            sage: H = graphs.HeawoodGraph()
            sage: H
            Heawood graph: Graph on 14 vertices
            sage: H.graph6_string()
            'MhEGHC@AI?_PC@_G_'
            sage: (graphs.HeawoodGraph()).show()
        """
        pos_dict = {}
        for i in range(14):
            x = float(cos((pi/2) + (pi/7)*i))
            y = float(sin((pi/2) + (pi/7)*i))
            pos_dict[i] = [x,y]
        import networkx
        G = networkx.heawood_graph()
        return graph.Graph(G, pos=pos_dict, name="Heawood graph")

    def MoebiusKantorGraph(self):
        """
        Returns a Moebius-Kantor Graph.

        A Moebius-Kantor graph is a cubic symmetric graph.  (See also the Heawood
        graph).  It has 16 nodes and 24 edges.  It is nonplanar and Hamiltonian.
        It has diameter = 4, girth = 6, and chromatic number = 2.  It is identical
        to the Generalized Petersen graph, P[8,3].

        PLOTTING:
        Upon construction, the position dictionary is filled to overwrite the
        spring-layout algorithm.  By convention, the first 8 nodes are drawn
        counter-clockwise in an outer circle, with the remaining eight drawn
        likewise nested in a smaller circular pattern.  The Moebius-Kantor graph
        is constructed directly below from a dictionary with nodes as keys and
        entries represented the nodes they are connected to.  Please browse this
        dictionary or display an example to further understand the plotting
        convention.

        REFERENCES:
            [1] Weisstein, E. (1999). "Moebius-Kantor Graph -- from Wolfram
            MathWorld". [Online]
            Available: http://mathworld.wolfram.com/Moebius-KantorGraph.html
            [2007, February 17]

        EXAMPLES:
            sage: MK = graphs.MoebiusKantorGraph()
            sage: MK
            Moebius-Kantor Graph: Graph on 16 vertices
            sage: MK.graph6_string()
            'OhCGKE?O@?ACAC@I?Q_AS'
            sage: (graphs.MoebiusKantorGraph()).show()
        """
        pos_dict = {}
        for i in range(8):
            x = float(2*(cos((pi/2) + ((pi)/4)*i)))
            y = float(2*(sin((pi/2) + ((pi)/4)*i)))
            pos_dict[i] = [x,y]
        for i in range(16)[8:]:
            x = float(cos((pi/2) + ((pi)/4)*(i)))
            y = float(sin((pi/2) + ((pi)/4)*(i)))
            pos_dict[i] = [x,y]
        return graph.Graph({0:[1,7,8],1:[2,9],2:[3,10],3:[4,11],4:[5,12], \
                            5:[6,13],6:[7,14],9:[12,14],11:[8,14],13:[8,10], \
                            15:[7,10,12]}, pos=pos_dict, name="Moebius-Kantor Graph")

    def PappusGraph(self):
        """
        Returns the Pappus graph, a graph on 18 vertices.

        The Pappus graph is cubic, symmetric, and distance-regular.

        EXAMPLES:
            sage: G = graphs.PappusGraph()
            sage: G.plot().show()  # or G.show()
            sage: L = graphs.LCFGraph(18, [5,7,-7,7,-7,-5], 3)
            sage: L.plot().show()  # or L.show()
            sage: G.is_isomorphic(L)
            True

        """
        pos_dict = {}
        for i in range(6):
            pos_dict[i] = [float(cos(pi/2 + ((2*pi)/6)*i)),\
                           float(sin(pi/2 + ((2*pi)/6)*i))]
            pos_dict[6 + i] = [(2/3.0)*float(cos(pi/2 + ((2*pi)/6)*i)),\
                               (2/3.0)*float(sin(pi/2 + ((2*pi)/6)*i))]
            pos_dict[12 + i] = [(1/3.0)*float(cos(pi/2 + ((2*pi)/6)*i)),\
                                (1/3.0)*float(sin(pi/2 + ((2*pi)/6)*i))]
        return graph.Graph({0:[1,5,6],1:[2,7],2:[3,8],3:[4,9],4:[5,10],\
                            5:[11],6:[13,17],7:[12,14],8:[13,15],9:[14,16],\
                            10:[15,17],11:[12,16],12:[15],13:[16],14:[17]},\
                           pos=pos_dict, name="Pappus Graph")

    def PetersenGraph(self):
        """
        The Petersen Graph is a named graph that consists of 10 vertices
        and 14 edges, usually drawn as a five-point star embedded in a
        pentagon.

        The Petersen Graph is a common counterexample.  For example, it is
        not Hamiltonian.

        PLOTTING:
        When plotting the Petersen graph with the spring-layout algorithm,
        we see that this graph is not very symmetric and thus the display
        may not be very meaningful. Efficiency of construction and plotting
        is not an issue, as the Petersen graph only has 10 vertices and 14
        edges.

        Our labeling convention here is to start on the outer pentagon from
        the top, moving counterclockwise. Then the nodes on the inner star,
        starting at the top and moving counterclockwise.

        EXAMPLES:
        We compare below the Petersen graph with the default spring-layout
        versus a planned position dictionary of [x,y] tuples:
            sage: petersen_spring = Graph({0:[1,4,5], 1:[0,2,6], 2:[1,3,7], 3:[2,4,8], 4:[0,3,9], 5:[0,7,8], 6:[1,8,9], 7:[2,5,9], 8:[3,5,6], 9:[4,6,7]})
            sage: petersen_spring.show()
            sage: petersen_database = graphs.PetersenGraph()
            sage: petersen_database.show()
        """
        pos_dict = {}
        for i in range(5):
            x = float(cos(pi/2 + ((2*pi)/5)*i))
            y = float(sin(pi/2 + ((2*pi)/5)*i))
            pos_dict[i] = [x,y]
        for i in range(10)[5:]:
            x = float(0.5*cos(pi/2 + ((2*pi)/5)*i))
            y = float(0.5*sin(pi/2 + ((2*pi)/5)*i))
            pos_dict[i] = [x,y]
        P = graph.Graph({0:[1,4,5], 1:[0,2,6], 2:[1,3,7], 3:[2,4,8], 4:[0,3,9],\
            5:[0,7,8], 6:[1,8,9], 7:[2,5,9], 8:[3,5,6], 9:[4,6,7]},\
            pos=pos_dict, name="Petersen graph")
        return P

    def ThomsenGraph(self):
        """
        Returns the Thomsen Graph.

        The Thomsen Graph is actually a complete bipartite graph with
        (n1, n2) = (3, 3).  It is also called the Utility graph.

        PLOTTING:
        See CompleteBipartiteGraph.

        EXAMPLES:
            sage: T = graphs.ThomsenGraph()
            sage: T
            Thomsen graph: Graph on 6 vertices
            sage: T.graph6_string()
            'EFz_'
            sage: (graphs.ThomsenGraph()).show()
        """
        pos_dict = {0:[-1,1],1:[0,1],2:[1,1],3:[-1,0],4:[0,0],5:[1,0]}
        import networkx
        G = networkx.complete_bipartite_graph(3,3)
        return graph.Graph(G, pos=pos_dict, name="Thomsen graph")

################################################################################
#   Families of Graphs
################################################################################

    def CirculantGraph(self, n, adjacency):
        r"""
        Returns a circulant graph with n nodes.

        A circulant graph has the property that the vertex i is
        connected with the vertices i+j and i-j for each j in adj.

<<<<<<< HEAD
        INPUT:
            n -- number of vertices in the graph
            adjacency -- the list of j values
=======
        This constructor is dependant on vertices numbered 0 through n-1
        in NetworkX \code{cycle_graph()}
>>>>>>> 469ff904

        PLOTTING:
        Upon construction, the position dictionary is filled to override
        the spring-layout algorithm. By convention, each circulant graph will
        be displayed with the first (0) node at the top, with the rest
        following in a counterclockwise manner.

<<<<<<< HEAD
=======
        The circulant graph is a good opportunity to compare efficiency of
        filling a position dictionary vs. using the spring-layout algorithm
        for plotting.  Because the circulant graph is very symmetric, the
        resulting plots should be similar (in cases of small n).

>>>>>>> 469ff904
        Filling the position dictionary in advance adds O(n) to the
        constructor.

        EXAMPLES:
        Compare plotting using the predefined layout and networkx:
            sage: import networkx
            sage: n = networkx.cycle_graph(23)
            sage: spring23 = Graph(n)
            sage: posdict23 = graphs.CirculantGraph(23,2)
<<<<<<< HEAD
            sage.: spring23.show()
            sage.: posdict23.show()
=======
            sage: spring23.show()
            sage: posdict23.show()
>>>>>>> 469ff904

        We next view many cycle graphs as a SAGE graphics array.
        First we use the \code{CirculantGraph} constructor, which fills in
        the position dictionary:

            sage: g = []
            sage: j = []
            sage: for i in range(9):
            ...    k = graphs.CirculantGraph(i+3,i)
            ...    g.append(k)
            ...
<<<<<<< HEAD
            sage.: for i in range(3):
=======
            sage: for i in range(3):
>>>>>>> 469ff904
            ...    n = []
            ...    for m in range(3):
            ...        n.append(g[3*i + m].plot(vertex_size=50, vertex_labels=False))
            ...    j.append(n)
            ...
<<<<<<< HEAD
            sage.: G = sage.plot.plot.GraphicsArray(j)
            sage.: G.show()
=======
            sage: G = sage.plot.plot.GraphicsArray(j)
            sage: G.show()
>>>>>>> 469ff904

        Compare to plotting with the spring-layout algorithm:
            sage: g = []
            sage: j = []
            sage: for i in range(9):
            ...    spr = networkx.cycle_graph(i+3)
            ...    k = Graph(spr)
            ...    g.append(k)
            ...
<<<<<<< HEAD
            sage.: for i in range(3):
=======
            sage: for i in range(3):
>>>>>>> 469ff904
            ...    n = []
            ...    for m in range(3):
            ...        n.append(g[3*i + m].plot(vertex_size=50, vertex_labels=False))
            ...    j.append(n)
            ...
<<<<<<< HEAD
            sage.: G = sage.plot.plot.GraphicsArray(j)
            sage.: G.show()
=======
            sage: G = sage.plot.plot.GraphicsArray(j)
            sage: G.show()
>>>>>>> 469ff904

            Passing a 1 into adjacency should give the cycle.

            sage: graphs.CirculantGraph(6,1)==graphs.CycleGraph(6)
            True
            sage: graphs.CirculantGraph(7,[1,3]).edges(labels=false)
            [(0, 1),
            (0, 3),
            (0, 4),
            (0, 6),
            (1, 2),
            (1, 4),
            (1, 5),
            (2, 3),
            (2, 5),
            (2, 6),
            (3, 4),
            (3, 6),
            (4, 5),
            (5, 6)]

        """
        if not isinstance(adjacency,list):
            adjacency=[adjacency]
        pos_dict = {}
        for i in range(n):
            x = float(cos((pi/2) + ((2*pi)/n)*i))
            y = float(sin((pi/2) + ((2*pi)/n)*i))
            pos_dict[i] = [x,y]
        G=graph.Graph(name="Circulant graph ("+str(adjacency)+")")
        G.add_vertices(xrange(n))
        G._pos=pos_dict
        for v in G:
            G.add_edges([[v,(v+j)%n] for j in adjacency])
            G.add_edges([[v,(v-j)%n] for j in adjacency])
        return G



    def CompleteGraph(self, n):
        """
        Returns a complete graph on n nodes.

        A Complete Graph is a graph in which all nodes are connected to all
        other nodes.

        This constructor is dependant on vertices numbered 0 through n-1 in
        NetworkX complete_graph()

        PLOTTING:
        Upon construction, the position dictionary is filled to override
        the spring-layout algorithm. By convention, each complete graph
        will be displayed with the first (0) node at the top, with the
        rest following in a counterclockwise manner.

        In the complete graph, there is a big difference visually in using
        the spring-layout algorithm vs. the position dictionary used in
        this constructor.  The position dictionary flattens the graph,
        making it clear which nodes an edge is connected to.  But the
        complete graph offers a good example of how the spring-layout
        works.  The edges push outward (everything is connected), causing
        the graph to appear as a 3-dimensional pointy ball.  (See examples
        below).

        EXAMPLES:
        We view many Complete graphs with a SAGE Graphics Array, first
        with this constructor (i.e., the position dictionary filled):
            sage: g = []
            sage: j = []
            sage: for i in range(9):
            ...    k = graphs.CompleteGraph(i+3)
            ...    g.append(k)
            ...
            sage: for i in range(3):
            ...    n = []
            ...    for m in range(3):
            ...        n.append(g[3*i + m].plot(vertex_size=50, vertex_labels=False))
            ...    j.append(n)
            ...
            sage: G = sage.plot.plot.GraphicsArray(j)
            sage: G.show()

        We compare to plotting with the spring-layout algorithm:
            sage: import networkx
            sage: g = []
            sage: j = []
            sage: for i in range(9):
            ...    spr = networkx.complete_graph(i+3)
            ...    k = Graph(spr)
            ...    g.append(k)
            ...
            sage: for i in range(3):
            ...    n = []
            ...    for m in range(3):
            ...        n.append(g[3*i + m].plot(vertex_size=50, vertex_labels=False))
            ...    j.append(n)
            ...
            sage: G = sage.plot.plot.GraphicsArray(j)
            sage: G.show()

        Compare the constructors (results will vary)
            sage: import networkx
            sage: t = cputime()
            sage: n = networkx.complete_graph(389); spring389 = Graph(n)
            sage: cputime(t)           # random
            0.59203700000000126
            sage: t = cputime()
            sage: posdict389 = graphs.CompleteGraph(389)
            sage: cputime(t)           # random
            0.6680419999999998

        We compare plotting:
            sage: import networkx
            sage: n = networkx.complete_graph(23)
            sage: spring23 = Graph(n)
            sage: posdict23 = graphs.CompleteGraph(23)
            sage: spring23.show()
            sage: posdict23.show()
        """
        pos_dict = {}
        for i in range(n):
            x = float(cos((pi/2) + ((2*pi)/n)*i))
            y = float(sin((pi/2) + ((2*pi)/n)*i))
            pos_dict[i] = [x,y]
        import networkx
        G = networkx.complete_graph(n)
        return graph.Graph(G, pos=pos_dict, name="Complete graph")

    def CompleteBipartiteGraph(self, n1, n2):
        """
        Returns a Complete Bipartite Graph sized n1+n2, with each of the
        nodes [0,(n1-1)] connected to each of the nodes [n1,(n2-1)] and
        vice versa.

        A Complete Bipartite Graph is a graph with its vertices partitioned
        into two groups, V1 and V2.  Each v in V1 is connected to every v
        in V2, and vice versa.

        PLOTTING:
        Upon construction, the position dictionary is filled to override
        the spring-layout algorithm. By convention, each complete bipartite
        graph will be displayed with the first n1 nodes on the top row (at
        y=1) from left to right.  The remaining n2 nodes appear at y=0,
        also from left to right.  The shorter row (partition with fewer
        nodes) is stretched to the same length as the longer row, unless
        the shorter row has 1 node; in which case it is centered.  The x
        values in the plot are in domain [0,max{n1,n2}].

        In the Complete Bipartite graph, there is a visual difference in
        using the spring-layout algorithm vs. the position dictionary used
        in this constructor.  The position dictionary flattens the graph
        and separates the partitioned nodes, making it clear which nodes
        an edge is connected to.  The Complete Bipartite graph plotted with
        the spring-layout algorithm tends to center the nodes in n1 (see
        spring_med in examples below), thus overlapping its nodes and edges,
        making it typically hard to decipher.

        Filling the position dictionary in advance adds O(n) to the
        constructor.  Feel free to race the constructors below in the
        examples section.  The much larger difference is the time added by
        the spring-layout algorithm when plotting.  (Also shown in the
        example below).  The spring model is typically described as $O(n^3)$,
        as appears to be the case in the NetworkX source code.

        EXAMPLES:
        Two ways of constructing the complete bipartite graph, using different
        layout algorithms:
            sage: import networkx
            sage: n = networkx.complete_bipartite_graph(389,157); spring_big = Graph(n)
            sage: posdict_big = graphs.CompleteBipartiteGraph(389,157)

        Compare the plotting:
            sage: n = networkx.complete_bipartite_graph(11,17)
            sage: spring_med = Graph(n)
            sage: posdict_med = graphs.CompleteBipartiteGraph(11,17)

        Notice here how the spring-layout tends to center the nodes of n1
            sage: spring_med.show()
            sage: posdict_med.show()

        View many complete bipartite graphs with a SAGE Graphics Array,
        with this constructor (i.e., the position dictionary filled):
            sage: g = []
            sage: j = []
            sage: for i in range(9):
            ...    k = graphs.CompleteBipartiteGraph(i+1,4)
            ...    g.append(k)
            ...
            sage: for i in range(3):
            ...    n = []
            ...    for m in range(3):
            ...        n.append(g[3*i + m].plot(vertex_size=50, vertex_labels=False))
            ...    j.append(n)
            ...
            sage: G = sage.plot.plot.GraphicsArray(j)
            sage: G.show()

        We compare to plotting with the spring-layout algorithm:
            sage: g = []
            sage: j = []
            sage: for i in range(9):
            ...    spr = networkx.complete_bipartite_graph(i+1,4)
            ...    k = Graph(spr)
            ...    g.append(k)
            ...
            sage: for i in range(3):
            ...    n = []
            ...    for m in range(3):
            ...        n.append(g[3*i + m].plot(vertex_size=50, vertex_labels=False))
            ...    j.append(n)
            ...
            sage: G = sage.plot.plot.GraphicsArray(j)
            sage: G.show()
        """
        pos_dict = {}
        c1 = 1 # scaling factor for top row
        c2 = 1 # scaling factor for bottom row
        c3 = 0 # pad to center if top row has 1 node
        c4 = 0 # pad to center if bottom row has 1 node
        if n1 > n2:
            if n2 == 1:
                c4 = (n1-1)/2
            else:
                c2 = ((n1-1)/(n2-1))
        elif n2 > n1:
            if n1 == 1:
                c3 = (n2-1)/2
            else:
                c1 = ((n2-1)/(n1-1))
        for i in range(n1):
            x = c1*i + c3
            y = 1
            pos_dict[i] = [x,y]
        for i in range(n1+n2)[n1:]:
            x = c2*(i-n1) + c4
            y = 0
            pos_dict[i] = [x,y]
        import networkx
        G = networkx.complete_bipartite_graph(n1,n2)
        return graph.Graph(G, pos=pos_dict, name="Complete bipartite graph")

    def CubeGraph(self, n):
        """
        AUTHOR:  Robert Miller

        PLOTTING:
        See commented source code.

        EXAMPLES:
        Plot several n-cubes in a SAGE Graphics Array
            sage: g = []
            sage: j = []
            sage: for i in range(6):
            ...    k = graphs.CubeGraph(i+1)
            ...    g.append(k)
            ...
            sage: for i in range(2):
            ...    n = []
            ...    for m in range(3):
            ...        n.append(g[3*i + m].plot(vertex_size=50, vertex_labels=False))
            ...    j.append(n)
            ...
            sage: G = sage.plot.plot.GraphicsArray(j)
            sage: G.show(figsize=[6,4])

        Use the plot options to display larger n-cubes
            sage: g = graphs.CubeGraph(9)
            sage: g.show(figsize=[12,12],vertex_labels=False, vertex_size=20)
        """
        from sage.rings.integer import Integer
        # generate vertex labels:
        # n positions, 0 or 1 for each
        l = []
        for i in range(2**n):
            l.append(Integer(i).binary())
        for i in range(len(l)):
            l[i] = '0'*(n - len(l[i])) + l[i]

        # determine adjacencies:
        # adjacent vertices differ in
        # exactly one position
        d = {}
        for i in range(len(l)):
            a = []
            for j in range(n):
                if l[i][j] == '0':
                    k = '1'
                else: k = '0'
                a.append(l[i][0:j] + k + l[i][j+1:n])
            d[l[i]] = a

        # get basis vectors for projection RR^n -> RR^2
        ll = {}
        theta = float(pi/n)
        for i in range(n):
            ll[i] = (float(cos(i*theta)),float(sin(i*theta)))

        # calculate positions
        pos = {}
        for vertex in d.iterkeys():
            x = 0
            y = 0
            for i in range(n):
                x += int(vertex[i])*ll[i][0]
                y += int(vertex[i])*ll[i][1]
            pos[vertex] = [x,y]

        return graph.Graph(data=d, pos=pos, name="%d-Cube"%n)

    def BalancedTree(self, r, h):
        r"""
        Returns the perfectly balanced tree of height $h \geq 1$, whose root
        has degree $r \geq 2$.

        The number of vertices of this graph is $1 + r + r^2 + \cdots + r^h$,
        that is, $\frac{r^{h+1} - 1}{r - 1}$. The number of edges is one less
        than the number of vertices.

        EXAMPLE:
        Plot a balanced tree of height 4 with r = 3
            sage: G = graphs.BalancedTree(3, 5)
            sage: G.plot().show()   # or G.show()

        """
        import networkx
        return graph.Graph(networkx.balanced_tree(r, h), name="Balanced Tree")

    def LCFGraph(self, n, shift_list, repeats):
        """
        Returns the cubic graph specified in LCF notation.

        LCF (Lederberg-Coxeter-Fruchte) notation is a concise way of
        describing cubic Hamiltonian graphs. The way a graph is constructed is
        as follows. Since there is a Hamiltonian cycle, we first create a
        cycle on n nodes. The variable shift_list = [s_0, s_1, ..., s_{k-1}]
        describes edges to be created by the following scheme: for each i,
        connect vertex i to vertex (i + s_i). Then, repeats specifies the
        number of times to repeat this process, where on the jth repeat we
        connect vertex (i + j*len(shift_list)) to vertex
        ( i + j*len(shift_list) + s_i).

        INPUT:
            n -- the number of nodes.
            shift_list -- a list of integer shifts mod n.
            repeats -- the number of times to repeat the process.

        EXAMPLES:
            sage: G = graphs.LCFGraph(4, [2,-2], 2)
            sage: G.is_isomorphic(graphs.TetrahedralGraph())
            True

            sage: G = graphs.LCFGraph(20, [10,7,4,-4,-7,10,-4,7,-7,4], 2)
            sage: G.is_isomorphic(graphs.DodecahedralGraph())
            True

            sage: G = graphs.LCFGraph(14, [5,-5], 7)
            sage: G.is_isomorphic(graphs.HeawoodGraph())
            True

        The largest cubic nonplanar graph of diameter three:
            sage: G = graphs.LCFGraph(20, [-10,-7,-5,4,7,-10,-7,-4,5,7,-10,-7,6,-5,7,-10,-7,5,-6,7], 1)
            sage: G.degree()
            [3, 3, 3, 3, 3, 3, 3, 3, 3, 3, 3, 3, 3, 3, 3, 3, 3, 3, 3, 3]
            sage: G.diameter()
            3
            sage: G.plot().show()  # or G.show()

        PLOTTING:
            LCF Graphs are plotted as an n-cycle with edges in the middle, as
            described above.

        REFERENCES:
            [1] Frucht, R. "A Canonical Representation of Trivalent
                Hamiltonian Graphs." J. Graph Th. 1, 45-60, 1976.
            [2] Grunbaum, B. Convex Polytopes. New York: Wiley, pp. 362-364,
                1967.
            [3] Lederberg, J. "DENDRAL-64: A System for Computer Construction,
                Enumeration and Notation of Organic Molecules as Tree
                Structures and Cyclic Graphs. Part II. Topology of Cyclic
                Graphs." Interim Report to the National Aeronautics and Space
                Administration. Grant NsG 81-60. December 15, 1965.
                http://profiles.nlm.nih.gov/BB/A/B/I/U/_/bbabiu.pdf.

        """
        import networkx
        pos_dict = {}
        for i in range(n):
            x = float(cos(pi/2 + ((2*pi)/n)*i))
            y = float(sin(pi/2 + ((2*pi)/n)*i))
            pos_dict[i] = [x,y]
        return graph.Graph(networkx.LCF_graph(n, shift_list, repeats),\
                           pos=pos_dict, name="LCF Graph")

################################################################################
#   Pseudofractal Graphs
################################################################################

    def DorogovtsevGoltsevMendesGraph(self, n):
        """
        Construct the n-th generation of the Dorogovtsev-Goltsev-Mendes graph.

        REFERENCE:
            [1] Dorogovtsev, S. N., Goltsev, A. V., and Mendes, J. F. F.,
                Pseudofractal scale-free web, Phys. Rev. E 066122 (2002).
        """
        import networkx
        return graph.Graph(networkx.dorogovtsev_goltsev_mendes_graph(n),\
               name="Dorogovtsev-Goltsev-Mendes Graph, %d-th generation"%n)

################################################################################
#   Random Graphs
################################################################################

    def RandomGNP(self, n, p, seed=None, fast=True):
        r"""
        Returns a Random graph on $n$ nodes.  Each edge is inserted
        independently with probability $p$.

        IMPLEMENTATION:
        This function calls the NetworkX function \code{fast_gnp_random_graph},
        unless fast==False, then \code{gnp_random_graph}.

        REFERENCES:
            [1] P. Erdos and A. Renyi, On Random Graphs, Publ. Math. 6, 290 (1959).
            [2] E. N. Gilbert, Random Graphs, Ann. Math. Stat., 30, 1141 (1959).

        PLOTTING:
        When plotting, this graph will use the default spring-layout
        algorithm, unless a position dictionary is specified.

        EXAMPLES:
        We plot a random graph on 12 nodes with probability $p = .71$:
            sage: gnp = graphs.RandomGNP(12,.71)
            sage: gnp.show()

        We view many random graphs using a graphics array:
            sage: g = []
            sage: j = []
            sage: for i in range(9):
            ...    k = graphs.RandomGNP(i+3,.43)
            ...    g.append(k)
            ...
            sage: for i in range(3):
            ...    n = []
            ...    for m in range(3):
            ...        n.append(g[3*i + m].plot(vertex_size=50, vertex_labels=False))
            ...    j.append(n)
            ...
            sage: G = sage.plot.plot.GraphicsArray(j)
            sage: G.show()

        TIMINGS:
        The following timings compare the speed with fast==False and
        fast==True for sparse and dense graphs.  (It's no different?)

            sage: t=cputime(); regular_sparse = graphs.RandomGNP(389,.22)
            sage: cputime(t)     # slightly random
            0.2240130000000029

            sage: t=cputime(); fast_sparse =  graphs.RandomGNP(389,.22,fast=True)
            sage: cputime(t)     # slightly random
            0.22401400000000038

            sage: t=cputime(); regular_dense = graphs.RandomGNP(389,.88)
            sage: cputime(t)     # slightly random
            0.87205499999999958

            sage: t=cputime(); fast_dense = graphs.RandomGNP(389,.88,fast=True)
            sage: cputime(t)     # slightly random
            0.90005700000000033

        """
        import networkx
        if fast:
            G = networkx.fast_gnp_random_graph(n, p, seed)
        else:
            G = networkx.gnp_random_graph(n, p, seed)
        return graph.Graph(G)

    def RandomBarabasiAlbert(self, n, m, seed=None):
        u"""
        Return a random graph created using the Barabasi-Albert preferential
        attachment model.

        A graph with m vertices and no edges is initialized, and a graph of n
        vertices is grown by attaching new veritces each with m edges that are
        attached to existing vertices, preferentially with high degree.

        INPUT:
            n -- number of vertices in the graph
            m -- number of edges to attach from each new node
            seed -- for random number generator

        EXAMPLES:
        We plot a random graph on 12 nodes with m = 3.
            sage: ba = graphs.RandomBarabasiAlbert(12,3)
            sage: ba.plot().show()  # or ba.show()

        We view many random graphs using a graphics array:
            sage: g = []
            sage: j = []
            sage: for i in range(9):
            ...    k = graphs.RandomBarabasiAlbert(i+3, 3)
            ...    g.append(k)
            ...
            sage: for i in range(3):
            ...    n = []
            ...    for m in range(3):
            ...        n.append(g[3*i + m].plot(vertex_size=50, vertex_labels=False))
            ...    j.append(n)
            ...
            sage: G = sage.plot.plot.GraphicsArray(j)
            sage: G.show()  # or G.show()

        """
        import networkx
        return graph.Graph(networkx.barabasi_albert_graph(n,m,seed))

    def RandomGNM(self, n, m, dense=False, seed=None):
        """
        Returns a graph randomly picked out of all graphs on n vertices with
        m edges.

        INPUT:
            n -- number of vertices.
            m -- number of edges.
            dense -- whether to use NetworkX's dense_gnm_random_graph or
        gnm_random_graph

        EXAMPLES:
        We plot a random graph on 12 nodes with m = 12.
            sage: gnm = graphs.RandomGNM(12, 12)
            sage: gnm.plot().show()  # or gnm.show()

        We view many random graphs using a graphics array:
            sage: g = []
            sage: j = []
            sage: for i in range(9):
            ...    k = graphs.RandomGNM(i+3, i^2-i)
            ...    g.append(k)
            ...
            sage: for i in range(3):
            ...    n = []
            ...    for m in range(3):
            ...        n.append(g[3*i + m].plot(vertex_size=50, vertex_labels=False))
            ...    j.append(n)
            ...
            sage: G = sage.plot.plot.GraphicsArray(j)
            sage: G.show()  # or G.show()

        """
        import networkx
        if dense:
            return graph.Graph(networkx.dense_gnm_random_graph(n, m, seed))
        else:
            return graph.Graph(networkx.gnm_random_graph(n, m, seed))

    def RandomNewmanWattsStrogatz(self, n, k, p, seed=None):
        """
        Returns a Newman-Watts-Strogatz small world random graph on n vertices.

        From the NetworkX documentation:
        First create a ring over n nodes.  Then each node in the ring is
        connected with its k nearest neighbors.  Then shortcuts are created by
        adding new edges as follows: for each edge u-v in the underlying
        "n-ring with k nearest neighbors"; with probability p add a new edge
        u-w with randomly-chosen existing node w. In contrast with
        watts_strogatz_graph(), no edges are removed.

        INPUT:
            n -- number of vertices.
            k -- each vertex is connected to its k nearest neighbors
            p -- the probability of adding a new edge for each edge
            seed -- for the random number generator

        EXAMPLE:
            sage: G = graphs.RandomNewmanWattsStrogatz(12, 2, .3)
            sage: G.plot().show()  # or G.show()

        REFERENCE:
            [1] Newman, M.E.J., Watts, D.J. and Strogatz, S.H. Random graph
                models of social networks. Proc. Nat. Acad. Sci. USA 99, 2566-2572.

        """
        import networkx
        return graph.Graph(networkx.newman_watts_strogatz_graph(n, k, p, seed))

    def RandomHolmeKim(self, n, m, p, seed=None):
        """
        Returns a random graph generated by the Holme and Kim algorithm for
        graphs with powerlaw degree distribution and approximate average
        clustering.

        INPUT:
            n -- number of vertices.
            m -- number of random edges to add for each new node.
            p -- probability of adding a triangle after adding a random edge.
            seed -- for the random number generator.

        From the NetworkX documentation:
        The average clustering has a hard time getting above a certain cutoff
        that depends on m. This cutoff is often quite low. Note that the
        transitivity (fraction of triangles to possible triangles) seems to go
        down with network size. It is essentially the Barabasi-Albert growth
        model with an extra step that each random edge is followed by a chance
        of making an edge to one of its neighbors too (and thus a triangle).
        This algorithm improves on B-A in the sense that it enables a higher
        average clustering to be attained if desired. It seems possible to
        have a disconnected graph with this algorithm since the initial m
        nodes may not be all linked to a new node on the first iteration like
        the BA model.

        EXAMPLE:
            sage: G = graphs.RandomHolmeKim(12, 3, .3)
            sage: G.plot().show()  # or G.show()

        REFERENCE:
            [1] Holme, P. and Kim, B.J. Growing scale-free networks with
                tunable clustering, Phys. Rev. E (2002). vol 65, no 2, 026107.
        """
        import networkx
        return graph.Graph(networkx.powerlaw_cluster_graph(n, m, p, seed))

    def RandomLobster(self, n, p, q, seed=None):
        """
        Returns a random lobster.

        A lobster is a tree that reduces to a caterpillar when pruning all
        leaf vertices. A caterpillar is a tree that reduces to a path when
        pruning all leaf vertices (q=0).

        INPUT:
            n -- expected number of vertices in the backbone
            p -- probability of adding an edge to the backbone
            q -- probability of adding an edge (claw) to the arms
            seed -- for the random number generator

        EXAMPLE:
            sage: G = graphs.RandomLobster(9, .6, .3)
            sage: G.plot().show()  # or G.show()

        """
        import networkx
        return graph.Graph(networkx.random_lobster(n, p, q, seed))

    def RandomTreePowerlaw(self, n, gamma=3, tries=100, seed=None):
        """
        Returns a tree with a powerlaw degree distribution. Returns False on
        failure.

        From the NetworkX documentation:
        A trial powerlaw degree sequence is chosen and then elements are
        swapped with new elements from a powerlaw distribution until the
        sequence makes a tree (size = order - 1).

        INPUT:
            n -- number of vertices
            gamma -- exponent of power law
            tries -- number of attempts to adjust sequence to make a tree
            seed -- for the random number generator

        EXAMPLE:
            sage: G = graphs.RandomTreePowerlaw(15, 2)  # VERY random output
            sage: if G:
            ...    G.plot().show()  # or G.show() (random output)

        """
        import networkx
        try:
            return graph.Graph(networkx.random_powerlaw_tree(n, gamma, seed, tries))
        except:
            return False

    def RandomRegular(self, d, n, seed=None):
        """
        Returns a random d-regular graph on n vertices, or returns False on
        failure.

        Since every edge is incident to two vertices, n*d must be even.

        INPUT:
            n -- number of vertices
            d -- degree
            seed -- for the random number generator

        EXAMPLE:
            sage: G = graphs.RandomRegular(3, 20)  # VERY random output
            sage: if G:
            ...    G.plot().show()  # or G.show() (random output)

        REFERENCES:
            [1] Kim, Jeong Han and Vu, Van H. Generating random regular graphs.
                Proc. 35th ACM Symp. on Thy. of Comp. 2003, pp 213-222. ACM
                Press, San Diego, CA, USA.
                http://doi.acm.org/10.1145/780542.780576
            [2] Steger, A. and Wormald, N. Generating random regular graphs
                quickly. Prob. and Comp. 8 (1999), pp 377-396.
        """
        import networkx
        try:
            return graph.Graph(networkx.random_regular_graph(d, n, seed))
        except:
            return False

    def RandomShell(self, constructor, seed=None):
        """
        Returns a random shell graph for the constructor given.

        INPUT:
            constructor -- a list of 3-tuples (n,m,d), each representing a shell
                n -- the number of vertices in the shell
                m -- the number of edges in the shell
                d -- the ratio of inter (next) shell edges to intra shell edges
            seed -- for the random number generator

        EXAMPLE:
            sage: G = graphs.RandomShell([(10,20,0.8),(20,40,0.8)])
            sage: G.plot().show()  # or G.show()

        """
        import networkx
        return graph.Graph(networkx.random_shell_graph(constructor, seed))

    def RandomDirectedGN(self, n, kernel=lambda x:x, seed=None):
        """
        Returns a random GN (growing network) digraph with n vertices.

        The digraph is constructed by adding vertices with a link to one
        previously added vertex. The vertex to link to is chosen with a
        preferential attachment model, i.e. probability is proportional to
        degree. The default attachment kernel is a linear function of degree.
        The digraph is always a tree, so in particular it is a directed
        acyclic graph.

        INPUT:
            n -- number of vertices.
            kernel -- the attachment kernel
            seed -- for the random number generator

        EXAMPLE:
            sage: D = graphs.RandomDirectedGN(25)
            sage: D.plot().show()  # or D.show()

        REFERENCE:
            [1] Krapivsky, P.L. and Redner, S. Organization of Growing Random
                Networks, Phys. Rev. E vol. 63 (2001), p. 066123.
        """
        import networkx
        return graph.DiGraph(networkx.gn_graph(n, kernel, seed))

    def RandomDirectedGNC(self, n, seed=None):
        """
        Returns a random GNC (growing network with copying) digraph with n
        vertices.

        The digraph is constructed by adding vertices with a link to one
        previously added vertex. The vertex to link to is chosen with a
        preferential attachment model, i.e. probability is proportional to
        degree. The new vertex is also linked to all of the previously added
        vertex's successors.

        INPUT:
            n -- number of vertices.
            seed -- for the random number generator

        EXAMPLE:
            sage: D = graphs.RandomDirectedGNC(25)
            sage: D.plot().show()  # or D.show()

        REFERENCE:
            [1] Krapivsky, P.L. and Redner, S. Network Growth by Copying,
                Phys. Rev. E vol. 71 (2005), p. 036118.
        """
        import networkx
        return graph.DiGraph(networkx.gnc_graph(n, seed))

    def RandomDirectedGNR(self, n, p, seed=None):
        """
        Returns a random GNR (growing network with redirection) digraph with n
        vertices and redirection probability p.

        The digraph is constructed by adding vertices with a link to one
        previously added vertex. The vertex to link to is chosen uniformly.
        With probability p, the arc is instead redirected to the successor
        vertex. The digraph is always a tree.

        INPUT:
            n -- number of vertices.
            p -- redirection probability
            seed -- for the random number generator.

        EXAMPLE:
            sage: D = graphs.RandomDirectedGNR(25, .2)
            sage: D.plot().show()  # or D.show()

        REFERENCE:
            [1] Krapivsky, P.L. and Redner, S. Organization of Growing Random
                Networks, Phys. Rev. E vol. 63 (2001), p. 066123.
        """
        import networkx
        return graph.DiGraph(networkx.gnc_graph(n, seed))

################################################################################
#   Graphs with a given degree sequence
################################################################################

    def DegreeSequence(self, deg_sequence, seed=None):
        """
        Returns a random graph with expected given degree sequence. Raises a
        NetworkX error if the proposed degree sequence cannot be that of a
        graph.

        Uses the Havel-Hakimi algorithm, which constructs a simple graph by
        connecting vertices of highest to other vertices of highest degree,
        resorting the remaining vertices by degree and repeating the process.
        See Theorem 1.4 in [1].

        INPUT:
            deg_sequence -- a list of integers with each entry corresponding
        to the degree of a different vertex.
            seed -- for the random number generator.

        EXAMPLES:
            sage: G = graphs.DegreeSequence([3,3,3,3])
            sage: G.plot().show()  # or G.show()

            sage: G = graphs.DegreeSequence([3,3,3,3,3,3,3,3,3,3,3,3,3,3,3,3,3,3,3,3,3,3])
            sage: G.plot().show()  # or G.show()

            sage: G = graphs.DegreeSequence([4,4,4,4,4,4,4,4])
            sage: G.plot().show()  # or G.show()

            sage: G = graphs.DegreeSequence([1,2,3,4,3,4,3,2,3,2,1])
            sage: G.plot().show()  # or G.show()

        REFERENCE:
            [1] Chartrand, G. and Lesniak, L. Graphs and Digraphs. Chapman and
                Hall/CRC, 1996.

        """
        import networkx
        return graph.Graph(networkx.havel_hakimi_graph([int(i) for i in deg_sequence], seed))

    def DegreeSequenceConfigurationModel(self, deg_sequence, seed=None):
        """
        Returns a random pseudograph with the given degree sequence. Raises a
        NetworkX error if the proposed degree sequence cannot be that of a
        graph with multiple edges and loops.

        One requirement is that the sum of the degrees must be even, since
        every edge must be incident with two vertices. (The notion of quantum
        graphs allows for edges incident to only one vertex.)

        INPUT:
            deg_sequence -- a list of integers with each entry corresponding
        to the expected degree of a different vertex.
            seed -- for the random number generator.

        EXAMPLES:
            sage: G = graphs.DegreeSequenceConfigurationModel([1,1])
            sage: G.adjacency_matrix()
            [0 1]
            [1 0]

        Note: as of this writing, plotting of loops and multiple edges is not
        supported, and the output is allowed to contain both types of edges.
            sage: G = graphs.DegreeSequenceConfigurationModel([3,3,3,3,3,3,3,3,3,3,3,3,3,3,3,3,3,3,3,3])
            sage: G.plot().show()  # or G.show()

        REFERENCE:
            [1] Newman, M.E.J. The Structure and function of complex networks,
                SIAM Review vol. 45, no. 2 (2003), pp. 167-256.
        """
        import networkx
        return graph.Graph(networkx.configuration_model([int(i) for i in deg_sequence], seed), loops=True, multiedges=True)

    def DegreeSequenceTree(self, deg_sequence):
        """
        Returns a random tree with the given degree sequence. Raises a
        NetworkX error if the proposed degree sequence cannot be that of a
        tree.

        One requirement is that the sum of the degrees must be even, since
        every edge must be incident with two vertices. (The notion of quantum
        graphs allows for edges incident to only one vertex.)

        INPUT:
            deg_sequence -- a list of integers with each entry corresponding
        to the expected degree of a different vertex.
            seed -- for the random number generator.

        EXAMPLE:
            sage: G = graphs.DegreeSequenceTree([3,1,3,3,1,1,1,2,1])
            sage: G.plot().show()  # or G.show()

        """
        import networkx
        return graph.Graph(networkx.degree_sequence_tree([int(i) for i in deg_sequence]))

    def DegreeSequenceExpected(self, deg_sequence, seed=None):
        """
        Returns a random graph with expected given degree sequence. Raises a
        NetworkX error if the proposed degree sequence cannot be that of a
        tree.

        Since every tree has one more vertex than edge, the degree sequence
        must satisfy len(deg_sequence) - sum(deg_sequence)/2 == 1.

        INPUT:
            deg_sequence -- a list of integers with each entry corresponding
        to the expected degree of a different vertex.
            seed -- for the random number generator.

        EXAMPLE:
            sage: G = graphs.DegreeSequenceExpected([1,2,3,2,3])
            sage: G.plot().show()  # or G.show()

        REFERENCE:
            [1] Chung, Fan and Lu, L. Connected components in random graphs
                with given expected degree sequences. Ann. Combinatorics (6),
                2002 pp. 125-145.

        """
        import networkx
        return graph.Graph(networkx.expected_degree_graph([int(i) for i in deg_sequence]))

# Easy access to the graph database from the command line:
graphs = GraphGenerators()




<|MERGE_RESOLUTION|>--- conflicted
+++ resolved
@@ -1585,14 +1585,9 @@
         A circulant graph has the property that the vertex i is
         connected with the vertices i+j and i-j for each j in adj.
 
-<<<<<<< HEAD
         INPUT:
             n -- number of vertices in the graph
             adjacency -- the list of j values
-=======
-        This constructor is dependant on vertices numbered 0 through n-1
-        in NetworkX \code{cycle_graph()}
->>>>>>> 469ff904
 
         PLOTTING:
         Upon construction, the position dictionary is filled to override
@@ -1600,14 +1595,6 @@
         be displayed with the first (0) node at the top, with the rest
         following in a counterclockwise manner.
 
-<<<<<<< HEAD
-=======
-        The circulant graph is a good opportunity to compare efficiency of
-        filling a position dictionary vs. using the spring-layout algorithm
-        for plotting.  Because the circulant graph is very symmetric, the
-        resulting plots should be similar (in cases of small n).
-
->>>>>>> 469ff904
         Filling the position dictionary in advance adds O(n) to the
         constructor.
 
@@ -1617,13 +1604,8 @@
             sage: n = networkx.cycle_graph(23)
             sage: spring23 = Graph(n)
             sage: posdict23 = graphs.CirculantGraph(23,2)
-<<<<<<< HEAD
-            sage.: spring23.show()
-            sage.: posdict23.show()
-=======
             sage: spring23.show()
             sage: posdict23.show()
->>>>>>> 469ff904
 
         We next view many cycle graphs as a SAGE graphics array.
         First we use the \code{CirculantGraph} constructor, which fills in
@@ -1635,23 +1617,14 @@
             ...    k = graphs.CirculantGraph(i+3,i)
             ...    g.append(k)
             ...
-<<<<<<< HEAD
-            sage.: for i in range(3):
-=======
             sage: for i in range(3):
->>>>>>> 469ff904
             ...    n = []
             ...    for m in range(3):
             ...        n.append(g[3*i + m].plot(vertex_size=50, vertex_labels=False))
             ...    j.append(n)
             ...
-<<<<<<< HEAD
-            sage.: G = sage.plot.plot.GraphicsArray(j)
-            sage.: G.show()
-=======
             sage: G = sage.plot.plot.GraphicsArray(j)
             sage: G.show()
->>>>>>> 469ff904
 
         Compare to plotting with the spring-layout algorithm:
             sage: g = []
@@ -1661,23 +1634,14 @@
             ...    k = Graph(spr)
             ...    g.append(k)
             ...
-<<<<<<< HEAD
-            sage.: for i in range(3):
-=======
             sage: for i in range(3):
->>>>>>> 469ff904
             ...    n = []
             ...    for m in range(3):
             ...        n.append(g[3*i + m].plot(vertex_size=50, vertex_labels=False))
             ...    j.append(n)
             ...
-<<<<<<< HEAD
-            sage.: G = sage.plot.plot.GraphicsArray(j)
-            sage.: G.show()
-=======
             sage: G = sage.plot.plot.GraphicsArray(j)
             sage: G.show()
->>>>>>> 469ff904
 
             Passing a 1 into adjacency should give the cycle.
 
