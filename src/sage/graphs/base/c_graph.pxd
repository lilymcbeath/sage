#**************************************************************************
#        Copyright (C) 2008-9 Robert L. Miller <rlmillster@gmail.com>
#
# Distributed  under  the  terms  of  the  GNU  General  Public  License (GPL)
#                         http://www.gnu.org/licenses/
#**************************************************************************

from sage.data_structures.bitset cimport bitset_t
from .graph_backends cimport GenericGraphBackend
from libc.stdint cimport uint32_t

cdef class CGraph:
    cdef size_t num_verts
    cdef size_t num_arcs
    cdef int *in_degrees
    cdef int *out_degrees
    cdef bitset_t active_vertices

    ###################################
    # Vertex Functions
    ###################################

    cpdef bint has_vertex(self, int n) except -1
    cpdef check_vertex(self, int n)
    cpdef del_vertex(self, int v)
    cpdef int current_allocation(self)
    cpdef list verts(self)
    cpdef add_vertices(self, verts)
    cdef int del_vertex_unsafe(self, int) except -1
    cpdef realloc(self, int)
    cdef int add_vertex_unsafe(self, int) except -1

    ###################################
    # Edge Functions
    ###################################

    cdef inline int add_arc_unsafe(self, int u, int v) except -1:
        return self.add_arc_label_unsafe(u, v, 0)

    cdef inline int has_arc_unsafe(self, int u, int v) except -1:
        return self.has_arc_label_unsafe(u, v, -1)

    cdef int del_arc_unsafe(self, int, int) except -1

    cpdef add_arc(self, int u, int v)
    cpdef bint has_arc(self, int u, int v) except -1
    cpdef del_all_arcs(self, int u, int v)

    ###################################
    # Labeled Edge Functions
    ###################################

    cdef int add_arc_label_unsafe(self, int, int, int) except -1
    cdef int has_arc_label_unsafe(self, int, int, int) except -1
    cdef int del_arc_label_unsafe(self, int, int, int) except -1
    cdef int arc_label_unsafe(self, int, int) except -1
    cdef int all_arcs_unsafe(self, int, int, int *, int) except -1

    cpdef int arc_label(self, int u, int v)
    cpdef list all_arcs(self, int u, int v)
    cpdef del_arc_label(self, int u, int v, int l)
    cpdef bint has_arc_label(self, int u, int v, int l)

    ###################################
    # Neighbor Functions
    ###################################

    cdef int out_neighbors_unsafe(self, int, int *, int) except -2
    cdef int in_neighbors_unsafe(self, int, int *, int) except -2

    cdef inline int _next_neighbor_unsafe(self, int v, int u, bint out, int* l) except -2:
        if out:
            return self.next_out_neighbor_unsafe(v, u, l)
        else:
            return self.next_in_neighbor_unsafe(v, u, l)

    cdef int next_out_neighbor_unsafe(self, int, int, int*) except -2
    cdef int next_in_neighbor_unsafe(self, int, int, int*) except -2
    cdef adjacency_sequence_out(self, int n, int *vertices, int v, int* sequence)
    cdef adjacency_sequence_in(self, int n, int *vertices, int v, int* sequence)
    cpdef list in_neighbors(self, int v)
    cpdef list out_neighbors(self, int u)


cdef class CGraphBackend(GenericGraphBackend):
    cdef int get_vertex(self, u) except ? -2
    cdef int get_vertex_checked(self, u) except ? -2
    cdef vertex_label(self, int u_int)
    cdef int check_labelled_vertex(self, u, bint reverse) except ? -1
    #cdef CGraph _cg  # a child class should declare this accordingly
    cdef bint _directed
    cdef dict vertex_labels
    cdef dict vertex_ints
    cdef dict edge_labels
    cdef bint _loops
    cdef bint _multiple_edges
    cdef CGraph cg(self)
    cpdef add_edge(self, object u, object v, object l, bint directed)
<<<<<<< HEAD
    cpdef del_edge(self, object u, object v, object l, bint directed)
=======
    cdef bint _has_labeled_edge_unsafe(self, int, int, object) except -1
>>>>>>> 0347b17a
    cdef bint _delete_edge_before_adding(self)
    cdef int new_edge_label(self, object l) except -1
    cdef int free_edge_label(self, int l_int) except -1
    cdef int _use_edge_iterator_on_subgraph(self, CGraphBackend other, object vertices, const int modus) except -1
    cdef list _all_edge_labels(self, int u, int v, uint32_t* edge=*)<|MERGE_RESOLUTION|>--- conflicted
+++ resolved
@@ -96,11 +96,8 @@
     cdef bint _multiple_edges
     cdef CGraph cg(self)
     cpdef add_edge(self, object u, object v, object l, bint directed)
-<<<<<<< HEAD
     cpdef del_edge(self, object u, object v, object l, bint directed)
-=======
     cdef bint _has_labeled_edge_unsafe(self, int, int, object) except -1
->>>>>>> 0347b17a
     cdef bint _delete_edge_before_adding(self)
     cdef int new_edge_label(self, object l) except -1
     cdef int free_edge_label(self, int l_int) except -1
