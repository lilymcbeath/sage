--- conflicted
+++ resolved
@@ -252,7 +252,6 @@
         print
 
     def combine(self, statement1, statement2):
-<<<<<<< HEAD
         r"""
         Return a new statement which contains the
         two statements or'd together.
@@ -265,19 +264,10 @@
         OUTPUT:
 
         A new staement which or'd the given statements together.
-=======
-        """
-        Combine two statements or'd together.
-
-        .. TODO::
-
-            Implement this method.
->>>>>>> a7ab40ac
 
         EXAMPLES::
 
             sage: log = SymbolicLogic()
-<<<<<<< HEAD
             sage: s1 = log.statement("(a&b)")
             sage: s2 = log.statement("b")
             sage: log.combine(s1,s2)
@@ -302,17 +292,10 @@
         var_order = statement1[2] + statement2[2]
         return [toks, variables, var_order]
 
-=======
-            sage: s = log.statement("a&b|!(c|a)")
-            sage: s2 = log.statement("!((!(a&b)))")
-            sage: log.combine(s, s2)
-            Traceback (most recent call last):
-            ...
-            NotImplementedError
-        """
-        raise NotImplementedError
->>>>>>> a7ab40ac
-
+
+    #TODO: implement the simplify function which calls
+    #a c++ implementation of the ESPRESSO algorithm
+    #to simplify the truthtable: probably Minilog
     def simplify(self, table):
         """
         Call a C++ implementation of the ESPRESSO algorithm to simplify the
