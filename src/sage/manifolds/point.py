r"""
Points of topological manifolds

The class :class:`TopologicalManifoldPoint` implements points of a
topological manifold.
A :class:`TopologicalManifoldPoint` object can have coordinates in
various charts defined on the manifold. Two points are declared equal if they
have the same coordinates in the same chart.

AUTHORS:

- Eric Gourgoulhon, Michal Bejger (2013-2015) : initial version

REFERENCES:

- [Lee11]_ J.M. Lee : *Introduction to Topological Manifolds*, 2nd ed.,
  Springer (New York) (2011)
- [Lee13]_ J.M. Lee : *Introduction to Smooth Manifolds*, 2nd ed.,
  Springer (New York, 2013)

EXAMPLES:

Defining a point in `\RR^3` by its spherical coordinates::

    sage: M = Manifold(3, 'R^3', type='topological')
    sage: U = M.open_subset('U')  # the complement of the half-plane (y=0, x>=0)
    sage: c_spher.<r,th,ph> = U.chart(r'r:(0,+oo) th:(0,pi):\theta ph:(0,2*pi):\phi')
    sage: p = U((1, pi/2, pi), name='P') # coordinates in U's default chart (c_spher)
    sage: p
    Point P on the 3-dimensional topological manifold R^3
    sage: latex(p)
    P
    sage: p in U
    True
    sage: p.parent()
    3-dimensional topological manifold R^3
    sage: c_spher(p)
    (1, 1/2*pi, pi)
    sage: p.coord(c_spher) # equivalent to above
    (1, 1/2*pi, pi)

Computing the point's coordinates in a new chart::

    sage: c_cart.<x,y,z> = U.chart() # Cartesian coordinates on U
    sage: spher_to_cart = c_spher.transition_map(c_cart,
    ....:                    [r*sin(th)*cos(ph), r*sin(th)*sin(ph), r*cos(th)])
    sage: c_cart(p)  # evaluate P's Cartesian coordinates
    (-1, 0, 0)

Points can be compared::

    sage: p1 = U((1, pi/2, pi))
    sage: p == p1
    True
    sage: q = U((1,2,3), chart=c_cart, name='Q') # point defined by its Cartesian coordinates
    sage: p == q
    False

"""

#*****************************************************************************
#       Copyright (C) 2015 Eric Gourgoulhon <eric.gourgoulhon@obspm.fr>
#       Copyright (C) 2015 Michal Bejger <bejger@camk.edu.pl>
#
#  Distributed under the terms of the GNU General Public License (GPL)
#  as published by the Free Software Foundation; either version 2 of
#  the License, or (at your option) any later version.
#                  http://www.gnu.org/licenses/
#*****************************************************************************

from sage.structure.element import Element

class TopologicalManifoldPoint(Element):
    r"""
    Point of a topological manifold.

    This is a Sage *element* class, the corresponding *parent* class being
    :class:`~sage.manifolds.manifold.TopologicalManifold`.

    INPUT:

    - ``subset`` -- the manifold subset to which the point belongs (can be
      the entire manifold)
    - ``coords`` -- (default: ``None``) the point coordinates (as a tuple or a
      list) in the chart ``chart``
    - ``chart`` -- (default: ``None``) chart in which the coordinates are given;
      if  ``None``, the coordinates are assumed to refer to the subset's
      default chart
    - ``name`` -- (default: ``None``) name given to the point
    - ``latex_name`` -- (default: ``None``) LaTeX symbol to denote the point;
      if ``None``, the LaTeX symbol is set to ``name``
    - ``check_coords`` -- (default: ``True``) determines whether ``coords`` are
      valid coordinates for the chart ``chart``; for symbolic coordinates, it
      is recommended to set ``check_coords`` to ``False``

    EXAMPLES:

    A point on a 2-dimensional manifold::

        sage: M = Manifold(2, 'M', type='topological')
        sage: c_xy.<x,y> = M.chart()
        sage: (a, b) = var('a b') # generic coordinates for the point
        sage: p = M.point((a, b), name='P'); p
        Point P on the 2-dimensional topological manifold M
        sage: p.coord()  # coordinates of P in the subset's default chart
        (a, b)

    Since points are Sage *elements*, the (facade) *parent* of which being the
    subset on which they are defined, it is equivalent to write::

        sage: p = M((a, b), name='P'); p
        Point P on the 2-dimensional topological manifold M

    A point is an element of the manifold subset in which it has been defined::

        sage: p in M
        True
        sage: p.parent()
        2-dimensional topological manifold M
        sage: U = M.open_subset('U', coord_def={c_xy: x>0})
        sage: q = U.point((2,1), name='q')
        sage: q in U
        True
        sage: q in M
        True

    Note that the parent of a point is always the manifold, not the subset
    in which it has been defined (the latter being returned by the method
    :meth:`containing_set`)::

        sage: q.parent()
        2-dimensional topological manifold M
        sage: q.containing_set()
        Open subset U of the 2-dimensional topological manifold M

    By default, the LaTeX symbol of the point is deduced from its name::

        sage: latex(p)
        P

    But it can be set to any value::

        sage: p = M.point((a, b), name='P', latex_name=r'\mathcal{P}')
        sage: latex(p)
        \mathcal{P}

    Points can be drawn in 2D or 3D graphics thanks to the method :meth:`plot`.

    """
    def __init__(self, subset, coords=None, chart=None, name=None,
                 latex_name=None, check_coords=True):
        r"""
        Construct a manifold point.

        TESTS::

            sage: M = Manifold(2, 'M', type='topological')
            sage: X.<x,y> = M.chart()
            sage: p = M((2,3), name='p'); p
            Point p on the 2-dimensional topological manifold M
            sage: TestSuite(p).run()
            sage: U = M.open_subset('U', coord_def={X: x<0})
            sage: q = U((-1,2), name='q'); q
            Point q on the 2-dimensional topological manifold M
            sage: TestSuite(q).run()

        """
        Element.__init__(self, subset._manifold)
        self._manifold = subset._manifold
        self._subset = subset
        self._coordinates = {} # dictionary of the point coordinates in various
                               # charts, with the charts as keys
        if coords is not None:
            if len(coords) != self._manifold._dim:
                raise ValueError("the number of coordinates must be equal " +
                                 "to the manifold's dimension")
            if chart is None:
                chart = self._subset._def_chart
            elif self._subset._is_open:
                if chart not in self._subset._atlas:
                    raise ValueError("the {} has not been".format(chart) +
                                     "defined on the {}".format(self._subset))
            if check_coords:
                if not chart.valid_coordinates(*coords):
                    raise ValueError("the coordinates {}".format(coords) +
                                     " are not valid on the {}".format(chart))
            for schart in chart._supercharts:
                self._coordinates[schart] = tuple(coords)
            for schart in chart._subcharts:
                if schart != chart:
                    if schart.valid_coordinates(*coords):
                        self._coordinates[schart] = tuple(coords)
        self._name = name
        if latex_name is None:
            self._latex_name = self._name
        else:
            self._latex_name = latex_name

    def _repr_(self):
        r"""
        Return a string representation of the point.

        TESTS::

            sage: M = Manifold(2, 'M', type='topological')
            sage: X.<x,y> = M.chart()
            sage: p = M((2,-3))
            sage: p._repr_()
            'Point on the 2-dimensional topological manifold M'
            sage: p = M((2,-3), name='p')
            sage: p._repr_()
            'Point p on the 2-dimensional topological manifold M'
            sage: repr(p)  # indirect doctest
            'Point p on the 2-dimensional topological manifold M'

        """
        description = "Point"
        if self._name is not None:
            description += " " + self._name
        description += " on the {}".format(self._manifold)
        return description

    def _latex_(self):
        r"""
        Return a LaTeX representation of the point.

        TESTS::

            sage: M = Manifold(2, 'M', type='topological')
            sage: X.<x,y> = M.chart()
            sage: p = M((2,-3))
            sage: p._latex_()
            '\\mbox{Point on the 2-dimensional topological manifold M}'
            sage: p = M((2,-3), name='p')
            sage: p._latex_()
            'p'
            sage: p = M((2,-3), name='p', latex_name=r'\mathcal{P}')
            sage: p._latex_()
            '\\mathcal{P}'
            sage: latex(p)  # indirect doctest
            \mathcal{P}

        """
        if self._latex_name is None:
            return r'\mbox{' + str(self) + r'}'
        else:
           return self._latex_name

    def containing_set(self):
        r"""
        Return a manifold subset that contains the point.

        A priori, this method returns the manifold subset (possibly the
        manifold itself) in which the point has been defined.

        OUTPUT:

        - an instance of
          :class:`~sage.manifolds.subset.TopologicalManifoldSubset`

        EXAMPLES:

        Points on a 2-dimensional manifold::

            sage: M = Manifold(2, 'M', type='topological')
            sage: X.<x,y> = M.chart()
            sage: p = M.point((1,3), name='p'); p
            Point p on the 2-dimensional topological manifold M
            sage: p.containing_set()
            2-dimensional topological manifold M
            sage: U = M.open_subset('U', coord_def={X: x>0})
            sage: q = U.point((2,1), name='q'); q
            Point q on the 2-dimensional topological manifold M
            sage: q.containing_set()
            Open subset U of the 2-dimensional topological manifold M

        Note that in the present case, the containing set is tighter than the
        parent, which is always the manifold::

            sage: q.parent()
            2-dimensional topological manifold M
            sage: q.containing_set().is_subset(q.parent())
            True
            sage: q.containing_set() != q.parent()
            True

        """
        return self._subset

    def coord(self, chart=None, old_chart=None):
        r"""
        Return the point coordinates in the specified chart.

        If these coordinates are not already known, they are computed from
        known ones by means of change-of-chart formulas.

        An equivalent way to get the coordinates of a point is to let the
        chart acting of the point, i.e. if ``X`` is a chart and ``p`` a
        point, one has ``p.coord(chart=X) == X(p)``.

        INPUT:

        - ``chart`` -- (default: ``None``) chart in which the coordinates are
          given; if none is provided, the coordinates are assumed to refer to
          the subset's default chart
        - ``old_chart`` -- (default: ``None``) chart from which the coordinates
          in ``chart`` are to be computed. If ``None``, a chart in which the
          point's coordinates are already known will be picked, privileging the
          subset's default chart.

        EXAMPLES:

        Spherical coordinates of a point on `\RR^3`::

            sage: M = Manifold(3, 'M', type='topological') # the part of R^3 covered by spherical coordinates
            sage: c_spher.<r,th,ph> = M.chart(r'r:(0,+oo) th:(0,pi):\theta ph:(0,2*pi):\phi') # spherical coordinates
            sage: p = M.point((1, pi/2, pi))
            sage: p.coord()    # coordinates on the manifold's default chart
            (1, 1/2*pi, pi)
            sage: p.coord(c_spher) # with the chart c_spher specified (same result as above since this is the default chart)
            (1, 1/2*pi, pi)

        An alternative way to get the coordinates is to let the chart act
        on the point (from the very definition of a chart)::

            sage: c_spher(p)
            (1, 1/2*pi, pi)

        Computing the Cartesian coordinates from the spherical ones::

            sage: c_cart.<x,y,z> = M.chart()  # Cartesian coordinates
            sage: c_spher.transition_map(c_cart, [r*sin(th)*cos(ph),
            ....:                                 r*sin(th)*sin(ph), r*cos(th)])
            Change of coordinates from Chart (M, (r, th, ph)) to Chart (M, (x, y, z))
            sage: p.coord(c_cart)  # the computation is performed by means of the above change of coordinates
            (-1, 0, 0)
            sage: p.coord(c_cart) == c_cart(p)
            True

        Coordinates of a point on a 2-dimensional manifold::

            sage: M = Manifold(2, 'M', type='topological')
            sage: c_xy.<x,y> = M.chart()
            sage: (a, b) = var('a b') # generic coordinates for the point
            sage: p = M.point((a, b), name='P')
            sage: p.coord()  # coordinates of P in the manifold's default chart
            (a, b)

        Coordinates of P in a new chart::

            sage: c_uv.<u,v> = M.chart()
            sage: ch_xy_uv = c_xy.transition_map(c_uv, [x-y, x+y])
            sage: p.coord(c_uv)
            (a - b, a + b)

        Coordinates of P in a third chart::

            sage: c_wz.<w,z> = M.chart()
            sage: ch_uv_wz = c_uv.transition_map(c_wz, [u^3, v^3])
            sage: p.coord(c_wz, old_chart=c_uv)
            (a^3 - 3*a^2*b + 3*a*b^2 - b^3, a^3 + 3*a^2*b + 3*a*b^2 + b^3)

        Actually, in the present case, it is not necessary to specify
        old_chart='uv'::

            sage: p.set_coord((a-b, a+b), c_uv) # erases all the coordinates except those in the chart c_uv
            sage: p._coordinates
            {Chart (M, (u, v)): (a - b, a + b)}
            sage: p.coord(c_wz)
            (a^3 - 3*a^2*b + 3*a*b^2 - b^3, a^3 + 3*a^2*b + 3*a*b^2 + b^3)
            sage: p._coordinates  # random (dictionary output)
            {Chart (M, (u, v)): (a - b, a + b),
             Chart (M, (w, z)): (a^3 - 3*a^2*b + 3*a*b^2 - b^3,
                                 a^3 + 3*a^2*b + 3*a*b^2 + b^3)}

        """
        if chart is None:
            dom = self._subset
            chart = dom._def_chart
            def_chart = chart
        else:
            dom = chart._domain
            def_chart = dom._def_chart
            if self not in dom:
                raise ValueError("the point does not belong to the domain " +
                                 "of {}".format(chart))
        if chart not in self._coordinates:
            # Check whether chart corresponds to a superchart of a chart
            # in which the coordinates are known:
            for ochart in self._coordinates:
                if chart in ochart._supercharts or chart in ochart._subcharts:
                    self._coordinates[chart] = self._coordinates[ochart]
                    return self._coordinates[chart]
            # If this point is reached, some change of coordinates must be
            # performed
            if old_chart is not None:
                s_old_chart = old_chart
                s_chart = chart
            else:
                # A chart must be found as a starting point of the computation
                # The domain's default chart is privileged:
                if def_chart in self._coordinates \
                        and (def_chart, chart) in dom._coord_changes:
                    old_chart = def_chart
                    s_old_chart = def_chart
                    s_chart = chart
                else:
                    for ochart in self._coordinates:
                        for subchart in ochart._subcharts:
                            if (subchart, chart) in dom._coord_changes:
                                old_chart = ochart
                                s_old_chart = subchart
                                s_chart = chart
                                break
                        if old_chart is not None:
                            break
                if old_chart is None:
                    # Some search involving the subcharts of chart is
                    # performed:
                    for schart in chart._subcharts:
                        for ochart in self._coordinates:
                            for subchart in ochart._subcharts:
                                if (subchart, schart) in dom._coord_changes:
                                    old_chart = ochart
                                    s_old_chart = subchart
                                    s_chart = schart
                                    break
                            if old_chart is not None:
                                break
                        if old_chart is not None:
                            break
            if old_chart is None:
                raise ValueError("the coordinates of {}".format(self) +
                          " in the {}".format(chart) + " cannot be computed " +
                          "by means of known changes of charts.")
            else:
                chcoord = dom._coord_changes[(s_old_chart, s_chart)]
                self._coordinates[chart] = \
                                    chcoord(*self._coordinates[old_chart])
        return self._coordinates[chart]

    def set_coord(self, coords, chart=None):
        r"""
        Sets the point coordinates in the specified chart.

        Coordinates with respect to other charts are deleted, in order to
        avoid any inconsistency. To keep them, use the method :meth:`add_coord`
        instead.

        INPUT:

        - ``coords`` -- the point coordinates (as a tuple or a list)
        - ``chart`` -- (default: ``None``) chart in which the coordinates are
          given; if none is provided, the coordinates are assumed to refer to
          the subset's default chart

        EXAMPLES:

        Setting coordinates to a point on a 2-dimensional manifold::

            sage: M = Manifold(2, 'M', type='topological')
            sage: X.<x,y> = M.chart()
            sage: p = M.point()
            sage: p.set_coord((2,-3)) # coordinates on the manifold's default chart
            sage: p.coord()
            (2, -3)
            sage: X(p)
            (2, -3)

        Let us introduce a second chart on the manifold::

            sage: Y.<u,v> = M.chart()
            sage: X_to_Y = X.transition_map(Y, [x+y, x-y])

        If we set the coordinates of p in the chart Y, those in the chart X
        are lost::

            sage: Y(p)
            (-1, 5)
            sage: p.set_coord(Y(p), chart=Y)
            sage: p._coordinates
            {Chart (M, (u, v)): (-1, 5)}

        """
        self._coordinates.clear()
        self.add_coord(coords, chart)

    def add_coord(self, coords, chart=None):
        r"""
        Adds some coordinates in the specified chart.

        The previous coordinates with respect to other charts are kept. To
        clear them, use :meth:`set_coord` instead.

        INPUT:

        - ``coords`` -- the point coordinates (as a tuple or a list)
        - ``chart`` -- (default: ``None``) chart in which the coordinates are
          given; if none is provided, the coordinates are assumed to refer to
          the subset's default chart

        .. WARNING::

           If the point has already coordinates in other charts, it
           is the user's responsibility to make sure that the coordinates
           to be added are consistent with them.

        EXAMPLES:

        Setting coordinates to a point on a 2-dimensional manifold::

            sage: M = Manifold(2, 'M', type='topological')
            sage: X.<x,y> = M.chart()
            sage: p = M.point()
            sage: p.add_coord((2,-3)) # coordinates on the manifold's default chart
            sage: p.coord()
            (2, -3)
            sage: X(p)
            (2, -3)

        Let us introduce a second chart on the manifold::

            sage: Y.<u,v> = M.chart()
            sage: X_to_Y = X.transition_map(Y, [x+y, x-y])

        If we add the coordinates of p in the chart Y, those in the chart X
        are kept::

            sage: p.add_coord((-1,5), chart=Y)
            sage: p._coordinates  # random (dictionary output)
            {Chart (M, (u, v)): (-1, 5), Chart (M, (x, y)): (2, -3)}

        On the contrary, with the method :meth:`set_coord`, the coordinates
        in charts different from Y would be lost::

            sage: p.set_coord((-1,5), chart=Y)
            sage: p._coordinates
            {Chart (M, (u, v)): (-1, 5)}

        """
        if len(coords) != self._manifold._dim:
            raise ValueError("the number of coordinates must be equal to " +
                             "the manifold's dimension.")
        if chart is None:
            chart = self._subset._def_chart
        else:
            if chart not in self._subset._atlas:
                raise ValueError("the {}".format(chart) + " has not been " +
                                 "defined on the {}".format(self._subset))
        self._coordinates[chart] = coords

    def __eq__(self, other):
        r"""
        Compares the current point with another one.

        EXAMPLES:

        Comparison with coordinates in the same chart::

            sage: M = Manifold(2, 'M', type='topological')
            sage: X.<x,y> = M.chart()
            sage: p = M((2,-3), chart=X)
            sage: q = M((2,-3), chart=X)
            sage: p == q
            True
            sage: q = M((-2,-3), chart=X)
            sage: p == q
            False

        Comparison with coordinates of other in a subchart::

            sage: U = M.open_subset('U', coord_def={X: x>0})
            sage: XU = X.restrict(U)
            sage: q = U((2,-3), chart=XU)
            sage: p == q and q == p
            True
            sage: q = U((1,-3), chart=XU)
            sage: p == q or q == p
            False

        Comparison requiring a change of chart::

            sage: Y.<u,v> = U.chart()
            sage: XU_to_Y = XU.transition_map(Y, (ln(x), x+y))
            sage: XU_to_Y.inverse()(u,v)
            (e^u, v - e^u)
            sage: q = U((ln(2),-1), chart=Y)
            sage: p == q and q == p
            True
            sage: q = U((ln(3),1), chart=Y)
            sage: p == q or q == p
            False

        """
        if other is self:
            return True
        if not isinstance(other, TopologicalManifoldPoint):
            return False
        if other._manifold != self._manifold:
            return False
        # Search for a common chart to compare the coordinates
        common_chart = None
        # the subset's default chart is privileged:
        if hasattr(self._subset, '_def_chart'):  # self._subset is open
            def_chart = self._subset._def_chart
        else:
            def_chart = self._manifold._def_chart
        if def_chart in self._coordinates and def_chart in other._coordinates:
            common_chart = def_chart
        else:
            for chart in self._coordinates:
                if chart in other._coordinates:
                    common_chart = chart
                    break
        if common_chart is None:
            # At this stage, a commont chart is searched via a coordinate
            # transformation:
            for chart in self._coordinates:
                try:
                    other.coord(chart)
                    common_chart = chart
                    break
                except ValueError:
                    pass
            else:
                # Attempt a coordinate transformation in the reverse way:
                for chart in other._coordinates:
                    try:
                        self.coord(chart)
                        common_chart = chart
                        break
                    except ValueError:
                        pass
        if common_chart is None:
            return False
            #!# Another option would be:
            # raise ValueError("no common chart has been found to compare " +
            #                  "{} and {}".format(self, other))
        return self._coordinates[common_chart] == \
                                               other._coordinates[common_chart]

    def __ne__(self, other):
        r"""
        Non-equality operator.

        TESTS::

            sage: M = Manifold(2, 'M', type='topological')
            sage: X.<x,y> = M.chart()
            sage: p = M((2,-3), chart=X)
            sage: q = M((0,1), chart=X)
            sage: p != q
            True
            sage: p != M((2,-3), chart=X)
            False

        """
        return not (self == other)

    def __cmp__(self, other):
        r"""
        Old-style (Python 2) comparison operator.

        This is provisory, until migration to Python 3 is achieved.

        TESTS::

            sage: M = Manifold(2, 'M', type='topological')
            sage: X.<x,y> = M.chart()
            sage: p = M((2,-3), chart=X)
            sage: q = M((2,-3), chart=X)
            sage: p.__cmp__(q)
            0
            sage: q = M((0,1), chart=X)
            sage: p.__cmp__(q)
            -1

        """
        if self == other:
            return 0
        else:
            return -1

    def __hash__(self):
        r"""
        This hash function is set to constant on a given manifold, to fulfill
        Python's credo:
        p == q  ==>  hash(p) == hash(q)
        This is necessary since p and q may be created in different coordinate
        systems and nevertheless be equal

        TESTS::

            sage: M = Manifold(2, 'M', type='topological')
            sage: X.<x,y> = M.chart()
            sage: p = M((2,-3), chart=X)
            sage: hash(p)  # random
            8791657334475
            sage: hash(p) == hash(M)
            True

        """
<<<<<<< HEAD
        return hash(self._manifold)
=======
        return hash(self._manifold)

    def _test_pickling(self, **options):
        r"""
        Test pickling.

        This test is weaker than
        :meth:`sage.structure.sage_object.SageObject._test_pickling` in that
        it does not require ``loads(dumps(self)) == self``.
        It however checks that ``loads(dumps(self))`` proceeds without any
        error and results in an object that is a manifold point.

        TESTS::

            sage: M = Manifold(2, 'M', type='topological')
            sage: X.<x,y> = M.chart()
            sage: p = M((1,2), chart=X)
            sage: p._test_pickling()

        """
        tester = self._tester(**options)
        from sage.misc.all import loads, dumps
        bckp = loads(dumps(self))
        tester.assertEqual(type(bckp), type(self))

    def plot(self, chart=None, ambient_coords=None, mapping=None, size=10,
             color='black', label=None, label_color=None, fontsize=10,
             label_offset=0.1, parameters=None):
        r"""
        For real manifolds, plot the current point in a Cartesian graph based
        on the coordinates of some ambient chart.

        The point is drawn in terms of two (2D graphics) or three (3D graphics)
        coordinates of a given chart, called hereafter the *ambient chart*.
        The domain of the ambient chart must contain the point, or its image
        by a continuous manifold map `\Phi`.

        INPUT:

        - ``chart`` -- (default: ``None``) the ambient chart (see above); if
          ``None``, the ambient chart is set the default chart of
          ``self.containing_set()``
        - ``ambient_coords`` -- (default: ``None``) tuple containing the 2 or 3
          coordinates of the ambient chart in terms of which the plot is
          performed; if ``None``, all the coordinates of the ambient chart are
          considered
        - ``mapping`` -- (default: ``None``) continuous manifold map `\Phi`
          (instance of :class:`~sage.manifolds.continuous_map.ContinuousMap`)
          providing the link between the current point `p` and the ambient
          chart ``chart``: the domain of ``chart`` must contain `\Phi(p)`;
          if ``None``, the identity map is assumed
        - ``size`` -- (default: 10) size of the point once drawn as a small
          disk or sphere
        - ``color`` -- (default: 'black') color of the point
        - ``label`` -- (default: ``None``) label printed next to the point;
          if ``None``, the point's name is used.
        - ``label_color`` -- (default: ``None``) color to print the label;
          if ``None``, the value of ``color`` is used
        - ``fontsize`` -- (default: 10) size of the font used to print the
          label
        - ``label_offset`` -- (default: 0.1) determines the separation between
          the point and its label
        - ``parameters`` -- (default: ``None``) dictionary giving the numerical
          values of the parameters that may appear in the point coordinates

        OUTPUT:

        - a graphic object, either an instance of
          :class:`~sage.plot.graphics.Graphics` for a 2D plot (i.e. based on
          2 coordinates of the ambient chart) or an instance of
          :class:`~sage.plot.plot3d.base.Graphics3d` for a 3D plot (i.e.
          based on 3 coordinates of the ambient chart)

        EXAMPLES:

        Drawing a point on a 2-dimensional manifold::

            sage: M = Manifold(2, 'M', type='topological')
            sage: X.<x,y> = M.chart()
            sage: p = M.point((1,3), name='p')
            sage: g = p.plot(X)
            sage: print g
            Graphics object consisting of 2 graphics primitives
            sage: gX = X.plot(max_range=4) # plot of the coordinate grid
            sage: show(g+gX) # display of the point atop the coordinate grid

        .. PLOT::

            M = Manifold(2, 'M', type='topological')
            X = M.chart('x y'); x,y = X[:]
            p = M.point((1,3), name='p')
            g = p.plot(X)
            gX = X.plot(max_range=4)
            sphinx_plot(g+gX)

        Actually, since ``X`` is the default chart of the open set in which
        ``p`` has been defined, it can be skipped in the arguments of
        ``plot``::

            sage: g = p.plot()
            sage: show(g+gX)

        Call with some options::

            sage: g = p.plot(chart=X, size=40, color='green', label='$P$',
            ....:            label_color='blue', fontsize=20, label_offset=0.3)
            sage: show(g+gX)

        .. PLOT::

            M = Manifold(2, 'M', type='topological')
            X = M.chart('x y'); x,y = X[:]
            p = M.point((1,3), name='p')
            g = p.plot(chart=X, size=40, color='green', label='$P$', \
                       label_color='blue', fontsize=20, label_offset=0.3)
            gX = X.plot(max_range=4)
            sphinx_plot(g+gX)

        Use of the ``parameters`` option to set a numerical value of some
        symbolic variable::

            sage: a = var('a')
            sage: q = M.point((a,2*a), name='q')
            sage: gq = q.plot(parameters={a:-2}, label_offset=0.2)
            sage: show(g+gX+gq)

        .. PLOT::

            M = Manifold(2, 'M', type='topological')
            X = M.chart('x y'); x,y = X[:]
            p = M.point((1,3), name='p')
            g = p.plot(chart=X, size=40, color='green', label='$P$', \
                       label_color='blue', fontsize=20, label_offset=0.3)
            var('a')
            q = M.point((a,2*a), name='q')
            gq = q.plot(parameters={a:-2}, label_offset=0.2)
            gX = X.plot(max_range=4)
            sphinx_plot(g+gX+gq)

        The numerical value is used only for the plot::

            sage: q.coord()
            (a, 2*a)

        Drawing a point on a 3-dimensional manifold::

            sage: M = Manifold(3, 'M', type='topological')
            sage: X.<x,y,z> = M.chart()
            sage: p = M.point((2,1,3), name='p')
            sage: g = p.plot()
            sage: print g
            Graphics3d Object
            sage: gX = X.plot(nb_values=5) # coordinate mesh cube
            sage: show(g+gX) # display of the point atop the coordinate mesh

        Call with some options::

            sage: g = p.plot(chart=X, size=40, color='green', label='P_1',
            ....:            label_color='blue', fontsize=20, label_offset=0.3)
            sage: show(g+gX)

        An example of plot via a mapping: plot of a point on a 2-sphere viewed
        in the 3-dimensional space ``M``::

            sage: S2 = Manifold(2, 'S^2', type='topological')
            sage: U = S2.open_subset('U') # the open set covered by spherical coord.
            sage: XS.<th,ph> = U.chart(r'th:(0,pi):\theta ph:(0,2*pi):\phi')
            sage: p = U.point((pi/4, pi/8), name='p')
            sage: F = S2.continuous_map(M, {(XS, X): [sin(th)*cos(ph),
            ....:                           sin(th)*sin(ph), cos(th)]}, name='F')
            sage: F.display()
            F: S^2 --> M
            on U: (th, ph) |--> (x, y, z) = (cos(ph)*sin(th), sin(ph)*sin(th), cos(th))
            sage: g = p.plot(chart=X, mapping=F)
            sage: gS2 = XS.plot(chart=X, mapping=F, nb_values=9)
            sage: show(g+gS2)

        Use of the option ``ambient_coords`` for plots on a 4-dimensional
        manifold::

            sage: M = Manifold(4, 'M', type='topological')
            sage: X.<t,x,y,z> = M.chart()
            sage: p = M.point((1,2,3,4), name='p')
            sage: g = p.plot(X, ambient_coords=(t,x,y), label_offset=0.4)  # the coordinate z is skipped
            sage: gX = X.plot(X, ambient_coords=(t,x,y), nb_values=5)
            sage: show(g+gX) # 3D plot
            sage: g = p.plot(X, ambient_coords=(t,y,z), label_offset=0.4)  # the coordinate x is skipped
            sage: gX = X.plot(X, ambient_coords=(t,y,z), nb_values=5)
            sage: show(g+gX) # 3D plot
            sage: g = p.plot(X, ambient_coords=(y,z), label_offset=0.4)  # the coordinates t and x are skipped
            sage: gX = X.plot(X, ambient_coords=(y,z))
            sage: show(g+gX) # 2D plot

        .. PLOT::

            M = Manifold(4, 'M', type='topological')
            X = M.chart('t x y z'); t,x,y,z = X[:]
            p = M.point((1,2,3,4), name='p')
            g = p.plot(X, ambient_coords=(y,z), label_offset=0.4)
            gX = X.plot(X, ambient_coords=(y,z))
            sphinx_plot(g+gX)

        """
        from sage.plot.point import point2d
        from sage.plot.text import text
        from sage.plot.graphics import Graphics
        from sage.plot.plot3d.shapes2 import point3d, text3d
        from sage.manifolds.chart import Chart
        if self._manifold.base_field_type() != 'real':
            raise NotImplementedError('plot of points on manifolds over ' +
                                  'fields different from R is not implemented')
        # The ambient chart:
        if chart is None:
            chart = self.containing_set().default_chart()
        elif not isinstance(chart, Chart):
            raise TypeError("the argument 'chart' must be a coordinate chart")
        # The effective point to be plotted:
        if mapping is None:
            eff_point = self
        else:
            eff_point = mapping(self)
        # The coordinates of the ambient chart used for the plot:
        if ambient_coords is None:
            ambient_coords = chart[:]
        elif not isinstance(ambient_coords, tuple):
            ambient_coords = tuple(ambient_coords)
        nca = len(ambient_coords)
        if nca != 2 and nca !=3:
            raise TypeError("bad number of ambient coordinates: {}".format(nca))
        # The point coordinates:
        coords = eff_point.coord(chart)
        xx = chart[:]
        xp = [coords[xx.index(c)] for c in ambient_coords]
        if parameters is not None:
            xps = [coord.substitute(parameters) for coord in xp]
            xp = xps
        xlab = [coord + label_offset for coord in xp]
        if label_color is None:
            label_color = color
        resu = Graphics()
        if nca == 2:
            if label is None:
                label = r'$' + self._latex_name + r'$'
            resu += point2d(xp, color=color, size=size) + \
                    text(label, xlab, fontsize=fontsize, color=label_color)
        else:
            if label is None:
                label = self._name
            resu += point3d(xp, color=color, size=size) + \
                    text3d(label, xlab, fontsize=fontsize, color=label_color)
        return resu
>>>>>>> a28ed04d
<|MERGE_RESOLUTION|>--- conflicted
+++ resolved
@@ -700,33 +700,7 @@
             True
 
         """
-<<<<<<< HEAD
         return hash(self._manifold)
-=======
-        return hash(self._manifold)
-
-    def _test_pickling(self, **options):
-        r"""
-        Test pickling.
-
-        This test is weaker than
-        :meth:`sage.structure.sage_object.SageObject._test_pickling` in that
-        it does not require ``loads(dumps(self)) == self``.
-        It however checks that ``loads(dumps(self))`` proceeds without any
-        error and results in an object that is a manifold point.
-
-        TESTS::
-
-            sage: M = Manifold(2, 'M', type='topological')
-            sage: X.<x,y> = M.chart()
-            sage: p = M((1,2), chart=X)
-            sage: p._test_pickling()
-
-        """
-        tester = self._tester(**options)
-        from sage.misc.all import loads, dumps
-        bckp = loads(dumps(self))
-        tester.assertEqual(type(bckp), type(self))
 
     def plot(self, chart=None, ambient_coords=None, mapping=None, size=10,
              color='black', label=None, label_color=None, fontsize=10,
@@ -953,5 +927,4 @@
                 label = self._name
             resu += point3d(xp, color=color, size=size) + \
                     text3d(label, xlab, fontsize=fontsize, color=label_color)
-        return resu
->>>>>>> a28ed04d
+        return resu