r"""
Vector Field Modules

The set of vector fields along a differentiable manifold `U` with values on
a differentiable manifold `M` via a differentiable map `\Phi: U\rightarrow M`
(possibly `U=M` and `\Phi=\mathrm{Id}_M`) is a module over the algebra
`C^k(U)` of differentiable scalar fields on `U`. If `\Phi` is the identity map,
this module is considered a Lie algebroid under the Lie bracket `[\ ,\ ]`  (cf. :wikipedia:`Lie_algebroid`). It is a free module iff `M` is parallelizable.
Accordingly, two classes are devoted to vector field modules:

- :class:`VectorFieldModule` for vector fields with values on a
  generic (in practice, not parallelizable) differentiable manifold `M`
- :class:`VectorFieldFreeModule` for vector fields with values on a
  parallelizable manifold `M`.

AUTHORS:

- Eric Gourgoulhon, Michal Bejger (2014-2015): initial version
<<<<<<< HEAD
- Travis Scrimshaw (2016): review tweaks
=======
- Travis Scrimshaw (2016): structure of Lie algebroid (:trac:`20771`)
>>>>>>> 835b2937

REFERENCES:

- [KN63]_ \S. Kobayashi & K. Nomizu : *Foundations of Differential Geometry*,
  vol. 1, Interscience Publishers (New York) (1963)
- [Lee13]_ \J.M. Lee : *Introduction to Smooth Manifolds*, 2nd ed., Springer
  (New York) (2013); :doi:`10.1007/978-1-4419-9982-5`
- [ONeill83]_ \B. O'Neill : *Semi-Riemannian Geometry*, Academic Press
  (San Diego) (1983)

"""

#******************************************************************************
#       Copyright (C) 2015 Eric Gourgoulhon <eric.gourgoulhon@obspm.fr>
#       Copyright (C) 2015 Michal Bejger <bejger@camk.edu.pl>
#       Copyright (C) 2016 Travis Scrimshaw <tscrimsh@umn.edu>
#
#  Distributed under the terms of the GNU General Public License (GPL)
#  as published by the Free Software Foundation; either version 2 of
#  the License, or (at your option) any later version.
#                  http://www.gnu.org/licenses/
#******************************************************************************

from sage.structure.unique_representation import UniqueRepresentation
from sage.structure.parent import Parent
from sage.categories.modules import Modules
from sage.misc.cachefunc import cached_method
from sage.tensor.modules.finite_rank_free_module import FiniteRankFreeModule
from sage.manifolds.differentiable.vectorfield import (VectorField, VectorFieldParal)

class VectorFieldModule(UniqueRepresentation, Parent):
    r"""
    Module of vector fields along a differentiable manifold `U`
    with values on a differentiable manifold `M`, via a differentiable
    map `U \rightarrow M`.

    Given a differentiable map

    .. MATH::

        \Phi:\  U \longrightarrow M,

    the *vector field module* `\mathcal{X}(U,\Phi)` is the set of
    all vector fields of the type

    .. MATH::

        v:\ U  \longrightarrow TM

    (where `TM` is the tangent bundle of `M`) such that

    .. MATH::

        \forall p \in U,\ v(p) \in T_{\Phi(p)}M,

    where `T_{\Phi(p)}M` is the tangent space to `M` at the point `\Phi(p)`.

    The set `\mathcal{X}(U,\Phi)` is a module over `C^k(U)`, the ring
    (algebra) of differentiable scalar fields on `U` (see
    :class:`~sage.manifolds.differentiable.scalarfield_algebra.DiffScalarFieldAlgebra`).
    Furthermore, it is a Lie algebroid under the Lie bracket (cf.
    :wikipedia:`Lie_algebroid`)

    .. MATH::

        [X, Y] = X \circ Y - Y \circ X

    over the scalarfields if `\Phi` is the identity map. That is to say
    the Lie bracket is antisymmetric, bilinear over the base field,
    satisfies the Jacobi identity, and `[X, fY] = X(f) Y + f[X, Y]`.

    The standard case of vector fields *on* a differentiable manifold
    corresponds to `U = M` and `\Phi = \mathrm{Id}_M`; we then denote
    `\mathcal{X}(M,\mathrm{Id}_M)` by merely `\mathcal{X}(M)`. Other common
    cases are `\Phi` being an immersion and `\Phi` being a curve in `M`
    (`U` is then an open interval of `\RR`).

    .. NOTE::

        If `M` is parallelizable, the class :class:`VectorFieldFreeModule`
        should be used instead.

    INPUT:

    - ``domain`` -- differentiable manifold `U` along which the
      vector fields are defined
    - ``dest_map`` -- (default: ``None``) destination map
      `\Phi:\ U \rightarrow M`
      (type: :class:`~sage.manifolds.differentiable.diff_map.DiffMap`);
      if ``None``, it is assumed that `U = M` and `\Phi` is the identity
      map of `M` (case of vector fields *on* `M`)

    EXAMPLES:

    Module of vector fields on the 2-sphere::

        sage: M = Manifold(2, 'M') # the 2-dimensional sphere S^2
        sage: U = M.open_subset('U') # complement of the North pole
        sage: c_xy.<x,y> = U.chart() # stereographic coordinates from the North pole
        sage: V = M.open_subset('V') # complement of the South pole
        sage: c_uv.<u,v> = V.chart() # stereographic coordinates from the South pole
        sage: M.declare_union(U,V)   # S^2 is the union of U and V
        sage: xy_to_uv = c_xy.transition_map(c_uv, (x/(x^2+y^2), y/(x^2+y^2)),
        ....:                 intersection_name='W', restrictions1= x^2+y^2!=0,
        ....:                 restrictions2= u^2+v^2!=0)
        sage: uv_to_xy = xy_to_uv.inverse()
        sage: XM = M.vector_field_module() ; XM
        Module X(M) of vector fields on the 2-dimensional differentiable
         manifold M

    `\mathcal{X}(M)` is a module over the algebra `C^k(M)`::

        sage: XM.category()
        Category of modules over Algebra of differentiable scalar fields on the
         2-dimensional differentiable manifold M
        sage: XM.base_ring() is M.scalar_field_algebra()
        True

    `\mathcal{X}(M)` is not a free module::

        sage: isinstance(XM, FiniteRankFreeModule)
        False

    because `M = S^2` is not parallelizable::

        sage: M.is_manifestly_parallelizable()
        False

    On the contrary, the module of vector fields on `U` is a free module,
    since `U` is parallelizable (being a coordinate domain)::

        sage: XU = U.vector_field_module()
        sage: isinstance(XU, FiniteRankFreeModule)
        True
        sage: U.is_manifestly_parallelizable()
        True

    The zero element of the module::

        sage: z = XM.zero() ; z
        Vector field zero on the 2-dimensional differentiable manifold M
        sage: z.display(c_xy.frame())
        zero = 0
        sage: z.display(c_uv.frame())
        zero = 0

    The module `\mathcal{X}(M)` coerces to any module of vector fields defined
    on a subdomain of `M`, for instance `\mathcal{X}(U)`::

        sage: XU.has_coerce_map_from(XM)
        True
        sage: XU.coerce_map_from(XM)
        Conversion map:
          From: Module X(M) of vector fields on the 2-dimensional differentiable manifold M
          To:   Free module X(U) of vector fields on the Open subset U of the 2-dimensional differentiable manifold M

    The conversion map is actually the restriction of vector fields defined
    on `M` to `U`.

    """
    Element = VectorField

    def __init__(self, domain, dest_map=None):
        r"""
        Construct the module of vector fields taking values on a (a priori)
        non-parallelizable differentiable manifold.

        TESTS::

            sage: M = Manifold(2, 'M') # the 2-dimensional sphere S^2
            sage: U = M.open_subset('U') # complement of the North pole
            sage: c_xy.<x,y> = U.chart() # stereographic coordinates from the North pole
            sage: V = M.open_subset('V') # complement of the South pole
            sage: c_uv.<u,v> = V.chart() # stereographic coordinates from the South pole
            sage: M.declare_union(U,V)   # S^2 is the union of U and V
            sage: xy_to_uv = c_xy.transition_map(c_uv, (x/(x^2+y^2), y/(x^2+y^2)),
            ....:                intersection_name='W', restrictions1= x^2+y^2!=0,
            ....:                restrictions2= u^2+v^2!=0)
            sage: from sage.manifolds.differentiable.vectorfield_module import VectorFieldModule
            sage: XM = VectorFieldModule(M, dest_map=M.identity_map()); XM
            Module X(M) of vector fields on the 2-dimensional differentiable
             manifold M
            sage: XM is M.vector_field_module()
            True
            sage: TestSuite(XM).run(skip='_test_elements')

        In the above test suite, _test_elements is skipped because of the
        _test_pickling error of the elements (to be fixed in class
        TensorField)

        """
        self._domain = domain
        name = "X(" + domain._name
        latex_name = r"\mathcal{X}\left(" + domain._latex_name
        if dest_map is None:
            dest_map = domain.identity_map()
        self._dest_map = dest_map
        if dest_map is domain.identity_map():
            name += ")"
            latex_name += r"\right)"
        else:
            name += "," + self._dest_map._name + ")"
            latex_name += "," + self._dest_map._latex_name + r"\right)"
        self._ambient_domain = self._dest_map._codomain
        self._name = name
        self._latex_name = latex_name
        # the member self._ring is created for efficiency (to avoid calls to
        # self.base_ring()):
        self._ring = domain.scalar_field_algebra()
        Parent.__init__(self, base=self._ring, category=Modules(self._ring))
        # Dictionary of the tensor modules built on self
        #   (dict. keys = (k,l) --the tensor type)
        self._tensor_modules = {(1,0): self} # self is considered as the set of
                                             # tensors of type (1,0)
        # Dictionary of exterior powers of the dual of self
        #   (keys = p --the power degree) :
        self._dual_exterior_powers = {}

    #### Parent methods

    def _element_constructor_(self, comp=[], frame=None, name=None,
                              latex_name=None):
        r"""
        Construct an element of the module

        TESTS::

            sage: M = Manifold(2, 'M')
            sage: U = M.open_subset('U'); V = M.open_subset('V')
            sage: c_xy.<x,y> = U.chart(); c_uv.<u,v> = V.chart()
            sage: M.declare_union(U,V)
            sage: XM = M.vector_field_module()
            sage: v = XM([-x,y], frame=c_xy.frame(), name='v'); v
            Vector field v on the 2-dimensional differentiable manifold M
            sage: v.display()
            v = -x d/dx + y d/dy
            sage: XM(0) is XM.zero()
            True

        """
        if comp == 0:
            return self.zero()
        if isinstance(comp, VectorField):
            if (self._domain.is_subset(comp._domain)
                   and self._ambient_domain.is_subset(comp._ambient_domain)):
                return comp.restrict(self._domain)
            else:
                raise ValueError("cannot convert the {} ".format(comp) +
                                 "to a vector field in {}".format(self))
        resu = self.element_class(self, name=name, latex_name=latex_name)
        if comp != []:
            resu.set_comp(frame)[:] = comp
        return resu

    def _an_element_(self):
        r"""
        Construct some (unnamed) element of the module.

        TEST::

            sage: M = Manifold(2, 'M')
            sage: U = M.open_subset('U'); V = M.open_subset('V')
            sage: c_xy.<x,y> = U.chart(); c_uv.<u,v> = V.chart()
            sage: M.declare_union(U,V)
            sage: XM = M.vector_field_module()
            sage: XM._an_element_()
            Vector field on the 2-dimensional differentiable manifold M

        """
        resu = self.element_class(self)
        # Non-trivial open covers of the domain:
        open_covers = self._domain.open_covers()[1:]  # the open cover 0
                                                      # is trivial
        if open_covers != []:
            oc = open_covers[0]  # the first non-trivial open cover is selected
            for dom in oc:
                vmodule_dom = dom.vector_field_module(
                                         dest_map=self._dest_map.restrict(dom))
                resu.set_restriction(vmodule_dom._an_element_())
        return resu

    def _coerce_map_from_(self, other):
        r"""
        Determine whether coercion to self exists from other parent.

        TEST::

            sage: M = Manifold(2, 'M')
            sage: U = M.open_subset('U')
            sage: XM = M.vector_field_module()
            sage: XU = U.vector_field_module()
            sage: XM._coerce_map_from_(XU)
            False
            sage: XU._coerce_map_from_(XM)
            True

        """
        if isinstance(other, (VectorFieldModule, VectorFieldFreeModule)):
            return self._domain.is_subset(other._domain) and \
                   self._ambient_domain.is_subset(other._ambient_domain)
        else:
            return False

    #### End of parent methods

    def _repr_(self):
        r"""
        String representation of the object.

        TEST::

            sage: M = Manifold(2, 'M')
            sage: XM = M.vector_field_module()
            sage: XM._repr_()
            'Module X(M) of vector fields on the 2-dimensional differentiable manifold M'
            sage: repr(XM)  # indirect doctest
            'Module X(M) of vector fields on the 2-dimensional differentiable manifold M'
            sage: XM  # indirect doctest
            Module X(M) of vector fields on the 2-dimensional differentiable
             manifold M

        """
        description = "Module "
        if self._name is not None:
            description += self._name + " "
        description += "of vector fields "
        if self._dest_map is self._domain.identity_map():
            description += "on the {}".format(self._domain)
        else:
            description += ("along the {}".format(self._domain)
                            + " mapped into the {}".format(self._ambient_domain))
        return description

    def _latex_(self):
        r"""
        LaTeX representation of the object.

        TEST::

            sage: M = Manifold(2, 'M')
            sage: XM = M.vector_field_module()
            sage: XM._latex_()
            '\\mathcal{X}\\left(M\\right)'
            sage: latex(XM)  # indirect doctest
            \mathcal{X}\left(M\right)

        """
        if self._latex_name is None:
            return r'\mbox{' + str(self) + r'}'
        else:
           return self._latex_name

    def domain(self):
        r"""
        Return the domain of the vector fields in this module.

        If the module is `\mathcal{X}(U,\Phi)`, returns the domain `U` of
        `\Phi`.

        OUTPUT:

        - instance of
          :class:`~sage.manifolds.differentiable.manifold.DifferentiableManifold`
          representing the domain of the vector fields that belong to this
          module

        EXAMPLES::

            sage: M = Manifold(5, 'M')
            sage: XM = M.vector_field_module()
            sage: XM.domain()
            5-dimensional differentiable manifold M
            sage: U = Manifold(2, 'U')
            sage: Phi = U.diff_map(M, name='Phi')
            sage: XU = U.vector_field_module(dest_map=Phi)
            sage: XU.domain()
            2-dimensional differentiable manifold U

        """
        return self._domain

    def ambient_domain(self):
        r"""
        Return the manifold in which the vector fields of this module take
        their values.

        If the module is `\mathcal{X}(U,\Phi)`, returns the codomain `M` of
        `\Phi`.

        OUTPUT:

        - instance of
          :class:`~sage.manifolds.differentiable.manifold.DifferentiableManifold`
          representing the manifold in which the vector fields of this
          module take their values

        EXAMPLES::

            sage: M = Manifold(5, 'M')
            sage: XM = M.vector_field_module()
            sage: XM.ambient_domain()
            5-dimensional differentiable manifold M
            sage: U = Manifold(2, 'U')
            sage: Phi = U.diff_map(M, name='Phi')
            sage: XU = U.vector_field_module(dest_map=Phi)
            sage: XU.ambient_domain()
            5-dimensional differentiable manifold M

        """
        return self._ambient_domain

    def destination_map(self):
        r"""
        Return the differential map associated to this module.

        The differential map associated to this module is the map

        .. MATH::

            \Phi:\  U \longrightarrow M

        such that this module is the set `\mathcal{X}(U,\Phi)` of all
        vector fields of the type

        .. MATH::

            v:\ U  \longrightarrow TM

        (where `TM` is the tangent bundle of `M`) such that

        .. MATH::

            \forall p \in U,\ v(p) \in T_{\Phi(p)}M,

        where `T_{\Phi(p)}M` is the tangent space to `M` at the
        point `\Phi(p)`.

        OUTPUT:

        - instance of
          :class:`~sage.manifolds.differentiable.diff_map.DiffMap`
          representing the differential map `\Phi`

        EXAMPLES::

            sage: M = Manifold(5, 'M')
            sage: XM = M.vector_field_module()
            sage: XM.destination_map()
            Identity map Id_M of the 5-dimensional differentiable manifold M
            sage: U = Manifold(2, 'U')
            sage: Phi = U.diff_map(M, name='Phi')
            sage: XU = U.vector_field_module(dest_map=Phi)
            sage: XU.destination_map()
            Differentiable map Phi from the 2-dimensional differentiable
             manifold U to the 5-dimensional differentiable manifold M

        """
        return self._dest_map

    def tensor_module(self, k, l):
        r"""
        Return the module of type-`(k,l)` tensors on ``self``.

        INPUT:

        - ``k`` -- non-negative integer; the contravariant rank,
          the tensor type being `(k,l)`
        - ``l`` -- non-negative integer; the covariant rank,
          the tensor type being `(k,l)`

        OUTPUT:

        - instance of
          :class:`~sage.manifolds.differentiable.tensorfield_module.TensorFieldModule`
          representing the module `T^{(k,l)}(U,\Phi)` of type-`(k,l)`
          tensors on the vector field module

        EXAMPLES:

        A tensor field module on a 2-dimensional differentiable manifold::

            sage: M = Manifold(2, 'M')
            sage: XM = M.vector_field_module()
            sage: XM.tensor_module(1,2)
            Module T^(1,2)(M) of type-(1,2) tensors fields on the 2-dimensional
             differentiable manifold M

        The special case of tensor fields of type (1,0)::

            sage: XM.tensor_module(1,0)
            Module X(M) of vector fields on the 2-dimensional differentiable
             manifold M

        The result is cached::

            sage: XM.tensor_module(1,2) is XM.tensor_module(1,2)
            True
            sage: XM.tensor_module(1,0) is XM
            True

        See
        :class:`~sage.manifolds.differentiable.tensorfield_module.TensorFieldModule`
        for more examples and documentation.

        """
        from sage.manifolds.differentiable.tensorfield_module import TensorFieldModule
        if (k,l) not in self._tensor_modules:
            self._tensor_modules[(k,l)] = TensorFieldModule(self, (k,l))
        return self._tensor_modules[(k,l)]

    def dual_exterior_power(self, p):
        r"""
        Return the `p`-th exterior power of the dual of the vector field
        module.

        If the vector field module is `\mathcal{X}(U,\Phi)`, the
        `p`-th exterior power of its dual is the set `\Lambda^p(U, \Phi)`
        of `p`-forms along `U` with values on `\Phi(U)`. It is a module
        over `C^k(U)`, the ring (algebra) of differentiable scalar
        fields on `U`.

        INPUT:

        - ``p`` -- non-negative integer

        OUTPUT:

        - for `p \geq 1`, instance of
          :class:`~sage.manifolds.differentiable.diff_form_module.DiffFormModule`
          representing the module `\Lambda^p(U,\Phi)`; for `p=0`, the
          base ring, i.e. `C^k(U)`, is returned instead

        EXAMPLES::

            sage: M = Manifold(2, 'M')
            sage: XM = M.vector_field_module()
            sage: XM.dual_exterior_power(2)
            Module /\^2(M) of 2-forms on the 2-dimensional differentiable
             manifold M
            sage: XM.dual_exterior_power(1)
            Module /\^1(M) of 1-forms on the 2-dimensional differentiable
             manifold M
            sage: XM.dual_exterior_power(1) is XM.dual()
            True
            sage: XM.dual_exterior_power(0)
            Algebra of differentiable scalar fields on the 2-dimensional
             differentiable manifold M
            sage: XM.dual_exterior_power(0) is M.scalar_field_algebra()
            True

        .. SEEALSO::

            :class:`~sage.manifolds.differentiable.diff_form_module.DiffFormModule`
            for more examples and documentation.

        """
        from sage.manifolds.differentiable.diff_form_module import DiffFormModule
        if p == 0:
            return self._ring
        if p not in self._dual_exterior_powers:
            self._dual_exterior_powers[p] = DiffFormModule(self, p)
        return self._dual_exterior_powers[p]

    def dual(self):
        r"""
        Return the dual module.

        EXAMPLE::

            sage: M = Manifold(2, 'M')
            sage: XM = M.vector_field_module()
            sage: XM.dual()
            Module /\^1(M) of 1-forms on the 2-dimensional differentiable
             manifold M

        """
        return self.dual_exterior_power(1)

    def general_linear_group(self):
        r"""
        Return the general linear group of ``self``.

        If the vector field module is `\mathcal{X}(U,\Phi)`, the *general
        linear group* is the group `\mathrm{GL}(\mathcal{X}(U,\Phi))` of
        automorphisms of `\mathcal{X}(U, \Phi)`. Note that an automorphism
        of `\mathcal{X}(U,\Phi)` can also be viewed as a *field* along `U`
        of automorphisms of the tangent spaces of `M \supset \Phi(U)`.

        OUTPUT:

        - instance of class
          :class:`~sage.manifolds.differentiable.automorphismfield_group.AutomorphismFieldGroup`
          representing `\mathrm{GL}(\mathcal{X}(U,\Phi))`

        EXAMPLE::

            sage: M = Manifold(2, 'M')
            sage: XM = M.vector_field_module()
            sage: XM.general_linear_group()
            General linear group of the Module X(M) of vector fields on the
             2-dimensional differentiable manifold M

        .. SEEALSO::

            :class:`~sage.manifolds.differentiable.automorphismfield_group.AutomorphismFieldGroup`
            for more examples and documentation.

        """
        from sage.manifolds.differentiable.automorphismfield_group import AutomorphismFieldGroup
        return AutomorphismFieldGroup(self)

    def tensor(self, tensor_type, name=None, latex_name=None, sym=None,
               antisym=None, specific_type=None):
        r"""
        Construct a tensor on ``self``.

        The tensor is actually a tensor field on the domain of
        the vector field module.

        INPUT:

        - ``tensor_type`` -- pair (k,l) with k being the contravariant rank
          and l the covariant rank
        - ``name`` -- (string; default: ``None``) name given to the tensor
        - ``latex_name`` -- (string; default: ``None``) LaTeX symbol to denote
          the tensor; if none is provided, the LaTeX symbol is set to ``name``
        - ``sym`` -- (default: ``None``) a symmetry or a list of symmetries
          among the tensor arguments: each symmetry is described by a tuple
          containing the positions of the involved arguments, with the
          convention position=0 for the first argument; for instance:

          * ``sym=(0,1)`` for a symmetry between the 1st and 2nd arguments
          * ``sym=[(0,2),(1,3,4)]`` for a symmetry between the 1st and 3rd
            arguments and a symmetry between the 2nd, 4th and 5th arguments

        - ``antisym`` -- (default: ``None``) antisymmetry or list of
          antisymmetries among the arguments, with the same convention
          as for ``sym``
        - ``specific_type`` -- (default: ``None``) specific subclass of
          :class:`~sage.manifolds.differentiable.tensorfield.TensorField` for
          the output

        OUTPUT:

        - instance of
          :class:`~sage.manifolds.differentiable.tensorfield.TensorField`
          representing the tensor defined on the vector field module with the
          provided characteristics

        EXAMPLES::

            sage: M = Manifold(2, 'M')
            sage: XM = M.vector_field_module()
            sage: XM.tensor((1,2), name='t')
            Tensor field t of type (1,2) on the 2-dimensional differentiable
             manifold M
            sage: XM.tensor((1,0), name='a')
            Vector field a on the 2-dimensional differentiable manifold M
            sage: XM.tensor((0,2), name='a', antisym=(0,1))
            2-form a on the 2-dimensional differentiable manifold M

        .. SEEALSO::

            :class:`~sage.manifolds.differentiable.tensorfield.TensorField`
            for more examples and documentation.

        """
        from sage.manifolds.differentiable.automorphismfield import AutomorphismField
        if tensor_type == (1,0):
            return self.element_class(self, name=name, latex_name=latex_name)
        elif tensor_type == (0,1):
            return self.linear_form(name=name, latex_name=latex_name)
        elif tensor_type == (1,1) and specific_type is not None:
            if issubclass(specific_type, AutomorphismField):
                return self.automorphism(name=name, latex_name=latex_name)
        elif (tensor_type[0] == 0 and tensor_type[1] > 1
              and antisym is not None and antisym != []):
            if isinstance(antisym, list):
                antisym0 = antisym[0]
            else:
                antisym0 = antisym
            if len(antisym0) == tensor_type[1]:
                return self.alternating_form(tensor_type[1], name=name,
                                             latex_name=latex_name)
            else:
                return self.tensor_module(*tensor_type).element_class(self,
                                 tensor_type, name=name, latex_name=latex_name,
                                 sym=sym, antisym=antisym)
        return self.tensor_module(*tensor_type).element_class(self,
                        tensor_type, name=name, latex_name=latex_name, sym=sym,
                        antisym=antisym)

    def alternating_form(self, degree, name=None, latex_name=None):
        r"""
        Construct an alternating form on the vector field module.

        An alternating form on the vector field module is actually a
        differential form along the differentiable manifold `U` over which
        the vector field module is defined.

        INPUT:

        - ``degree`` -- the degree of the alternating form
          (i.e. its tensor rank)
        - ``name`` -- (string; optional) name given to the alternating form
        - ``latex_name`` -- (string; optional) LaTeX symbol to denote
          the alternating form; if none is provided, the
          LaTeX symbol is set to ``name``

        OUTPUT:

        - instance of
          :class:`~sage.manifolds.differentiable.diff_form.DiffForm`

        EXAMPLES::

            sage: M = Manifold(2, 'M')
            sage: XM = M.vector_field_module()
            sage: XM.alternating_form(2, name='a')
            2-form a on the 2-dimensional differentiable manifold M
            sage: XM.alternating_form(1, name='a')
            1-form a on the 2-dimensional differentiable manifold M

        .. SEEALSO::

            :class:`~sage.manifolds.differentiable.diff_form.DiffForm`
            for more examples and documentation.

        """
        return self.dual_exterior_power(degree).element_class(self, degree,
                                              name=name, latex_name=latex_name)

    def linear_form(self, name=None, latex_name=None):
        r"""
        Construct a linear form on the vector field module.

        A linear form on the vector field module is actually a field
        of linear forms (i.e. a 1-form) along the differentiable manifold `U`
        over which the vector field module is defined.

        INPUT:

        - ``name`` -- (string; optional) name given to the linear form
        - ``latex_name`` -- (string; optional) LaTeX symbol to denote
          the linear form; if none is provided, the LaTeX symbol is
          set to ``name``

        OUTPUT:

        - instance of
          :class:`~sage.manifolds.differentiable.diff_form.DiffForm`

        EXAMPLES::

            sage: M = Manifold(2, 'M')
            sage: XM = M.vector_field_module()
            sage: XM.linear_form()
            1-form on the 2-dimensional differentiable manifold M
            sage: XM.linear_form(name='a')
            1-form a on the 2-dimensional differentiable manifold M

        .. SEEALSO::

            :class:`~sage.manifolds.differentiable.diff_form.DiffForm`
            for more examples and documentation.

        """
        return self.dual_exterior_power(1).element_class(self, 1, name=name,
                                                         latex_name=latex_name)

    def automorphism(self, name=None, latex_name=None):
        r"""
        Construct an automorphism of the vector field module.

        An automorphism of the vector field module is actually a field
        of tangent-space automorphisms along the differentiable manifold `U`
        over which the vector field module is defined.

        INPUT:

        - ``name`` -- (string; optional) name given to the automorphism
        - ``latex_name`` -- (string; optional) LaTeX symbol to denote
          the automorphism; if none is provided, the LaTeX symbol is
          set to ``name``

        OUTPUT:

        - instance of
          :class:`~sage.manifolds.differentiable.automorphismfield.AutomorphismField`

        EXAMPLES::

            sage: M = Manifold(2, 'M')
            sage: XM = M.vector_field_module()
            sage: XM.automorphism()
            Field of tangent-space automorphisms on the 2-dimensional
             differentiable manifold M
            sage: XM.automorphism(name='a')
            Field of tangent-space automorphisms a on the 2-dimensional
             differentiable manifold M

        .. SEEALSO::

            :class:`~sage.manifolds.differentiable.automorphismfield.AutomorphismField`
            for more examples and documentation.

        """
        return self.general_linear_group().element_class(self, name=name,
                                                         latex_name=latex_name)

    @cached_method
    def identity_map(self, name='Id', latex_name=None):
        r"""
        Construct the identity map on the vector field module.

        The identity map on the vector field module is actually a field
        of tangent-space identity maps along the differentiable manifold `U`
        over which the vector field module is defined.

        INPUT:

        - ``name`` -- (string; default: ``'Id'``) name given to the
          identity map
        - ``latex_name`` -- (string; optional) LaTeX symbol to denote
          the identity map;  if none is provided, the LaTeX symbol is
          set to ``'\mathrm{Id}'`` if ``name`` is ``'Id'`` and
          to ``name`` otherwise

        OUTPUT:

        - instance of
          :class:`~sage.manifolds.differentiable.automorphismfield.AutomorphismField`

        EXAMPLES::

            sage: M = Manifold(2, 'M')
            sage: XM = M.vector_field_module()
            sage: XM.identity_map()
            Field of tangent-space identity maps on the 2-dimensional
             differentiable manifold M

        """
        resu = self.general_linear_group().one()
        if latex_name is None:
            latex_name = name
        resu.set_name(name=name, latex_name=latex_name)
        return resu

    @cached_method
    def zero(self):
        """
        Return the zero of ``self``.

        EXAMPLES::

            sage: M = Manifold(2, 'M')
            sage: X.<x,y> = M.chart()  # makes M parallelizable
            sage: XM = M.vector_field_module()
            sage: XM.zero()
            Vector field zero on the 2-dimensional differentiable manifold M
        """
        elt = self.element_class(self, name='zero', latex_name='0')
        for frame in self._domain._frames:
            if self._dest_map.restrict(frame._domain) == frame._dest_map:
                elt.add_comp(frame)
                # (since new components are initialized to zero)
        return elt

#******************************************************************************

class VectorFieldFreeModule(FiniteRankFreeModule):
    r"""
    Free module of vector fields along a differentiable manifold `U` with
    values on a parallelizable manifold `M`, via a differentiable map
    `U \rightarrow M`.

    Given a differentiable map

    .. MATH::

        \Phi:\ U \longrightarrow M

    the *vector field module* `\mathcal{X}(U,\Phi)` is the set of all vector
    fields of the type

    .. MATH::

        v:\ U  \longrightarrow TM

    (where `TM` is the tangent bundle of `M`) such that

    .. MATH::

        \forall p \in U,\ v(p) \in T_{\Phi(p)} M,

    where `T_{\Phi(p)} M` is the tangent space to `M` at the point `\Phi(p)`.

    Since `M` is parallelizable, the set `\mathcal{X}(U,\Phi)` is a
    free module over `C^k(U)`, the ring (algebra) of differentiable
    scalar fields on `U` (see
    :class:`~sage.manifolds.differentiable.scalarfield_algebra.DiffScalarFieldAlgebra`).
    In fact, it carries the structure of a finite-dimensional Lie algebroid
    (cf. :wikipedia:`Lie_algebroid`).

    The standard case of vector fields *on* a differentiable manifold
    corresponds to `U=M` and `\Phi = \mathrm{Id}_M`; we then denote
    `\mathcal{X}(M,\mathrm{Id}_M)` by merely `\mathcal{X}(M)`. Other common
    cases are `\Phi` being an immersion and `\Phi` being a curve in `M` (`U` is
    then an open interval of `\RR`).

    .. NOTE::

        If `M` is not parallelizable, the class :class:`VectorFieldModule`
        should be used instead, for `\mathcal{X}(U,\Phi)` is no longer a
        free module.

    INPUT:

    - ``domain`` -- differentiable manifold `U` along which the vector fields
      are defined
    - ``dest_map`` -- (default: ``None``) destination map
      `\Phi:\ U \rightarrow M`
      (type: :class:`~sage.manifolds.differentiable.diff_map.DiffMap`); if
      ``None``, it is assumed that `U=M` and `\Phi` is the identity map of
      `M` (case of vector fields *on* `M`)

    EXAMPLES:

    Module of vector fields on `\RR^2`::

        sage: M = Manifold(2, 'R^2')
        sage: cart.<x,y> = M.chart()  # Cartesian coordinates on R^2
        sage: XM = M.vector_field_module() ; XM
        Free module X(R^2) of vector fields on the 2-dimensional differentiable
         manifold R^2
        sage: XM.category()
        Category of finite dimensional modules
         over Algebra of differentiable scalar fields
         on the 2-dimensional differentiable manifold R^2
        sage: XM.base_ring() is M.scalar_field_algebra()
        True

    Since `\RR^2` is obviously parallelizable, ``XM`` is a free module::

        sage: isinstance(XM, FiniteRankFreeModule)
        True

    Some elements::

        sage: XM.an_element().display()
        2 d/dx + 2 d/dy
        sage: XM.zero().display()
        zero = 0
        sage: v = XM([-y,x]) ; v
        Vector field on the 2-dimensional differentiable manifold R^2
        sage: v.display()
        -y d/dx + x d/dy

    An example of module of vector fields with a destination map `\Phi`
    different from the identity map, namely a mapping
    `\Phi: I \rightarrow \RR^2`, where `I` is an open interval of `\RR`::

        sage: I = Manifold(1, 'I')
        sage: canon.<t> = I.chart('t:(0,2*pi)')
        sage: Phi = I.diff_map(M, coord_functions=[cos(t), sin(t)], name='Phi',
        ....:                      latex_name=r'\Phi') ; Phi
        Differentiable map Phi from the 1-dimensional differentiable manifold
         I to the 2-dimensional differentiable manifold R^2
        sage: Phi.display()
        Phi: I --> R^2
           t |--> (x, y) = (cos(t), sin(t))
        sage: XIM = I.vector_field_module(dest_map=Phi) ; XIM
        Free module X(I,Phi) of vector fields along the 1-dimensional
         differentiable manifold I mapped into the 2-dimensional differentiable
         manifold R^2
        sage: XIM.category()
        Category of finite dimensional modules
         over Algebra of differentiable scalar fields
         on the 1-dimensional differentiable manifold I

    The rank of the free module `\mathcal{X}(I,\Phi)` is the dimension
    of the manifold `\RR^2`, namely two::

        sage: XIM.rank()
        2

    A basis of it is induced by the coordinate vector frame of `\RR^2`::

        sage: XIM.bases()
        [Vector frame (I, (d/dx,d/dy)) with values on the 2-dimensional
         differentiable manifold R^2]

    Some elements of this module::

        sage: XIM.an_element().display()
        2 d/dx + 2 d/dy
        sage: v = XIM([t, t^2]) ; v
        Vector field along the 1-dimensional differentiable manifold I with
         values on the 2-dimensional differentiable manifold R^2
        sage: v.display()
        t d/dx + t^2 d/dy

    The test suite is passed::

        sage: TestSuite(XIM).run()

    Let us now consider the module of vector fields on the circle `S^1`; we
    start by constructing the `S^1` manifold::

        sage: M = Manifold(1, 'S^1')
        sage: U = M.open_subset('U')  # the complement of one point
        sage: c_t.<t> =  U.chart('t:(0,2*pi)') # the standard angle coordinate
        sage: V = M.open_subset('V') # the complement of the point t=pi
        sage: M.declare_union(U,V)   # S^1 is the union of U and V
        sage: c_u.<u> = V.chart('u:(0,2*pi)') # the angle t-pi
        sage: t_to_u = c_t.transition_map(c_u, (t-pi,), intersection_name='W',
        ....:                     restrictions1 = t!=pi, restrictions2 = u!=pi)
        sage: u_to_t = t_to_u.inverse()
        sage: W = U.intersection(V)

    `S^1` cannot be covered by a single chart, so it cannot be covered by
    a coordinate frame. It is however parallelizable and we introduce a global
    vector frame as follows. We notice that on their common subdomain, `W`,
    the coordinate vectors `\partial/\partial t` and `\partial/\partial u`
    coincide, as we can check explicitly::

        sage: c_t.frame()[0].display(c_u.frame().restrict(W))
        d/dt = d/du

    Therefore, we can extend `\partial/\partial t` to all `V` and hence to all
    `S^1`, to form a vector field on `S^1` whose components w.r.t. both
    `\partial/\partial t` and `\partial/\partial u` are 1::

        sage: e = M.vector_frame('e')
        sage: U.set_change_of_frame(e.restrict(U), c_t.frame(),
        ....:                       U.tangent_identity_field())
        sage: V.set_change_of_frame(e.restrict(V), c_u.frame(),
        ....:                       V.tangent_identity_field())
        sage: e[0].display(c_t.frame())
        e_0 = d/dt
        sage: e[0].display(c_u.frame())
        e_0 = d/du

    Equipped with the frame `e`, the manifold `S^1` is manifestly
    parallelizable::

        sage: M.is_manifestly_parallelizable()
        True

    Consequently, the module of vector fields on `S^1` is a free module::

        sage: XM = M.vector_field_module() ; XM
        Free module X(S^1) of vector fields on the 1-dimensional differentiable
         manifold S^1
        sage: isinstance(XM, FiniteRankFreeModule)
        True
        sage: XM.category()
        Category of finite dimensional modules
         over Algebra of differentiable scalar fields
         on the 1-dimensional differentiable manifold S^1
        sage: XM.base_ring() is M.scalar_field_algebra()
        True

    The zero element::

        sage: z = XM.zero() ; z
        Vector field zero on the 1-dimensional differentiable manifold S^1
        sage: z.display()
        zero = 0
        sage: z.display(c_t.frame())
        zero = 0

    The module `\mathcal{X}(S^1)` coerces to any module of vector fields
    defined on a subdomain of `S^1`, for instance `\mathcal{X}(U)`::

        sage: XU = U.vector_field_module() ; XU
        Free module X(U) of vector fields on the Open subset U of the
         1-dimensional differentiable manifold S^1
        sage: XU.has_coerce_map_from(XM)
        True
        sage: XU.coerce_map_from(XM)
        Conversion map:
          From: Free module X(S^1) of vector fields on the 1-dimensional differentiable manifold S^1
          To:   Free module X(U) of vector fields on the Open subset U of the 1-dimensional differentiable manifold S^1

    The conversion map is actually the restriction of vector fields defined
    on `S^1` to `U`.

    The Sage test suite for modules is passed::

        sage: TestSuite(XM).run()

    """

    Element = VectorFieldParal

    def __init__(self, domain, dest_map=None):
        r"""
        Construct the free module of vector fields with values on a
        parallelizable manifold.

        TESTS::

            sage: M = Manifold(2, 'M')
            sage: X.<x,y> = M.chart()  # makes M parallelizable
            sage: from sage.manifolds.differentiable.vectorfield_module \
            ....:                                  import VectorFieldFreeModule
            sage: XM = VectorFieldFreeModule(M, dest_map=M.identity_map()); XM
            Free module X(M) of vector fields on the 2-dimensional
             differentiable manifold M
            sage: XM is M.vector_field_module()
            True
            sage: TestSuite(XM).run()

        """
        from sage.manifolds.differentiable.scalarfield import DiffScalarField
        self._domain = domain
        if dest_map is None:
            dest_map = domain.identity_map()
        self._dest_map = dest_map
        self._ambient_domain = self._dest_map._codomain
        name = "X(" + domain._name
        latex_name = r"\mathcal{X}\left(" + domain._latex_name
        if self._dest_map == domain.identity_map():
            name += ")"
            latex_name += r"\right)"
        else:
            name += "," + self._dest_map._name + ")"
            latex_name += "," + self._dest_map._latex_name + r"\right)"
        manif = self._ambient_domain.manifold()
        cat = Modules(domain.scalar_field_algebra()).FiniteDimensional()
        FiniteRankFreeModule.__init__(self, domain.scalar_field_algebra(),
                               manif._dim, name=name, latex_name=latex_name,
                               start_index=manif._sindex,
                               output_formatter=DiffScalarField.coord_function,
                               category=cat)
        #
        # Special treatment when self._dest_map != identity:
        # bases of self are created from vector frames of the ambient domain
        #
        self._induced_bases = {}
        if self._dest_map != self._domain.identity_map():
            for frame in self._ambient_domain._top_frames:
                basis = self.basis(from_frame=frame)
                self._induced_bases[frame] = basis

        # Initialization of the components of the zero element:
        zero = self.zero()
        for frame in self._domain._frames:
            if frame._dest_map == self._dest_map:
                zero.add_comp(frame) # since new components are
                                     # initialized to zero

    #### Parent methods

    def _element_constructor_(self, comp=[], basis=None, name=None,
                              latex_name=None):
        r"""
        Construct an element of ``self``.

        TESTS::

            sage: M = Manifold(2, 'M')
            sage: X.<x,y> = M.chart()  # makes M parallelizable
            sage: XM = M.vector_field_module()
            sage: v = XM([-y,x], name='v'); v
            Vector field v on the 2-dimensional differentiable manifold M
            sage: v.display()
            v = -y d/dx + x d/dy
            sage: XM(0) is XM.zero()
            True

        """
        if comp == 0:
            return self.zero()
        if isinstance(comp, VectorField):
            if (self._domain.is_subset(comp._domain)
                   and self._ambient_domain.is_subset(comp._ambient_domain)):
                return comp.restrict(self._domain)
            else:
                raise ValueError("cannot convert the {}".format(comp) +
                                 "to a vector field in {}".format(self))
        resu = self.element_class(self, name=name, latex_name=latex_name)
        if comp != []:
            resu.set_comp(basis)[:] = comp
        return resu

    # Rem: _an_element_ is declared in the superclass FiniteRankFreeModule

    def _coerce_map_from_(self, other):
        r"""
        Determine whether coercion to ``self`` exists from parent ``other``.

        TESTS::

            sage: M = Manifold(2, 'M')
            sage: X.<x,y> = M.chart()  # makes M parallelizable
            sage: U = M.open_subset('U')
            sage: XM = M.vector_field_module()
            sage: XU = U.vector_field_module()
            sage: XM._coerce_map_from_(XU)
            False
            sage: XU._coerce_map_from_(XM)
            True

        """
        if isinstance(other, (VectorFieldModule, VectorFieldFreeModule)):
            return (self._domain.is_subset(other._domain)
                    and self._ambient_domain.is_subset(other._ambient_domain))
        else:
            return False

    #### End of parent methods

    #### Methods to be redefined by derived classes of FiniteRankFreeModule ####

    def _repr_(self):
        r"""
        String representation of ``self``.

        TESTS::

            sage: M = Manifold(2, 'M')
            sage: X.<x,y> = M.chart()  # makes M parallelizable
            sage: XM = M.vector_field_module()
            sage: XM._repr_()
            'Free module X(M) of vector fields on the 2-dimensional differentiable manifold M'
            sage: repr(XM)  # indirect doctest
            'Free module X(M) of vector fields on the 2-dimensional differentiable manifold M'
            sage: XM  # indirect doctest
            Free module X(M) of vector fields on the 2-dimensional
             differentiable manifold M

        """
        description = "Free module "
        if self._name is not None:
            description += self._name + " "
        description += "of vector fields "
        if self._dest_map is self._domain.identity_map():
            description += "on the {}".format(self._domain)
        else:
            description += "along the {}".format(self._domain) + \
                           " mapped into the {}".format(self._ambient_domain)
        return description

    def domain(self):
        r"""
        Return the domain of the vector fields in ``self``.

        If the module is `\mathcal{X}(U, \Phi)`, returns the domain `U`
        of `\Phi`.

        OUTPUT:

        - a
          :class:`~sage.manifolds.differentiable.manifold.DifferentiableManifold`
          representing the domain of the vector fields that belong to this
          module

        EXAMPLES::

            sage: M = Manifold(3, 'M')
            sage: X.<x,y,z> = M.chart()  # makes M parallelizable
            sage: XM = M.vector_field_module()
            sage: XM.domain()
            3-dimensional differentiable manifold M
            sage: U = Manifold(2, 'U')
            sage: Y.<u,v> = U.chart()
            sage: Phi = U.diff_map(M, {(Y,X): [u+v, u-v, u*v]}, name='Phi')
            sage: XU = U.vector_field_module(dest_map=Phi)
            sage: XU.domain()
            2-dimensional differentiable manifold U

        """
        return self._domain

    def ambient_domain(self):
        r"""
        Return the manifold in which the vector fields of ``self``
        take their values.

        If the module is `\mathcal{X}(U, \Phi)`, returns the codomain `M`
        of `\Phi`.

        OUTPUT:

        - a
          :class:`~sage.manifolds.differentiable.manifold.DifferentiableManifold`
          representing the manifold in which the vector fields of ``self``
          take their values

        EXAMPLES::

            sage: M = Manifold(3, 'M')
            sage: X.<x,y,z> = M.chart()  # makes M parallelizable
            sage: XM = M.vector_field_module()
            sage: XM.ambient_domain()
            3-dimensional differentiable manifold M
            sage: U = Manifold(2, 'U')
            sage: Y.<u,v> = U.chart()
            sage: Phi = U.diff_map(M, {(Y,X): [u+v, u-v, u*v]}, name='Phi')
            sage: XU = U.vector_field_module(dest_map=Phi)
            sage: XU.ambient_domain()
            3-dimensional differentiable manifold M

        """
        return self._ambient_domain

    def destination_map(self):
        r"""
        Return the differential map associated to ``self``.

        The differential map associated to this module is the map

        .. MATH::

            \Phi:\  U \longrightarrow M

        such that this module is the set `\mathcal{X}(U,\Phi)` of all vector
        fields of the type

        .. MATH::

            v:\ U  \longrightarrow TM

        (where `TM` is the tangent bundle of `M`) such that

        .. MATH::

            \forall p \in U,\ v(p) \in T_{\Phi(p)} M,

        where `T_{\Phi(p)} M` is the tangent space to `M` at the
        point `\Phi(p)`.

        OUTPUT:

        - a :class:`~sage.manifolds.differentiable.diff_map.DiffMap`
          representing the differential map `\Phi`

        EXAMPLES::

            sage: M = Manifold(3, 'M')
            sage: X.<x,y,z> = M.chart()  # makes M parallelizable
            sage: XM = M.vector_field_module()
            sage: XM.destination_map()
            Identity map Id_M of the 3-dimensional differentiable manifold M
            sage: U = Manifold(2, 'U')
            sage: Y.<u,v> = U.chart()
            sage: Phi = U.diff_map(M, {(Y,X): [u+v, u-v, u*v]}, name='Phi')
            sage: XU = U.vector_field_module(dest_map=Phi)
            sage: XU.destination_map()
            Differentiable map Phi from the 2-dimensional differentiable
             manifold U to the 3-dimensional differentiable manifold M

        """
        return self._dest_map

    def tensor_module(self, k, l):
        r"""
        Return the free module of all tensors of type `(k, l)` defined
        on ``self``.

        INPUT:

        - ``k`` -- non-negative integer; the contravariant rank,
          the tensor type being `(k, l)`
        - ``l`` -- non-negative integer; the covariant rank,
          the tensor type being `(k, l)`

        OUTPUT:

        - a
          :class:`~sage.manifolds.differentiable.tensorfield_module.TensorFieldFreeModule`
          representing the free module of type-`(k,l)` tensors on the
          vector field module

        EXAMPLES:

        A tensor field module on a 2-dimensional differentiable manifold::

            sage: M = Manifold(2, 'M')
            sage: X.<x,y> = M.chart()  # makes M parallelizable
            sage: XM = M.vector_field_module()
            sage: XM.tensor_module(1,2)
            Free module T^(1,2)(M) of type-(1,2) tensors fields on the
             2-dimensional differentiable manifold M

        The special case of tensor fields of type (1,0)::

            sage: XM.tensor_module(1,0)
            Free module X(M) of vector fields on the 2-dimensional
             differentiable manifold M

        The result is cached::

            sage: XM.tensor_module(1,2) is XM.tensor_module(1,2)
            True
            sage: XM.tensor_module(1,0) is XM
            True

        .. SEEALSO::

            :class:`~sage.manifolds.differentiable.tensorfield_module.TensorFieldFreeModule`
            for more examples and documentation.

        """
        from sage.manifolds.differentiable.tensorfield_module import TensorFieldFreeModule
        if (k,l) not in self._tensor_modules:
            self._tensor_modules[(k,l)] = TensorFieldFreeModule(self, (k,l))
        return self._tensor_modules[(k,l)]

    def dual_exterior_power(self, p):
        r"""
        Return the `p`-th exterior power of the dual of ``self``.

        If the vector field module is `\mathcal{X}(U,\Phi)`, the
        `p`-th exterior power of its dual is the set `\Lambda^p(U, \Phi)`
        of `p`-forms along `U` with values on `\Phi(U)`. It is a module
        over `C^k(U)`, the ring (algebra) of differentiable scalar
        fields on `U`.

        INPUT:

        - ``p`` -- non-negative integer

        OUTPUT:

        - for `p \geq 1`, a
          :class:`~sage.manifolds.differentiable.diff_form_module.DiffFormFreeModule`
          representing the module `\Lambda^p(U,\Phi)`; for `p=0`, the
          base ring, i.e. `C^k(U)`, is returned instead

        EXAMPLES::

            sage: M = Manifold(2, 'M')
            sage: X.<x,y> = M.chart()  # makes M parallelizable
            sage: XM = M.vector_field_module()
            sage: XM.dual_exterior_power(2)
            Free module /\^2(M) of 2-forms on the 2-dimensional differentiable
             manifold M
            sage: XM.dual_exterior_power(1)
            Free module /\^1(M) of 1-forms on the 2-dimensional differentiable
             manifold M
            sage: XM.dual_exterior_power(1) is XM.dual()
            True
            sage: XM.dual_exterior_power(0)
            Algebra of differentiable scalar fields on the 2-dimensional
             differentiable manifold M
            sage: XM.dual_exterior_power(0) is M.scalar_field_algebra()
            True

        .. SEEALSO::

            :class:`~sage.manifolds.differentiable.diff_form_module.DiffFormFreeModule`
            for more examples and documentation.

        """
        from sage.manifolds.differentiable.diff_form_module import DiffFormFreeModule
        if p == 0:
            return self._ring
        if p not in self._dual_exterior_powers:
            self._dual_exterior_powers[p] = DiffFormFreeModule(self, p)
        return self._dual_exterior_powers[p]

    def general_linear_group(self):
        r"""
        Return the general linear group of ``self``.

        If the vector field module is `\mathcal{X}(U,\Phi)`, the *general
        linear group* is the group `\mathrm{GL}(\mathcal{X}(U,\Phi))` of
        automorphisms of `\mathcal{X}(U,\Phi)`. Note that an automorphism of
        `\mathcal{X}(U,\Phi)` can also be viewed as a *field* along `U` of
        automorphisms of the tangent spaces of `V=\Phi(U)`.

        OUTPUT:

        - a
          :class:`~sage.manifolds.differentiable.automorphismfield_group.AutomorphismFieldParalGroup`
          representing `\mathrm{GL}(\mathcal{X}(U,\Phi))`

        EXAMPLE::

            sage: M = Manifold(2, 'M')
            sage: X.<x,y> = M.chart()  # makes M parallelizable
            sage: XM = M.vector_field_module()
            sage: XM.general_linear_group()
            General linear group of the Free module X(M) of vector fields on
             the 2-dimensional differentiable manifold M

        .. SEEALSO::

            :class:`~sage.manifolds.differentiable.automorphismfield_group.AutomorphismFieldParalGroup`
            for more examples and documentation.

        """
        from sage.manifolds.differentiable.automorphismfield_group import AutomorphismFieldParalGroup
        return AutomorphismFieldParalGroup(self)

    def basis(self, symbol=None, latex_symbol=None, from_frame=None):
        r"""
        Define a basis of ``self``.

        A basis of the vector field module is actually a vector frame along
        the differentiable manifold `U` over which the vector field module
        is defined.

        If the basis specified by the given symbol already exists, it is
        simply returned.
        If no argument is provided the module's default basis is returned.

        INPUT:

        - ``symbol`` -- (string; default: ``None``) a letter (of a few
          letters) to denote a generic element of the basis; if ``None``
          and ``from_frame = None`` the module's default basis is returned
        - ``latex_symbol`` -- (string; default: ``None``) symbol to denote a
          generic element of the basis; if ``None``, the value of ``symbol``
          is used
        - ``from_frame`` -- (default: ``None``) vector frame `\tilde{e}`
          on the codomain `M` of the destination map `\Phi` of ``self``;
          the returned basis `e` is then such that for all `p \in U`,
          we have `e(p) = \tilde{e}(\Phi(p))`

        OUTPUT:

        - a :class:`~sage.manifolds.differentiable.vectorframe.VectorFrame`
          representing a basis on ``self``

        EXAMPLES::

            sage: M = Manifold(2, 'M')
            sage: X.<x,y> = M.chart()  # makes M parallelizable
            sage: XM = M.vector_field_module()
            sage: e = XM.basis('e'); e
            Vector frame (M, (e_0,e_1))

        See :class:`~sage.manifolds.differentiable.vectorframe.VectorFrame`
        for more examples and documentation.

        """
        from sage.manifolds.differentiable.vectorframe import VectorFrame
        if symbol is None:
            if from_frame is None:
                return self.default_basis()
            else:
                symbol = from_frame._symbol
                latex_symbol = from_frame._latex_symbol
        for other in self._known_bases:
            if symbol == other._symbol:
                return other
        return VectorFrame(self, symbol=symbol, latex_symbol=latex_symbol,
                           from_frame=from_frame)

    def tensor(self, tensor_type, name=None, latex_name=None, sym=None,
               antisym=None, specific_type=None):
        r"""
        Construct a tensor on ``self``.

        The tensor is actually a tensor field along the differentiable
        manifold `U` over which ``self`` is defined.

        INPUT:

        - ``tensor_type`` -- pair (k,l) with k being the contravariant rank
          and l the covariant rank
        - ``name`` -- (string; default: ``None``) name given to the tensor
        - ``latex_name`` -- (string; default: ``None``) LaTeX symbol to denote
          the tensor; if none is provided, the LaTeX symbol is set to ``name``
        - ``sym`` -- (default: ``None``) a symmetry or a list of symmetries
          among the tensor arguments: each symmetry is described by a tuple
          containing the positions of the involved arguments, with the
          convention position=0 for the first argument; for instance:

          * ``sym = (0,1)`` for a symmetry between the 1st and 2nd arguments
          * ``sym = [(0,2), (1,3,4)]`` for a symmetry between the 1st and 3rd
            arguments and a symmetry between the 2nd, 4th and 5th arguments

        - ``antisym`` -- (default: ``None``) antisymmetry or list of
          antisymmetries among the arguments, with the same convention
          as for ``sym``
        - ``specific_type`` -- (default: ``None``) specific subclass of
          :class:`~sage.manifolds.differentiable.tensorfield_paral.TensorFieldParal`
          for the output

        OUTPUT:

        - a
          :class:`~sage.manifolds.differentiable.tensorfield_paral.TensorFieldParal`
          representing the tensor defined on ``self`` with the provided
          characteristics

        EXAMPLES::

            sage: M = Manifold(2, 'M')
            sage: X.<x,y> = M.chart()  # makes M parallelizable
            sage: XM = M.vector_field_module()
            sage: XM.tensor((1,2), name='t')
            Tensor field t of type (1,2) on the 2-dimensional differentiable
             manifold M
            sage: XM.tensor((1,0), name='a')
            Vector field a on the 2-dimensional differentiable manifold M
            sage: XM.tensor((0,2), name='a', antisym=(0,1))
            2-form a on the 2-dimensional differentiable manifold M

        See
        :class:`~sage.manifolds.differentiable.tensorfield_paral.TensorFieldParal`
        for more examples and documentation.

        """
        from sage.manifolds.differentiable.automorphismfield import (AutomorphismField,
                                                                     AutomorphismFieldParal)
        if tensor_type == (1,0):
            return self.element_class(self, name=name, latex_name=latex_name)
        elif tensor_type == (0,1):
            return self.linear_form(name=name, latex_name=latex_name)
        elif tensor_type == (1,1) and specific_type is not None:
            if issubclass(specific_type,
                          (AutomorphismField, AutomorphismFieldParal)):
                return self.automorphism(name=name, latex_name=latex_name)
        elif (tensor_type[0] == 0 and tensor_type[1] > 1
              and antisym is not None and antisym != []):
            if isinstance(antisym, list):
                antisym0 = antisym[0]
            else:
                antisym0 = antisym
            if len(antisym0) == tensor_type[1]:
                return self.alternating_form(tensor_type[1], name=name,
                                             latex_name=latex_name)
            else:
                return self.tensor_module(*tensor_type).element_class(self,
                                 tensor_type, name=name, latex_name=latex_name,
                                 sym=sym, antisym=antisym)
        # Generic case
        return self.tensor_module(*tensor_type).element_class(self,
                        tensor_type, name=name, latex_name=latex_name, sym=sym,
                        antisym=antisym)

    def tensor_from_comp(self, tensor_type, comp, name=None, latex_name=None):
        r"""
        Construct a tensor on ``self`` from a set of components.

        The tensor is actually a tensor field along the differentiable
        manifold `U` over which the vector field module is defined.
        The tensor symmetries are deduced from those of the components.

        INPUT:

        - ``tensor_type`` -- pair `(k,l)` with `k` being the contravariant
          rank and `l` the covariant rank
        - ``comp`` -- :class:`~sage.tensor.modules.comp.Components`;
          the tensor components in a given basis
        - ``name`` -- string (default: ``None``); name given to the tensor
        - ``latex_name`` -- string (default: ``None``); LaTeX symbol to denote
          the tensor; if ``None``, the LaTeX symbol is set to ``name``

        OUTPUT:

        - a
          :class:`~sage.manifolds.differentiable.tensorfield_paral.TensorFieldParal`
          representing the tensor defined on the vector field module with the
          provided characteristics

        EXAMPLES:

        A 2-dimensional set of components transformed into a type-`(1,1)`
        tensor field::

            sage: M = Manifold(2, 'M')
            sage: X.<x,y> = M.chart()
            sage: XM = M.vector_field_module()
            sage: from sage.tensor.modules.comp import Components
            sage: comp = Components(M.scalar_field_algebra(), X.frame(), 2,
            ....:                   output_formatter=XM._output_formatter)
            sage: comp[:] = [[1+x, -y], [x*y, 2-y^2]]
            sage: t = XM.tensor_from_comp((1,1), comp, name='t'); t
            Tensor field t of type (1,1) on the 2-dimensional differentiable
             manifold M
            sage: t.display()
            t = (x + 1) d/dx*dx - y d/dx*dy + x*y d/dy*dx + (-y^2 + 2) d/dy*dy

        The same set of components transformed into a type-`(0,2)`
        tensor field::

            sage: t = XM.tensor_from_comp((0,2), comp, name='t'); t
            Tensor field t of type (0,2) on the 2-dimensional differentiable
             manifold M
            sage: t.display()
            t = (x + 1) dx*dx - y dx*dy + x*y dy*dx + (-y^2 + 2) dy*dy

        """
        from sage.tensor.modules.comp import CompWithSym, CompFullySym, CompFullyAntiSym

        # 0/ Compatibility checks:
        if comp._ring is not self._ring:
             raise ValueError("the components are not defined on the same " +
                              "ring as the module")
        if comp._frame not in self._known_bases:
            raise ValueError("the components are not defined on a basis of " +
                             "the module")
        if comp._nid != tensor_type[0] + tensor_type[1]:
            raise ValueError("number of component indices not compatible " +
                             "with the tensor type")
        #
        # 1/ Construction of the tensor:
        if tensor_type == (1,0):
            resu = self.element_class(self, name=name, latex_name=latex_name)
        elif tensor_type == (0,1):
            resu = self.linear_form(name=name, latex_name=latex_name)
        elif (tensor_type[0] == 0 and tensor_type[1] > 1
              and isinstance(comp, CompFullyAntiSym)):
            resu = self.alternating_form(tensor_type[1], name=name,
                                         latex_name=latex_name)
        else:
            resu = self.tensor_module(*tensor_type).element_class(self,
                             tensor_type, name=name, latex_name=latex_name)
            # Tensor symmetries deduced from those of comp:
            if isinstance(comp, CompWithSym):
                resu._sym = comp._sym
                resu._antisym = comp._antisym

        # 2/ Tensor components set to comp:
        resu._components[comp._frame] = comp
        #
        return resu

    def sym_bilinear_form(self, name=None, latex_name=None):
        r"""
        Construct a symmetric bilinear form on ``self``.

        A symmetric bilinear form on the vector field module is
        actually a field of tangent-space symmetric bilinear forms
        along the differentiable manifold `U` over which the vector
        field module is defined.

        INPUT:

        - ``name`` -- string (default: ``None``); name given to the
          automorphism
        - ``latex_name`` -- string (default: ``None``); LaTeX symbol to denote
          the automorphism; if ``None``, the LaTeX symbol is set to ``name``

        OUTPUT:

        - a
          :class:`~sage.manifolds.differentiable.tensorfield_paral.TensorFieldParal`
          of tensor type `(0,2)` and symmetric

        EXAMPLES::

            sage: M = Manifold(2, 'M')
            sage: X.<x,y> = M.chart()  # makes M parallelizable
            sage: XM = M.vector_field_module()
            sage: XM.sym_bilinear_form(name='a')
            Field of symmetric bilinear forms a on the 2-dimensional
             differentiable manifold M

        .. SEEALSO::

            :class:`~sage.manifolds.differentiable.tensorfield_paral.TensorFieldParal`
            for more examples and documentation.

        """
        return self.tensor((0,2), name=name, latex_name=latex_name, sym=(0,1))

    #### End of methods to be redefined by derived classes of FiniteRankFreeModule ####
<|MERGE_RESOLUTION|>--- conflicted
+++ resolved
@@ -16,11 +16,7 @@
 AUTHORS:
 
 - Eric Gourgoulhon, Michal Bejger (2014-2015): initial version
-<<<<<<< HEAD
-- Travis Scrimshaw (2016): review tweaks
-=======
 - Travis Scrimshaw (2016): structure of Lie algebroid (:trac:`20771`)
->>>>>>> 835b2937
 
 REFERENCES:
 
