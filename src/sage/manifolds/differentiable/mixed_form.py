r"""
Mixed Differential Forms

Let `M` and `N` be differentiable manifolds and `\varphi : M \longrightarrow N`
a differentiable map. A *mixed differential form along* `\varphi` is an element
of the graded algebra represented by
:class:`~sage.manifolds.differentiable.mixed_form_algebra.MixedFormAlgebra`.
Its homogeneous components consist of differential forms along `\varphi`. Mixed
forms are useful to represent characteristic classes and perform computations
of such.

AUTHORS:

- Michael Jung (2019) : initial version

"""

#******************************************************************************
#       Copyright (C) 2019 Michael Jung <micjung@uni-potsdam.de>
#
#  Distributed under the terms of the GNU General Public License (GPL)
#  as published by the Free Software Foundation; either version 2 of
#  the License, or (at your option) any later version.
#                  https://www.gnu.org/licenses/
#******************************************************************************

from sage.misc.cachefunc import cached_method
from sage.structure.element import AlgebraElement, ModuleElementWithMutability
from sage.rings.integer import Integer

class MixedForm(AlgebraElement, ModuleElementWithMutability):
    r"""
    An instance of this class is a mixed form along some differentiable map
    `\varphi: M \to N` between two differentiable manifolds `M` and `N`. More
    precisely, a mixed form `a` along `\varphi: M \to N` can be considered as a
    differentiable map

    .. MATH::

        a: M \longrightarrow \bigoplus^n_{k=0} T^{(0,k)}N,

    where `T^{(0,k)}` denotes the tensor bundle of type `(0,k)`, `\bigoplus`
    the Whitney sum and `n` the dimension of `N`, such that

    .. MATH::

        \forall x\in M, \quad a(x) \in \bigoplus^n_{k=0} \Lambda^k\left( T_{\varphi(x)}^* N \right),

    where `\Lambda^k(T^*_{\varphi(x)} N)` is the `k`-th exterior power of the
    dual of the tangent space `T_{\varphi(x)} N`. Thus, a mixed differential
    form `a` consists of homogeneous components `a_i`, `i=0,1, \dots, n`, where
    the `i`-th homogeneous component represents a differential form of
    degree `i`.

    The standard case of a mixed form *on* `M` corresponds to `M=N` with
    `\varphi = \mathrm{Id}_M`.

    INPUT:

    - ``parent`` -- graded algebra of mixed forms represented by
      :class:`~sage.manifolds.differentiable.mixed_form_algebra.MixedFormAlgebra`
      where the mixed form ``self`` shall belong to
    - ``comp`` -- (default: ``None``) homogeneous components of the mixed form
      as a list; if none is provided, the components are set to innocent unnamed
      differential forms
    - ``name`` -- (default: ``None``) name given to the mixed form
    - ``latex_name`` -- (default: ``None``) LaTeX symbol to denote the
      mixed form; if none is provided, the LaTeX symbol is set to ``name``

    EXAMPLES:

    Initialize a mixed form on a 2-dimensional parallelizable differentiable
    manifold::

        sage: M = Manifold(2, 'M')
        sage: c_xy.<x,y> = M.chart()
        sage: e_xy = c_xy.frame()
        sage: A = M.mixed_form(name='A'); A
        Mixed differential form A on the 2-dimensional differentiable manifold M
        sage: A.parent()
        Graded algebra Omega^*(M) of mixed differential forms on the
         2-dimensional differentiable manifold M

<<<<<<< HEAD
    The most straightforward way to define the `i`-th homogeneous components
    of a mixed form is via :meth:`set_comp` or ``A[i]``::
=======
    The default way to specify the `i`-th homogeneous component
    of a mixed form is by accessing it via ``A[i]`` or using :meth:`set_comp`::
>>>>>>> 91fc96fe

        sage: A = M.mixed_form(name='A')
        sage: A[0].set_expr(x) # scalar field
        sage: A.set_comp(1)[0] = y*x
        sage: A.set_comp(2)[0,1] = y^2*x
        sage: A.display() # display names
        A = A_0 + A_1 + A_2
        sage: A.display_expansion() # display expansion in basis
<<<<<<< HEAD
        A = [x] + [x*y dx] + [x*y^2 dx/\dy]
=======
        A = x + x*y dx + x*y^2 dx∧dy
>>>>>>> 91fc96fe

    Another way to define the homogeneous components is using predefined
    differential forms::

        sage: f = M.scalar_field(x, name='f'); f
        Scalar field f on the 2-dimensional differentiable manifold M
        sage: omega = M.diff_form(1, name='omega'); omega
        1-form omega on the 2-dimensional differentiable manifold M
        sage: omega[e_xy,0] = y*x; omega.display()
        omega = x*y dx
        sage: eta = M.diff_form(2, name='eta'); eta
        2-form eta on the 2-dimensional differentiable manifold M
        sage: eta[e_xy,0,1] = y^2*x; eta.display()
        eta = x*y^2 dx∧dy

    The components of a mixed form ``B`` can then be set as follows::

        sage: B = M.mixed_form(name='B')
<<<<<<< HEAD
        sage: B[:] = [f, omega, eta]
        sage: B.display()
        B = f + omega + eta
        sage: B.display_expansion()
        B = [x] + [x*y dx] + [x*y^2 dx/\dy]
=======
        sage: B[:] = [f, omega, eta]; B.display() # display names
        B = f + omega + eta
        sage: B.display_expansion() # display in coordinates
        B = x + x*y dx + x*y^2 dx∧dy
>>>>>>> 91fc96fe
        sage: B[0]
        Scalar field f on the 2-dimensional differentiable manifold M
        sage: B[1]
        1-form omega on the 2-dimensional differentiable manifold M
        sage: B[2]
        2-form eta on the 2-dimensional differentiable manifold M

<<<<<<< HEAD
    As we can see, the names are applied. However, the differential
=======
    As we can see, the names are applied. However note that the differential
>>>>>>> 91fc96fe
    forms are different instances::

        sage: f is B[0]
        False

    Alternatively, the components can be determined from scratch::

        sage: B = M.mixed_form([f, omega, eta], name='B')
        sage: B.display()
        B = f + omega + eta

    Mixed forms are elements of an algebra so they can be added, and multiplied
    via the wedge product::

        sage: C = x*A; C
        Mixed differential form x∧A on the 2-dimensional differentiable
         manifold M
        sage: C.display_expansion()
        x∧A = x^2 + x^2*y dx + x^2*y^2 dx∧dy
        sage: D = A+C; D
        Mixed differential form A+x∧A on the 2-dimensional differentiable
         manifold M
        sage: D.display_expansion()
        A+x∧A = x^2 + x + (x^2 + x)*y dx + (x^2 + x)*y^2 dx∧dy
        sage: E = A*C; E
        Mixed differential form A∧(x∧A) on the 2-dimensional differentiable
         manifold M
        sage: E.display_expansion()
        A∧(x∧A) = x^3 + 2*x^3*y dx + 2*x^3*y^2 dx∧dy

    Coercions are fully implemented::

        sage: F = omega*A
        sage: F.display_expansion()
        omega∧A = x^2*y dx
        sage: G = omega+A
        sage: G.display_expansion()
        omega+A = x + 2*x*y dx + x*y^2 dx∧dy

    Moreover, it is possible to compute the exterior derivative of a
    mixed form::

        sage: dA = A.exterior_derivative(); dA.display()
        dA = zero + dA_0 + dA_1
        sage: dA.display_expansion()
        dA = dx - x dx∧dy

    Initialize a mixed form on a 2-dimensional non-parallelizable differentiable
    manifold::

        sage: M = Manifold(2, 'M')
        sage: U = M.open_subset('U') ; V = M.open_subset('V')
        sage: M.declare_union(U,V)   # M is the union of U and V
        sage: c_xy.<x,y> = U.chart() ; c_uv.<u,v> = V.chart()
        sage: transf = c_xy.transition_map(c_uv, (x+y, x-y),
        ....:                   intersection_name='W', restrictions1= x>0,
        ....:                   restrictions2= u+v>0)
        sage: inv = transf.inverse()
        sage: W = U.intersection(V)
        sage: e_xy = c_xy.frame(); e_uv = c_uv.frame() # define frames
        sage: A = M.mixed_form(name='A')
        sage: A[0].set_expr(x, c_xy)
        sage: A[0].display()
<<<<<<< HEAD
        A_0: M --> R
        on U: (x, y) |--> x
        on W: (u, v) |--> 1/2*u + 1/2*v
        sage: A[1][0] = y*x; A[1].display(e_xy)
        A_1 = x*y dx
        sage: A[2][e_uv,0,1] = u*v^2; A[2].display(e_uv)
        A_2 = u*v^2 du/\dv
=======
        A_0: M → ℝ
        on U: (x, y) ↦ x
        on W: (u, v) ↦ 1/2*u + 1/2*v
        sage: A[1][0] = y*x; A[1].display(e_xy)
        A_1 = x*y dx
        sage: A[2][e_uv,0,1] = u*v^2; A[2].display(e_uv)
        A_2 = u*v^2 du∧dv
>>>>>>> 91fc96fe
        sage: A.add_comp_by_continuation(e_uv, W, c_uv)
        sage: A.display_expansion(e_uv)
        A = 1/2*u + 1/2*v + (1/8*u^2 - 1/8*v^2) du + (1/8*u^2 - 1/8*v^2) dv + u*v^2 du∧dv
        sage: A.add_comp_by_continuation(e_xy, W, c_xy)
        sage: A.display_expansion(e_xy)
        A = x + x*y dx + (-2*x^3 + 2*x^2*y + 2*x*y^2 - 2*y^3) dx∧dy

    Since zero and one are special elements, their components cannot be
    changed::

        sage: z = M.mixed_form_algebra().zero()
        sage: z[0] = 1
        Traceback (most recent call last):
        ...
        ValueError: the components of an immutable element cannot be changed
        sage: one = M.mixed_form_algebra().one()
        sage: one[0] = 0
        Traceback (most recent call last):
        ...
        ValueError: the components of an immutable element cannot be changed

    """
    def __init__(self, parent, name=None, latex_name=None):
        r"""
        Construct a mixed form.

        TESTS::

            sage: M = Manifold(2, 'M')
            sage: U = M.open_subset('U') ; V = M.open_subset('V')
            sage: M.declare_union(U,V)
            sage: c_xy.<x,y> = U.chart() ; c_uv.<u,v> = V.chart()
            sage: transf = c_xy.transition_map(c_uv, (x+y, x-y),
            ....:                   intersection_name='W', restrictions1= x>0,
            ....:                   restrictions2= u+v>0)
            sage: inv = transf.inverse()
            sage: W = U.intersection(V)
            sage: e_xy = c_xy.frame(); e_uv = c_uv.frame()
            sage: omega = M.diff_form(1, name='omega')
            sage: omega[e_xy,0] = y*x
            sage: omega.add_comp_by_continuation(e_uv, W, c_uv)
            sage: eta = M.diff_form(2, name='eta')
            sage: eta[e_uv,0,1] = u*v^2
            sage: eta.add_comp_by_continuation(e_xy, W, c_xy)
            sage: A = M.mixed_form_algebra()
            sage: F = A([x, omega, eta], name='F')
            sage: TestSuite(F).run(skip='_test_pickling')

        """
        if parent is None:
            raise ValueError("a parent must be provided")
        # Add this element (instance) to the set of parent algebra:
        AlgebraElement.__init__(self, parent)
        # Get the underlying vector field module:
        vmodule = parent._vmodule
        # Define attributes:
        self._vmodule = vmodule
        self._dest_map = vmodule._dest_map
        self._domain = vmodule._domain
        self._ambient_domain = vmodule._ambient_domain
        self._max_deg = vmodule._ambient_domain.dim()
        self._is_zero = False # a priori, may be changed below or via
                              # method __bool__()
        self._comp = None # initialized on demand; see _init_comp
        # Set names:
        self._name = name
        if latex_name is None:
            self._latex_name = self._name
        else:
            self._latex_name = latex_name

    def _init_comp(self):
        r"""
        Initialize homogeneous components of ``self``.

        TESTS::

            sage: M = Manifold(2, 'M')
            sage: A = M.mixed_form(name='A')
            sage: A._comp is None
            True
            sage: A._init_comp()
            sage: A._comp
            [Scalar field A_0 on the 2-dimensional differentiable manifold M,
             1-form A_1 on the 2-dimensional differentiable manifold M,
             2-form A_2 on the 2-dimensional differentiable manifold M]

        """
        self._comp = []
        for i in self.irange():
            comp_name, comp_latex_name = None, None
            if self._name is not None:
                comp_name = f"{self._name}_{i}"
            if self._latex_name is not None:
                comp_latex_name = '{' + self._latex_name + '}_{' + str(i) + '}'
            diff_form = self._domain.diff_form
            self._comp.append(diff_form(i, name=comp_name,
                                           latex_name=comp_latex_name))

    def _repr_(self):
        r"""
        String representation of ``self``.

        TESTS::

            sage: M = Manifold(3, 'M')
            sage: F = M.mixed_form(name='F')
            sage: F._repr_()
            'Mixed differential form F on the 3-dimensional differentiable
             manifold M'
            sage: repr(F)  # indirect doctest
            'Mixed differential form F on the 3-dimensional differentiable
             manifold M'

        Check whether :trac:`31784` is fixed::

            sage: E3 = EuclideanSpace(3)
            sage: S2 = E3.sphere()
            sage: iota = S2.embedding()
            sage: Omega = S2.mixed_form_algebra(dest_map=iota)
            sage: Omega(1)
            Mixed differential form one along the 2-sphere S^2 of radius 1
             smoothly embedded in the Euclidean space E^3 with values on the
             Euclidean space E^3 via the map iota

        """
        desc = "Mixed differential form "
        if self._name is not None:
            desc += self._name + " "
        if self._dest_map is self._domain.identity_map():
            desc += f"on the {self._domain}"
        else:
            desc += f"along the {self._domain} with values on the {self._ambient_domain} "
            if self._dest_map._name is None:
                dm_name = "unnamed map"
            else:
                dm_name = self._dest_map._name
            desc += "via the map " + dm_name
        return desc

    def _latex_(self):
        r"""
        Return a LaTeX representation of the object.

        TESTS::

            sage: M = Manifold(3, 'M', latex_name=r'\mathcal{M}')
            sage: omega = M.mixed_form(name='omega', latex_name=r'\omega')
            sage: omega._latex_()
            '\\omega'
            sage: latex(omega)  # indirect doctest
            \omega

        """
        if self._name is None:
            return r'\mbox{' + repr(self) + r'}'
        else:
            return self._latex_name

    def _new_instance(self, name=None, latex_name=None):
        r"""
        Return a new instance of ``self``.

        TESTS::

            sage: M = Manifold(2, 'M')
            sage: F = M.mixed_form(name='F')
            sage: F1 = F._new_instance(); F1
            Mixed differential form on the 2-dimensional differentiable
             manifold M
            sage: type(F1) == type(F)
            True
            sage: F1.parent() is F.parent()
            True

        """
        return type(self)(self.parent(), name=name, latex_name=latex_name)

    def display_expansion(self, frame=None, chart=None, from_chart=None):
        r"""
        Display the expansion in a particular basis and chart of mixed forms.

        The output is either text-formatted (console mode) or LaTeX-formatted
        (notebook mode).

        INPUT:

        - ``frame`` -- (default: ``None``) vector frame with respect to
          which the mixed form is expanded; if ``None``, only the names
          of the components are displayed
        - ``chart`` -- (default: ``None``) chart with respect to which the
          components of the mixed form in the selected frame are expressed;
          if ``None``, the default chart of the vector frame domain is assumed

        EXAMPLES:

        Display the expansion of a mixed form on a 2-dimensional
        non-parallelizable differentiable manifold::

            sage: M = Manifold(2, 'M')
            sage: U = M.open_subset('U') ; V = M.open_subset('V')
            sage: M.declare_union(U,V)   # M is the union of U and V
            sage: c_xy.<x,y> = U.chart() ; c_uv.<u,v> = V.chart()
            sage: transf = c_xy.transition_map(c_uv, (x-y, x+y),
            ....:                   intersection_name='W', restrictions1= x>0,
            ....:                   restrictions2= u+v>0)
            sage: inv = transf.inverse()
            sage: W = U.intersection(V)
            sage: e_xy = c_xy.frame(); e_uv = c_uv.frame() # define frames
            sage: omega = M.diff_form(1, name='omega')
            sage: omega[e_xy,0] = x; omega.display(e_xy)
            omega = x dx
            sage: omega.add_comp_by_continuation(e_uv, W, c_uv) # continuation onto M
            sage: eta = M.diff_form(2, name='eta')
            sage: eta[e_uv,0,1] = u*v; eta.display(e_uv)
            eta = u*v du∧dv
            sage: eta.add_comp_by_continuation(e_xy, W, c_xy) # continuation onto M
            sage: F = M.mixed_form([0, omega, eta], name='F'); F
            Mixed differential form F on the 2-dimensional differentiable
             manifold M
            sage: F.display() # display names of homogeneous components
            F = zero + omega + eta
            sage: F.display_expansion(e_uv)
            F = (1/4*u + 1/4*v) du + (1/4*u + 1/4*v) dv + u*v du∧dv
            sage: F.display_expansion(e_xy)
            F = x dx + (2*x^2 - 2*y^2) dx∧dy

        """
        from sage.misc.latex import latex
        from sage.typeset.unicode_characters import unicode_wedge
        from sage.tensor.modules.format_utilities import (is_atomic,
                                                          FormattedExpansion)
        # In case, no frame is given:
        if frame is None:
            frame = self._domain._def_frame
        # In case, no chart is given:
        if chart is None:
            chart = frame._chart
        # Check names:
        if self._name is not None:
            resu_txt = self._name + " = "
        else:
            resu_txt = ""
        if self._latex_name is not None:
            resu_latex = self._latex_name + r" = "
        else:
            resu_latex = ""
        # Get terms
        terms_txt = []
        terms_latex = []
        # Scalar field term:
        if not self[0].is_trivial_zero():
            terms_txt.append(repr(self[0].expr(chart, from_chart)))
            terms_latex.append(latex(self[0].expr(chart, from_chart)))
        # Differential form terms:
        for j in self.irange(1):
            rst = self[j].restrict(frame._domain, dest_map=frame._dest_map)
            basis, format_spec = rst._preparse_display(basis=frame,
                                                       format_spec=chart)
            cobasis = basis.dual_basis()
            comp = rst.comp(basis)
            for ind in comp.non_redundant_index_generator():
                ind_arg = ind + (format_spec,)
                coef = comp[ind_arg]
                # Check whether the coefficient is zero, preferably via
                # the fast method is_trivial_zero():
                if hasattr(coef, 'is_trivial_zero'):
                    zero_coef = coef.is_trivial_zero()
                else:
                    zero_coef = coef == 0
                if not zero_coef:
                    bases_txt = []
                    bases_latex = []
                    for k in range(rst._tensor_rank):
                        bases_txt.append(cobasis[ind[k]]._name)
                        bases_latex.append(latex(cobasis[ind[k]]))
                    basis_term_txt = unicode_wedge.join(bases_txt)
                    basis_term_latex = r"\wedge ".join(bases_latex)
                    coef_txt = repr(coef)
                    if coef_txt == "1":
                        terms_txt.append(basis_term_txt)
                        terms_latex.append(basis_term_latex)
                    elif coef_txt == "-1":
                        terms_txt.append("-" + basis_term_txt)
                        terms_latex.append("-" + basis_term_latex)
                    else:
                        coef_latex = latex(coef)
                        if is_atomic(coef_txt):
                            terms_txt.append(coef_txt + " " + basis_term_txt)
                        else:
                            terms_txt.append("(" + coef_txt + ") " +
                                             basis_term_txt)
                        if is_atomic(coef_latex):
                            terms_latex.append(coef_latex + basis_term_latex)
                        else:
                            terms_latex.append(r"\left(" + coef_latex + \
                                               r"\right)" + basis_term_latex)
        if not terms_txt:
            resu_txt += "0"
        else:
            resu_txt += terms_txt[0]
            for term in terms_txt[1:]:
                if term[0] == "-":
                    resu_txt += " - " + term[1:]
                else:
                    resu_txt += " + " + term
        if not terms_latex:
            resu_latex += "0"
        else:
            resu_latex += terms_latex[0]
            for term in terms_latex[1:]:
                if term[0] == "-":
                    resu_latex += term
                else:
                    resu_latex += "+" + term
        return FormattedExpansion(resu_txt, resu_latex)

    disp_exp = display_expansion
    display_exp = display_expansion

    def display(self):
        r"""
        Display the homogeneous components of the mixed form.

        The output is either text-formatted (console mode) or LaTeX-formatted
        (notebook mode).

        EXAMPLES::

            sage: M = Manifold(2, 'M')
            sage: f = M.scalar_field(name='f')
            sage: omega = M.diff_form(1, name='omega')
            sage: eta = M.diff_form(2, name='eta')
            sage: F = M.mixed_form([f, omega, eta], name='F'); F
            Mixed differential form F on the 2-dimensional differentiable
             manifold M
            sage: F.display() # display names of homogeneous components
            F = f + omega + eta

        """
        from sage.misc.latex import latex
        from sage.tensor.modules.format_utilities import FormattedExpansion
        # Mixed form name:
        if self._name is not None:
            resu_txt = self._name + " = "
        else:
            resu_txt = ""
        if self._latex_name is not None:
            resu_latex = self._latex_name + r" = "
        else:
            resu_latex = ""
        # Scalar field:
        if self[0]._name is None:
            resu_txt += "(unnamed scalar field) "
        else:
            resu_txt += self[0]._name
        if self[0]._latex_name is None:
            resu_latex += r"\mbox{(unnamed scalar field)}"
        else:
            resu_latex += latex(self[0])
        # Differential forms:
        for j in self.irange(1):
            if self[j]._name is None:
                resu_txt += " + (unnamed " + str(j) + "-form)"
            else:
                resu_txt += " + " + self[j]._name
            if self[j]._latex_name is None:
                resu_latex += r"+\mbox{(unnamed " + str(j) + r"-form)}"
            else:
                resu_latex += r"+" + latex(self[j])
        return FormattedExpansion(resu_txt, resu_latex)

    disp = display

<<<<<<< HEAD
    def set_name(self, name=None, latex_name=None, set_all=True):
=======
    def set_name(self, name=None, latex_name=None, apply_to_comp=True):
>>>>>>> 91fc96fe
        r"""
        Redefine the string and LaTeX representation of the object.

        INPUT:

        - ``name`` -- (default: ``None``) name given to the mixed form
        - ``latex_name`` -- (default: ``None``) LaTeX symbol to denote the
          mixed form; if none is provided, the LaTeX symbol is set to ``name``
<<<<<<< HEAD
        - ``set_all`` -- (default: ``True``) if ``True`` all homogeneous
=======
        - ``apply_to_comp`` -- (default: ``True``) if ``True`` all homogeneous
>>>>>>> 91fc96fe
          components will be renamed accordingly; if ``False`` only the mixed
          form will be renamed

        EXAMPLES:

        Rename a mixed form::

            sage: M = Manifold(4, 'M')
            sage: F = M.mixed_form(name='dummy', latex_name=r'\ugly'); F
            Mixed differential form dummy on the 4-dimensional differentiable
             manifold M
            sage: latex(F)
            \ugly
            sage: F.set_name(name='F', latex_name=r'\mathcal{F}'); F
            Mixed differential form F on the 4-dimensional differentiable
             manifold M
            sage: latex(F)
            \mathcal{F}

        If not stated otherwise, all homogeneous components are renamed
        accordingly:

            sage: F.display()
            F = F_0 + F_1 + F_2 + F_3 + F_4

        Setting the argument ``set_all`` to ``False`` prevents the renaming
        in the homogeneous components::

<<<<<<< HEAD
            sage: F.set_name(name='eta', latex_name=r'\eta', set_all=False)
            sage: F.display()
            eta = F_0 + F_1 + F_2 + F_3 + F_4

        .. SEEALSO::

            To rename a homogeneous component individually, use
            :meth:`set_name_comp`.
=======
            sage: F.set_name(name='eta', latex_name=r'\eta', apply_to_comp=False)
            sage: F.display()
            eta = F_0 + F_1 + F_2 + F_3 + F_4

        To rename a homogeneous component individually, we simply access the
        homogeneous component and use its
        :meth:`~sage.manifolds.differentiable.tensorfield.set_name` method::

            sage: F[0].set_name(name='g'); F.display()
            eta = g + F_1 + F_2 + F_3 + F_4
>>>>>>> 91fc96fe

        """
        if self.is_immutable():
            raise ValueError("the name of an immutable element "
                                 "cannot be changed")
        if name is not None:
            self._name = name
            if latex_name is None:
                self._latex_name = self._name
        if latex_name is not None:
            self._latex_name = latex_name
<<<<<<< HEAD
        if set_all:
=======
        if apply_to_comp:
>>>>>>> 91fc96fe
            for i in self.irange():
                comp_name, comp_latex_name = None, None
                if self._name is not None:
                    comp_name = f"{self._name}_{i}"
                if self._latex_name is not None:
                    comp_latex_name = '{' + self._latex_name + '}_{' + str(i) + '}'
<<<<<<< HEAD
                self.set_name_comp(i, name=comp_name,
                                   latex_name=comp_latex_name)

    def set_name_comp(self, i, name=None, latex_name=None):
        r"""
        Redefine the string and LaTeX representation of the `i`-th
        homogeneous component of ``self``.

        INPUT:

        - ``name`` -- (default: ``None``) name given to the mixed form
        - ``latex_name`` -- (default: ``None``) LaTeX symbol to denote the
          mixed form; if none is provided, the LaTeX symbol is set to ``name``

        EXAMPLES::

            sage: M = Manifold(3, 'M')
            sage: F = M.mixed_form(name='F', latex_name=r'\mathcal{F}'); F
            Mixed differential form F on the 3-dimensional differentiable
             manifold M
            sage: F.display()
            F = F_0 + F_1 + F_2 + F_3
            sage: F.set_name_comp(0, name='g')
            sage: F.display()
            F = g + F_1 + F_2 + F_3

        """
        self[i].set_name(name=name, latex_name=latex_name)
=======
                self[i].set_name(name=comp_name, latex_name=comp_latex_name)
>>>>>>> 91fc96fe

    def __bool__(self):
        r"""
        Return ``True`` if ``self`` is nonzero and ``False`` otherwise.

        This method is called by :meth:`is_zero`.

        EXAMPLES:

        Mixed form defined by parts on a 2-dimensional manifold::

            sage: M = Manifold(2, 'M')
            sage: U = M.open_subset('U')
            sage: c_xy.<x,y> = U.chart()
            sage: V = M.open_subset('V')
            sage: c_uv.<u,v> = V.chart()
            sage: M.declare_union(U,V)   # M is the union of U and V
            sage: F = M.mixed_form(name='F')
            sage: FU = U.mixed_form(name='F')
            sage: FV = V.mixed_form(name='F')
            sage: FU[:] = [0,0,0]
            sage: FV[:] = [0,0,0]
            sage: F.set_restriction(FU)
            sage: F.set_restriction(FV)
            sage: bool(F)
            False
            sage: F.is_zero()  # indirect doctest
            True
            sage: FU[0] = 1
            sage: F.set_restriction(FU)
            sage: bool(F)
            True
            sage: F.is_zero()  # indirect doctest
            False

        """
        if self._is_zero:
            return False
        if any(bool(form) for form in self):
            self._is_zero = False
            return True
        self._is_zero = True
        return False

    def _richcmp_(self, other, op):
        r"""
        Comparison method for sage objects.

        INPUT:

        - ``other`` -- a mixed form
        - ``op`` -- comparison operator for which ``self`` and ``other`` shall
          be compared with.

        TESTS::

            sage: M = Manifold(2, 'M')
            sage: U = M.open_subset('U') ; V = M.open_subset('V')
            sage: M.declare_union(U,V)   # M is the union of U and V
            sage: c_xy.<x,y> = U.chart() ; c_uv.<u,v> = V.chart()
            sage: xy_to_uv = c_xy.transition_map(c_uv, (x+y, x-y),
            ....:                    intersection_name='W', restrictions1= x>0,
            ....:                    restrictions2= u+v>0)
            sage: uv_to_xy = xy_to_uv.inverse()
            sage: W = U.intersection(V)
            sage: e_xy = c_xy.frame(); e_uv = c_uv.frame()
            sage: f = M.scalar_field(x, name='f')
            sage: f.add_expr_by_continuation(c_uv, W)
            sage: eta = M.diff_form(1, name='eta')
            sage: eta[e_xy,0] = x+y
            sage: eta.add_comp_by_continuation(e_uv, W, c_uv)
            sage: F = M.mixed_form([f, eta, 0])
            sage: F == F
            True
            sage: F == F.copy()
            True
            sage: G = M.mixed_form()
            sage: G.set_restriction(F.restrict(U))
            sage: F == G  # False since G has not been defined on V
            False
            sage: G.set_restriction(F.restrict(V))
            sage: F == G  # True now
            True
            sage: H = M.mixed_form([f, 0, 0])
            sage: F != H  # this is fixed by ticket #30108
            True
            sage: F.parent().zero() == 0
            True

        """
        from sage.structure.richcmp import op_NE, op_EQ
        if op == op_NE:
            return not self == other
        elif op == op_EQ:
            # Compare all elements separately:
            return all(self[j] == other[j] for j in self.irange())
        # Fall back on default implementation:
        return super()._richcmp_(self, other, op)

    def _add_(self, other):
        r"""
        Addition of two mixed forms.

        INPUT:

        - ``other`` -- a mixed form, in the same algebra as ``self``

        OUTPUT:

        - the mixed form resulting from the addition of ``self``
          and ``other``

        TESTS::

            sage: M = Manifold(2, 'M')
            sage: U = M.open_subset('U') ; V = M.open_subset('V')
            sage: M.declare_union(U,V)   # M is the union of U and V
            sage: c_xy.<x,y> = U.chart() ; c_uv.<u,v> = V.chart()
            sage: xy_to_uv = c_xy.transition_map(c_uv, (x+y, x-y),
            ....:                    intersection_name='W', restrictions1= x>0,
            ....:                    restrictions2= u+v>0)
            sage: uv_to_xy = xy_to_uv.inverse()
            sage: W = U.intersection(V)
            sage: e_xy = c_xy.frame(); e_uv = c_uv.frame()
            sage: f = M.scalar_field(x, name='f')
            sage: f.add_expr_by_continuation(c_uv, W) # continuation onto M
            sage: a = M.diff_form(1, name='a')
            sage: a[e_xy,0] = x
            sage: a.add_comp_by_continuation(e_uv, W, c_uv) # continuation onto M
            sage: A = M.mixed_form([f, a, 0], name='A')
            sage: g = M.scalar_field(u, name='g', chart=c_uv)
            sage: g.add_expr_by_continuation(c_xy, W) # continuation onto M
            sage: b = M.diff_form(1, name='b')
            sage: b[e_uv,1] = v
            sage: b.add_comp_by_continuation(e_xy, W, c_xy) # continuation onto M
            sage: B = M.mixed_form([g, b, 0], name='B')
            sage: C = A._add_(B); C
            Mixed differential form A+B on the 2-dimensional differentiable
             manifold M
            sage: A.display_expansion(e_uv)
            A = 1/2*u + 1/2*v + (1/4*u + 1/4*v) du + (1/4*u + 1/4*v) dv
            sage: B.display_expansion(e_xy)
            B = x + y + (x - y) dx + (-x + y) dy
            sage: C.display_expansion(e_xy)
            A+B = 2*x + y + (2*x - y) dx + (-x + y) dy
            sage: C.display_expansion(e_uv)
            A+B = 3/2*u + 1/2*v + (1/4*u + 1/4*v) du + (1/4*u + 5/4*v) dv
            sage: C == A + B  # indirect doctest
            True
            sage: Z = A.parent().zero(); Z
            Mixed differential form zero on the 2-dimensional differentiable
             manifold M
            sage: A._add_(Z) == A
            True
            sage: Z._add_(A) == A
            True

        """
        # Case zero:
        if self._is_zero:
            return other
        if other._is_zero:
            return self
        # Generic case:
        resu = self._new_instance()
        resu._comp = [self[j] + other[j] for j in self.irange()]
        # Compose name:
        if self._name is not None and other._name is not None:
            resu._name = self._name + '+' + other._name
        if self._latex_name is not None and other._latex_name is not None:
            resu._latex_name = self._latex_name + '+' + other._latex_name
        return resu

    def _sub_(self, other):
        r"""
        Subtraction of two mixed forms.

        INPUT:

        - ``other`` -- a mixed form, in the same algebra as ``self``

        OUTPUT:

        - the mixed form resulting from the subtraction of ``self``
          and ``other``

        TESTS::

            sage: M = Manifold(2, 'M')
            sage: U = M.open_subset('U') ; V = M.open_subset('V')
            sage: M.declare_union(U,V)   # M is the union of U and V
            sage: c_xy.<x,y> = U.chart() ; c_uv.<u,v> = V.chart()
            sage: xy_to_uv = c_xy.transition_map(c_uv, (x+y, x-y),
            ....:                    intersection_name='W', restrictions1= x>0,
            ....:                    restrictions2= u+v>0)
            sage: uv_to_xy = xy_to_uv.inverse()
            sage: W = U.intersection(V)
            sage: e_xy = c_xy.frame(); e_uv = c_uv.frame()
            sage: f = M.scalar_field(x, name='f')
            sage: f.add_expr_by_continuation(c_uv, W) # continuation onto M
            sage: a = M.diff_form(1, name='a')
            sage: a[e_xy,0] = x
            sage: a.add_comp_by_continuation(e_uv, W, c_uv) # continuation onto M
            sage: A = M.mixed_form([f, a, 0], name='A')
            sage: g = M.scalar_field(u, name='g', chart=c_uv)
            sage: g.add_expr_by_continuation(c_xy, W) # continuation onto M
            sage: b = M.diff_form(1, name='b')
            sage: b[e_uv,1] = v
            sage: b.add_comp_by_continuation(e_xy, W, c_xy) # continuation onto M
            sage: B = M.mixed_form([g, b, 0], name='B')
            sage: C = A._sub_(B); C
            Mixed differential form A-B on the 2-dimensional differentiable
             manifold M
            sage: A.display_expansion(e_uv)
            A = 1/2*u + 1/2*v + (1/4*u + 1/4*v) du + (1/4*u + 1/4*v) dv
            sage: B.display_expansion(e_xy)
            B = x + y + (x - y) dx + (-x + y) dy
            sage: C.display_expansion(e_xy)
            A-B = -y + y dx + (x - y) dy
            sage: C.display_expansion(e_uv)
            A-B = -1/2*u + 1/2*v + (1/4*u + 1/4*v) du + (1/4*u - 3/4*v) dv
            sage: C == A - B  # indirect doctest
            True
            sage: Z = A.parent().zero(); Z
            Mixed differential form zero on the 2-dimensional differentiable
             manifold M
            sage: A._sub_(Z) == A
            True
            sage: Z._sub_(A) == -A
            True

        """
        # Case zero:
        if self._is_zero:
            return -other
        if other._is_zero:
            return self
        # Generic case:
        resu = self._new_instance()
        resu._comp = [self[j] - other[j] for j in self.irange()]
        # Compose name:
        from sage.tensor.modules.format_utilities import is_atomic

        if self._name is not None and other._name is not None:
            sname = self._name
            oname = other._name
            if not is_atomic(oname):
                oname = '(' + oname + ')'
            resu._name = sname + '-' + oname
        if self._latex_name is not None and other._latex_name is not None:
            slname = self._latex_name
            olname = other._latex_name
            if not is_atomic(olname):
                olname = '(' + olname + ')'
            resu._latex_name = slname + '-' + olname
        return resu

    def wedge(self, other):
        r"""
        Wedge product on the graded algebra of mixed forms.

        More precisely, the wedge product is a bilinear map

        .. MATH::

            \wedge: \Omega^k(M,\varphi) \times \Omega^l(M,\varphi) \to \Omega^{k+l}(M,\varphi),

        where `\Omega^k(M,\varphi)` denotes the space of differential forms of
        degree `k` along `\varphi`. By bilinear extension, this induces a map

        .. MATH::

            \wedge: \Omega^*(M,\varphi) \times \Omega^*(M,\varphi) \to \Omega^*(M,\varphi) ``

        and equips `\Omega^*(M,\varphi)` with a multiplication such that it
        becomes a graded algebra.

        INPUT:

        - ``other`` -- mixed form in the same algebra as ``self``

        OUTPUT:

        - the mixed form resulting from the wedge product of ``self``
          with ``other``

        EXAMPLES:

        Initialize a mixed form on a 3-dimensional manifold::

            sage: M = Manifold(3, 'M')
            sage: c_xyz.<x,y,z> = M.chart()
            sage: f = M.scalar_field(x, name='f')
            sage: f.display()
            f: M → ℝ
               (x, y, z) ↦ x
            sage: g = M.scalar_field(y, name='g')
            sage: g.display()
            g: M → ℝ
               (x, y, z) ↦ y
            sage: omega = M.diff_form(1, name='omega')
            sage: omega[0] = x
            sage: omega.display()
            omega = x dx
            sage: eta = M.diff_form(1, name='eta')
            sage: eta[1] = y
            sage: eta.display()
            eta = y dy
            sage: mu = M.diff_form(2, name='mu')
            sage: mu[0,2] = z
            sage: mu.display()
            mu = z dx∧dz
            sage: A = M.mixed_form([f, omega, mu, 0], name='A')
            sage: A.display_expansion()
            A = x + x dx + z dx∧dz
            sage: B = M.mixed_form([g, eta, mu, 0], name='B')
            sage: B.display_expansion()
            B = y + y dy + z dx∧dz

        The wedge product of ``A`` and ``B`` yields::

            sage: C = A.wedge(B); C
            Mixed differential form A∧B on the 3-dimensional differentiable
             manifold M
            sage: C.display_expansion()
            A∧B = x*y + x*y dx + x*y dy + x*y dx∧dy + (x + y)*z dx∧dz - y*z dx∧dy∧dz
            sage: D = B.wedge(A); D # Don't even try, it's not commutative!
            Mixed differential form B∧A on the 3-dimensional differentiable
             manifold M
            sage: D.display_expansion() # I told you so!
            B∧A = x*y + x*y dx + x*y dy - x*y dx∧dy + (x + y)*z dx∧dz - y*z dx∧dy∧dz

        Alternatively, the multiplication symbol can be used::

            sage: A*B
            Mixed differential form A∧B on the 3-dimensional differentiable
             manifold M
            sage: A*B == C
            True

        Yet, the multiplication includes coercions::

            sage: E = x*A; E.display_expansion()
            x∧A = x^2 + x^2 dx + x*z dx∧dz
            sage: F = A*eta; F.display_expansion()
            A∧eta = x*y dy + x*y dx∧dy - y*z dx∧dy∧dz

        """
        # Case zero:
        if self._is_zero or other._is_zero:
            return self.parent().zero()
        # Case one:
        if self is self.parent().one():
            return other
        if other is self.parent().one():
            return self
        # Generic case:
        resu = self._new_instance()
        resu._comp = [sum(self[k].wedge(other[j-k]) for k in range(j+1))
                      for j in self.irange()]
        # Compose name:
        from sage.typeset.unicode_characters import unicode_wedge
        from sage.tensor.modules.format_utilities import (format_mul_txt,
                                                          format_mul_latex)
        resu._name = format_mul_txt(self._name, unicode_wedge, other._name)
        resu._latex_name = format_mul_latex(self._latex_name, r'\wedge ',
                                            other._latex_name)
        return resu

    _mul_ = wedge

    def _lmul_(self, other):
        r"""
        Scalar multiplication operator: return ``number * self`` or
        ``self * number``.

        INPUT:

        - ``other`` -- an element of the symbolic ring

        OUTPUT:

        - the mixed form resulting from the wedge product of ``self``
          with ``other``

        TESTS::

            sage: M = Manifold(2, 'M')
            sage: c_xy.<x,y> = M.chart()
            sage: omega = M.diff_form(1, name='omega')
            sage: omega[0] = y*x; omega.display()
            omega = x*y dx
            sage: F = M.mixed_form([0, omega, 0], name='F')
            sage: A = x*F*y; A
            Mixed differential form y∧(x∧F) on the 2-dimensional
             differentiable manifold M
            sage: A.display_expansion()
            y∧(x∧F) = x^2*y^2 dx

        """
        try:
            if other.is_trivial_zero():
                return self.parent().zero()
            if (other - 1).is_trivial_zero():
                return self
        except AttributeError:
            # in case base ring is not SR:
            if other == 0:
                return self.parent().zero()
            if other == 1:
                return self
        resu = self._new_instance()
        resu._comp = [other * form for form in self]
        # Compose name:
        from sage.misc.latex import latex
        from sage.typeset.unicode_characters import unicode_wedge
        from sage.tensor.modules.format_utilities import (format_mul_txt,
                                                          format_mul_latex)
        resu._name = format_mul_txt(repr(other), unicode_wedge, self._name)
        resu._latex_name = format_mul_latex(latex(other), r'\wedge ',
                                            self._latex_name)
        return resu

    @cached_method
    def exterior_derivative(self):
        r"""
        Compute the exterior derivative of ``self``.

        More precisely, the *exterior derivative* on `\Omega^k(M,\varphi)` is a
        linear map

        .. MATH::

            \mathrm{d}_{k} : \Omega^k(M,\varphi) \to \Omega^{k+1}(M,\varphi),

        where `\Omega^k(M,\varphi)` denotes the space of differential forms of
        degree `k` along `\varphi`
        (see :meth:`~sage.manifolds.differentiable.diff_form.DiffForm.exterior_derivative`
        for further information). By linear extension, this induces a map on
        `\Omega^*(M,\varphi)`:

        .. MATH::

            \mathrm{d}: \Omega^*(M,\varphi) \to \Omega^*(M,\varphi).

        OUTPUT:

        - a :class:`MixedForm` representing the exterior
          derivative of the mixed form

        EXAMPLES:

        Exterior derivative of a mixed form on a 3-dimensional manifold::

            sage: M = Manifold(3, 'M', start_index=1)
            sage: c_xyz.<x,y,z> = M.chart()
            sage: f = M.scalar_field(z^2, name='f')
            sage: f.disp()
            f: M → ℝ
                (x, y, z) ↦ z^2
            sage: a = M.diff_form(2, 'a')
            sage: a[1,2], a[1,3], a[2,3] = z+y^2, z+x, x^2
            sage: a.disp()
            a = (y^2 + z) dx∧dy + (x + z) dx∧dz + x^2 dy∧dz
            sage: F = M.mixed_form([f, 0, a, 0], name='F'); F.display()
            F = f + zero + a + zero
            sage: dF = F.exterior_derivative()
            sage: dF.display()
            dF = zero + df + dzero + da
            sage: dF = F.exterior_derivative()
            sage: dF.display_expansion()
            dF = 2*z dz + (2*x + 1) dx∧dy∧dz

        Due to long calculation times, the result is cached::

            sage: F.exterior_derivative() is dF
            True

        """
        resu = self._new_instance()
        resu[0] = self._domain.zero_scalar_field()
        resu[1:] = [self[j].exterior_derivative()
                    for j in range(self._max_deg)]
        # Compose name:
        from sage.tensor.modules.format_utilities import (format_unop_txt,
                                                          format_unop_latex)
        resu._name = format_unop_txt('d', self._name)
        resu._latex_name = format_unop_latex(r'\mathrm{d}', self._latex_name)
        return resu

    derivative = exterior_derivative

    def copy(self, name=None, latex_name=None):
        r"""
        Return an exact copy of ``self``.

        .. NOTE::

            The name and names of the components are not copied.

        INPUT:

        - ``name`` -- (default: ``None``) name given to the copy
        - ``latex_name`` -- (default: ``None``) LaTeX symbol to denote the
          copy; if none is provided, the LaTeX symbol is set to ``name``

        EXAMPLES:

        Initialize a 2-dimensional manifold and differential forms::

            sage: M = Manifold(2, 'M')
            sage: U = M.open_subset('U') ; V = M.open_subset('V')
            sage: M.declare_union(U,V)   # M is the union of U and V
            sage: c_xy.<x,y> = U.chart() ; c_uv.<u,v> = V.chart()
            sage: xy_to_uv = c_xy.transition_map(c_uv, (x+y, x-y),
            ....:                    intersection_name='W', restrictions1= x>0,
            ....:                    restrictions2= u+v>0)
            sage: uv_to_xy = xy_to_uv.inverse()
            sage: W = U.intersection(V)
            sage: e_xy = c_xy.frame(); e_uv = c_uv.frame()
            sage: f = M.scalar_field(x, name='f', chart=c_xy)
            sage: f.add_expr_by_continuation(c_uv, W)
            sage: f.display()
            f: M → ℝ
            on U: (x, y) ↦ x
            on V: (u, v) ↦ 1/2*u + 1/2*v
            sage: omega = M.diff_form(1, name='omega')
            sage: omega[e_xy,0] = x
            sage: omega.add_comp_by_continuation(e_uv, W, c_uv)
            sage: omega.display()
            omega = x dx
            sage: A = M.mixed_form([f, omega, 0], name='A'); A.display()
            A = f + omega + zero
            sage: A.display_expansion(e_uv)
            A = 1/2*u + 1/2*v + (1/4*u + 1/4*v) du + (1/4*u + 1/4*v) dv

        An exact copy is made. The copy is an entirely new instance and has a
        different name, but has the very same values::

            sage: B = A.copy(); B.display()
            (unnamed scalar field) + (unnamed 1-form) + (unnamed 2-form)
            sage: B.display_expansion(e_uv)
            1/2*u + 1/2*v + (1/4*u + 1/4*v) du + (1/4*u + 1/4*v) dv
            sage: A == B
            True
            sage: A is B
            False

        """
        resu = self._new_instance()
        resu._comp = [form.copy() for form in self]
        resu.set_name(name=name, latex_name=latex_name)
        resu._is_zero = self._is_zero  # a priori

        return resu

    def __setitem__(self, index, values):
        r"""
        Sets a component with respect to some vector frame.

        - ``index`` -- list of indices; if ``[:]`` is provided, all the
          components are set
        - ``values`` -- the values to be set

        TESTS::

            sage: M = Manifold(2, 'M')
            sage: c_xy.<x,y> = M.chart()
            sage: f = M.scalar_field(x, name='f')
            sage: a = M.diff_form(1, name='a')
            sage: a[0] = y
            sage: b = M.diff_form(2, name='b')
            sage: b[0,1] = x*y
            sage: A = M.mixed_form([f, 0, 0], name='A'); A.display()
            A = f + zero + zero
            sage: A[1:3] = [a, b]; A.display()
            A = f + a + b
            sage: A.display_expansion()
            A = x + y dx + x*y dx∧dy

        """
<<<<<<< HEAD
        if self.is_immutable():
            raise ValueError("the components of an immutable element "
                             "cannot be changed")
=======
        if self is self.parent().one() or self is self.parent().zero():
            raise ValueError("the components of the element "
                             f"{self._name} cannot be changed")
>>>>>>> 91fc96fe
        if isinstance(index, (int, Integer)):
            start, stop, step = index, index + 1, 1
        elif isinstance(index, slice):
            start, stop, step = index.indices(self._max_deg + 1)
        else:
            raise TypeError("index must be int, Integer or slice")
        if isinstance(values, list):
            form_list = values
        else:
            form_list = [values]
        if len(form_list) != len(range(start, stop, step)):
            raise IndexError("either input or index out of range")
        for deg, j in zip(range(start, stop, step), range(len(form_list))):
            dmodule = self._domain.diff_form_module(deg, self._dest_map)
            form = dmodule(form_list[j])
<<<<<<< HEAD
            self[deg].copy_from(form)
            self[deg].set_name(name=form._name,
                               latex_name=form._latex_name)
=======
            self[deg].copy_from(form)  # keep the names
            self[deg].set_name(name=form._name, latex_name=form._latex_name)
>>>>>>> 91fc96fe
        self._is_zero = False  # a priori

    def __getitem__(self, deg):
        r"""
        Return a component with respect to some frame.

        INPUT:

        - ``deg`` -- slice of which degrees shall be returned

        TESTS::

            sage: M = Manifold(2, 'M')
            sage: c_xy.<x,y> = M.chart()
            sage: f = M.scalar_field(name='f')
            sage: a = M.diff_form(1, name='a')
            sage: b = M.diff_form(2, name='b')
            sage: A = M.mixed_form([f, a, b], name='A'); A.display()
            A = f + a + b
            sage: A.__getitem__(0)
            Scalar field f on the 2-dimensional differentiable manifold M
            sage: A.__getitem__(1)
            1-form a on the 2-dimensional differentiable manifold M
            sage: A.__getitem__(2)
            2-form b on the 2-dimensional differentiable manifold M
            sage: A.__getitem__(slice(0,3,1))
            [Scalar field f on the 2-dimensional differentiable manifold M,
             1-form a on the 2-dimensional differentiable manifold M,
             2-form b on the 2-dimensional differentiable manifold M]

        """
        if self._comp is None:
            self._init_comp()
        return self._comp[deg]

    def set_restriction(self, rst):
        r"""
        Set a (component-wise) restriction of ``self`` to some subdomain.

        INPUT:

        - ``rst`` -- :class:`MixedForm` of the same type as ``self``, defined on
          a subdomain of the domain of ``self``

        EXAMPLES:

        Initialize the 2-sphere::

            sage: M = Manifold(2, 'M') # the 2-dimensional sphere S^2
            sage: U = M.open_subset('U') # complement of the North pole
            sage: c_xy.<x,y> = U.chart() # stereographic coordinates from the North pole
            sage: V = M.open_subset('V') # complement of the South pole
            sage: c_uv.<u,v> = V.chart() # stereographic coordinates from the South pole
            sage: M.declare_union(U,V)   # S^2 is the union of U and V
            sage: xy_to_uv = c_xy.transition_map(c_uv, (x/(x^2+y^2), y/(x^2+y^2)),
            ....:                intersection_name='W', restrictions1= x^2+y^2!=0,
            ....:                restrictions2= u^2+v^2!=0)
            sage: uv_to_xy = xy_to_uv.inverse()
            sage: W = U.intersection(V)
            sage: e_xy = c_xy.frame(); e_uv = c_uv.frame()

        And define some forms on the subset ``U``::

            sage: f = U.scalar_field(x, name='f', chart=c_xy)
            sage: omega = U.diff_form(1, name='omega')
            sage: omega[e_xy,0] = y
            sage: AU = U.mixed_form([f, omega, 0], name='A'); AU
            Mixed differential form A on the Open subset U of the 2-dimensional
             differentiable manifold M
            sage: AU.display_expansion(e_xy)
            A = x + y dx

        A mixed form on ``M`` can be specified by some mixed form on a subset::

            sage: A = M.mixed_form(name='A'); A
            Mixed differential form A on the 2-dimensional differentiable
             manifold M
            sage: A.set_restriction(AU)
            sage: A.display_expansion(e_xy)
            A = x + y dx
            sage: A.add_comp_by_continuation(e_uv, W, c_uv)
            sage: A.display_expansion(e_uv)
            A = u/(u^2 + v^2) - (u^2*v - v^3)/(u^6 + 3*u^4*v^2 + 3*u^2*v^4 + v^6) du - 2*u*v^2/(u^6 + 3*u^4*v^2 + 3*u^2*v^4 + v^6) dv
            sage: A.restrict(U) == AU
            True

        """
        if not isinstance(rst, MixedForm):
            raise TypeError("the argument must be a mixed form")
        if not rst._domain.is_subset(self._domain):
            raise ValueError("the specified domain is not a subset of "
                             "the domain of definition of the mixed form")
        for j in self.irange():
            self[j].set_restriction(rst[j])
        self._is_zero = False  # a priori

    def restrict(self, subdomain, dest_map=None):
        r"""
        Return the restriction of ``self`` to some subdomain.

        INPUT:

        - ``subdomain`` --
          :class:`~sage.manifolds.differentiable.manifold.DifferentiableManifold`;
          open subset `U` of the domain of ``self``
        - ``dest_map`` --
          :class:`~sage.manifolds.differentiable.diff_map.DiffMap`
          (default: ``None``); destination map `\Psi:\ U \rightarrow V`,
          where `V` is an open subset of the manifold `N` where the mixed form
          takes it values; if ``None``, the restriction of `\Phi` to `U` is
          used, `\Phi` being the differentiable map `S \rightarrow M` associated
          with the mixed form

        OUTPUT:

        - :class:`MixedForm` representing the restriction

        EXAMPLES:

        Initialize the 2-sphere::

            sage: M = Manifold(2, 'M') # the 2-dimensional sphere S^2
            sage: U = M.open_subset('U') # complement of the North pole
            sage: c_xy.<x,y> = U.chart() # stereographic coordinates from the North pole
            sage: V = M.open_subset('V') # complement of the South pole
            sage: c_uv.<u,v> = V.chart() # stereographic coordinates from the South pole
            sage: M.declare_union(U,V)   # S^2 is the union of U and V
            sage: xy_to_uv = c_xy.transition_map(c_uv, (x/(x^2+y^2), y/(x^2+y^2)),
            ....:                intersection_name='W', restrictions1= x^2+y^2!=0,
            ....:                restrictions2= u^2+v^2!=0)
            sage: uv_to_xy = xy_to_uv.inverse()
            sage: W = U.intersection(V)
            sage: e_xy = c_xy.frame(); e_uv = c_uv.frame()

        And predefine some forms::

            sage: f = M.scalar_field(x^2, name='f', chart=c_xy)
            sage: f.add_expr_by_continuation(c_uv, W)
            sage: omega = M.diff_form(1, name='omega')
            sage: omega[e_xy,0] = y^2
            sage: omega.add_comp_by_continuation(e_uv, W, c_uv)
            sage: eta = M.diff_form(2, name='eta')
            sage: eta[e_xy,0,1] = x^2*y^2
            sage: eta.add_comp_by_continuation(e_uv, W, c_uv)

        Now, a mixed form can be restricted to some subdomain::

            sage: F = M.mixed_form([f, omega, eta], name='F')
            sage: FV = F.restrict(V); FV
            Mixed differential form F on the Open subset V of the 2-dimensional
             differentiable manifold M
            sage: FV[:]
            [Scalar field f on the Open subset V of the 2-dimensional
             differentiable manifold M,
             1-form omega on the Open subset V of the 2-dimensional
             differentiable manifold M,
             2-form eta on the Open subset V of the 2-dimensional
             differentiable manifold M]
            sage: FV.display_expansion(e_uv)
            F = u^2/(u^4 + 2*u^2*v^2 + v^4) - (u^2*v^2 - v^4)/(u^8 + 4*u^6*v^2 + 6*u^4*v^4 + 4*u^2*v^6 + v^8) du - 2*u*v^3/(u^8 + 4*u^6*v^2 + 6*u^4*v^4 + 4*u^2*v^6 + v^8) dv - u^2*v^2/(u^12 + 6*u^10*v^2 + 15*u^8*v^4 + 20*u^6*v^6 + 15*u^4*v^8 + 6*u^2*v^10 + v^12) du∧dv

        """
        resu = type(self)(subdomain.mixed_form_algebra(dest_map=dest_map),
                          name=self._name, latex_name=self._latex_name)
        resu[0] = self[0].restrict(subdomain)
        resu[1:] = [self[j].restrict(subdomain, dest_map)
                    for j in self.irange(1)]
        return resu

    def add_comp_by_continuation(self, frame, subdomain, chart=None):
        r"""
        Set components with respect to a vector frame by continuation of the
        coordinate expression of the components in a subframe.

        The continuation is performed by demanding that the components have
        the same coordinate expression as those on the restriction of the
        frame to a given subdomain.

        INPUT:

        - ``frame`` -- vector frame `e` in which the components are to be set
        - ``subdomain`` -- open subset of `e`'s domain in which the
          components are known or can be evaluated from other components
        - ``chart`` -- (default: ``None``) coordinate chart on `e`'s domain in
          which the extension of the expression of the components is to be
          performed; if ``None``, the default's chart of `e`'s domain is
          assumed

        EXAMPLES:

        Mixed form defined by differential forms with components on different
        parts of the 2-sphere::

            sage: M = Manifold(2, 'M') # the 2-dimensional sphere S^2
            sage: U = M.open_subset('U') # complement of the North pole
            sage: c_xy.<x,y> = U.chart() # stereographic coordinates from the North pole
            sage: V = M.open_subset('V') # complement of the South pole
            sage: c_uv.<u,v> = V.chart() # stereographic coordinates from the South pole
            sage: M.declare_union(U,V)   # S^2 is the union of U and V
            sage: xy_to_uv = c_xy.transition_map(c_uv, (x/(x^2+y^2), y/(x^2+y^2)),
            ....:                intersection_name='W', restrictions1= x^2+y^2!=0,
            ....:                restrictions2= u^2+v^2!=0)
            sage: uv_to_xy = xy_to_uv.inverse()
            sage: W = U.intersection(V)
            sage: e_xy = c_xy.frame(); e_uv = c_uv.frame()
            sage: F = M.mixed_form(name='F') # No predefined components, here
            sage: F[0] = M.scalar_field(x, name='f')
            sage: F[1] = M.diff_form(1, {e_xy: [x,0]}, name='omega')
            sage: F[2].set_name(name='eta')
            sage: F[2][e_uv,0,1] = u*v
            sage: F.add_comp_by_continuation(e_uv, W, c_uv)
            sage: F.add_comp_by_continuation(e_xy, W, c_xy) # Now, F is fully defined
            sage: F.display_expansion(e_xy)
            F = x + x dx - x*y/(x^8 + 4*x^6*y^2 + 6*x^4*y^4 + 4*x^2*y^6 + y^8) dx∧dy
            sage: F.display_expansion(e_uv)
            F = u/(u^2 + v^2) - (u^3 - u*v^2)/(u^6 + 3*u^4*v^2 + 3*u^2*v^4 + v^6) du - 2*u^2*v/(u^6 + 3*u^4*v^2 + 3*u^2*v^4 + v^6) dv + u*v du∧dv

        """
        if chart is None:
            chart = frame._chart
        self[0].add_expr_by_continuation(chart, subdomain)
        for j in self.irange(1):
            self[j].add_comp_by_continuation(frame, subdomain, chart)

    def irange(self, start=None):
        r"""
        Single index generator.

        INPUT:

        - ``start`` -- (default: ``None``) initial value `i_0` of the index
          between 0 and `n`, where `n` is the manifold's dimension; if none is
          provided, the value 0 is assumed

        OUTPUT:

        - an iterable index, starting from `i_0` and ending at
          `n`, where `n` is the manifold's dimension

        EXAMPLES::

            sage: M = Manifold(3, 'M')
            sage: a = M.mixed_form(name='a')
            sage: list(a.irange())
            [0, 1, 2, 3]
            sage: list(a.irange(2))
            [2, 3]

        """
        return self.parent().irange(start=start)

    def set_comp(self, i):
        r"""
        Return the `i`-th homogeneous component for assignment.

        EXAMPLES::

            sage: M = Manifold(2, 'M')
            sage: X.<x,y> = M.chart()
            sage: A = M.mixed_form(name='A')
            sage: A.set_comp(0).set_expr(x^2) # scalar field
            sage: A.set_comp(1)[:] = [-y, x]
            sage: A.set_comp(2)[0,1] = x-y
            sage: A.display()
            A = A_0 + A_1 + A_2
            sage: A.display_expansion()
<<<<<<< HEAD
            A = [x^2] + [-y dx + x dy] + [(x - y) dx/\dy]

        """
        return self[i]

    def set_immutable(self):
        r"""
        Set ``self`` and homogeneous components of ``self`` immutable.

        EXAMPLES::

            sage: M = Manifold(2, 'M')
            sage: X.<x,y> = M.chart()
            sage: f = M.scalar_field(x^2, name='f')
            sage: A = M.mixed_form([f, 0, 0], name='A')
            sage: A.set_immutable()
            sage: A.is_immutable()
            True
            sage: A[0].is_immutable()
            True
            sage: f.is_immutable()
            False

        """
        for form in self:
            form.set_immutable()
        super().set_immutable()
=======
            A = x^2 - y dx + x dy + (x - y) dx∧dy

        """
        return self[i]
>>>>>>> 91fc96fe
<|MERGE_RESOLUTION|>--- conflicted
+++ resolved
@@ -81,13 +81,8 @@
         Graded algebra Omega^*(M) of mixed differential forms on the
          2-dimensional differentiable manifold M
 
-<<<<<<< HEAD
-    The most straightforward way to define the `i`-th homogeneous components
-    of a mixed form is via :meth:`set_comp` or ``A[i]``::
-=======
     The default way to specify the `i`-th homogeneous component
     of a mixed form is by accessing it via ``A[i]`` or using :meth:`set_comp`::
->>>>>>> 91fc96fe
 
         sage: A = M.mixed_form(name='A')
         sage: A[0].set_expr(x) # scalar field
@@ -96,11 +91,7 @@
         sage: A.display() # display names
         A = A_0 + A_1 + A_2
         sage: A.display_expansion() # display expansion in basis
-<<<<<<< HEAD
-        A = [x] + [x*y dx] + [x*y^2 dx/\dy]
-=======
         A = x + x*y dx + x*y^2 dx∧dy
->>>>>>> 91fc96fe
 
     Another way to define the homogeneous components is using predefined
     differential forms::
@@ -119,18 +110,10 @@
     The components of a mixed form ``B`` can then be set as follows::
 
         sage: B = M.mixed_form(name='B')
-<<<<<<< HEAD
-        sage: B[:] = [f, omega, eta]
-        sage: B.display()
-        B = f + omega + eta
-        sage: B.display_expansion()
-        B = [x] + [x*y dx] + [x*y^2 dx/\dy]
-=======
         sage: B[:] = [f, omega, eta]; B.display() # display names
         B = f + omega + eta
         sage: B.display_expansion() # display in coordinates
         B = x + x*y dx + x*y^2 dx∧dy
->>>>>>> 91fc96fe
         sage: B[0]
         Scalar field f on the 2-dimensional differentiable manifold M
         sage: B[1]
@@ -138,11 +121,7 @@
         sage: B[2]
         2-form eta on the 2-dimensional differentiable manifold M
 
-<<<<<<< HEAD
-    As we can see, the names are applied. However, the differential
-=======
     As we can see, the names are applied. However note that the differential
->>>>>>> 91fc96fe
     forms are different instances::
 
         sage: f is B[0]
@@ -206,15 +185,6 @@
         sage: A = M.mixed_form(name='A')
         sage: A[0].set_expr(x, c_xy)
         sage: A[0].display()
-<<<<<<< HEAD
-        A_0: M --> R
-        on U: (x, y) |--> x
-        on W: (u, v) |--> 1/2*u + 1/2*v
-        sage: A[1][0] = y*x; A[1].display(e_xy)
-        A_1 = x*y dx
-        sage: A[2][e_uv,0,1] = u*v^2; A[2].display(e_uv)
-        A_2 = u*v^2 du/\dv
-=======
         A_0: M → ℝ
         on U: (x, y) ↦ x
         on W: (u, v) ↦ 1/2*u + 1/2*v
@@ -222,7 +192,6 @@
         A_1 = x*y dx
         sage: A[2][e_uv,0,1] = u*v^2; A[2].display(e_uv)
         A_2 = u*v^2 du∧dv
->>>>>>> 91fc96fe
         sage: A.add_comp_by_continuation(e_uv, W, c_uv)
         sage: A.display_expansion(e_uv)
         A = 1/2*u + 1/2*v + (1/8*u^2 - 1/8*v^2) du + (1/8*u^2 - 1/8*v^2) dv + u*v^2 du∧dv
@@ -597,11 +566,7 @@
 
     disp = display
 
-<<<<<<< HEAD
-    def set_name(self, name=None, latex_name=None, set_all=True):
-=======
     def set_name(self, name=None, latex_name=None, apply_to_comp=True):
->>>>>>> 91fc96fe
         r"""
         Redefine the string and LaTeX representation of the object.
 
@@ -610,11 +575,7 @@
         - ``name`` -- (default: ``None``) name given to the mixed form
         - ``latex_name`` -- (default: ``None``) LaTeX symbol to denote the
           mixed form; if none is provided, the LaTeX symbol is set to ``name``
-<<<<<<< HEAD
-        - ``set_all`` -- (default: ``True``) if ``True`` all homogeneous
-=======
         - ``apply_to_comp`` -- (default: ``True``) if ``True`` all homogeneous
->>>>>>> 91fc96fe
           components will be renamed accordingly; if ``False`` only the mixed
           form will be renamed
 
@@ -643,16 +604,6 @@
         Setting the argument ``set_all`` to ``False`` prevents the renaming
         in the homogeneous components::
 
-<<<<<<< HEAD
-            sage: F.set_name(name='eta', latex_name=r'\eta', set_all=False)
-            sage: F.display()
-            eta = F_0 + F_1 + F_2 + F_3 + F_4
-
-        .. SEEALSO::
-
-            To rename a homogeneous component individually, use
-            :meth:`set_name_comp`.
-=======
             sage: F.set_name(name='eta', latex_name=r'\eta', apply_to_comp=False)
             sage: F.display()
             eta = F_0 + F_1 + F_2 + F_3 + F_4
@@ -663,7 +614,6 @@
 
             sage: F[0].set_name(name='g'); F.display()
             eta = g + F_1 + F_2 + F_3 + F_4
->>>>>>> 91fc96fe
 
         """
         if self.is_immutable():
@@ -675,49 +625,14 @@
                 self._latex_name = self._name
         if latex_name is not None:
             self._latex_name = latex_name
-<<<<<<< HEAD
-        if set_all:
-=======
         if apply_to_comp:
->>>>>>> 91fc96fe
             for i in self.irange():
                 comp_name, comp_latex_name = None, None
                 if self._name is not None:
                     comp_name = f"{self._name}_{i}"
                 if self._latex_name is not None:
                     comp_latex_name = '{' + self._latex_name + '}_{' + str(i) + '}'
-<<<<<<< HEAD
-                self.set_name_comp(i, name=comp_name,
-                                   latex_name=comp_latex_name)
-
-    def set_name_comp(self, i, name=None, latex_name=None):
-        r"""
-        Redefine the string and LaTeX representation of the `i`-th
-        homogeneous component of ``self``.
-
-        INPUT:
-
-        - ``name`` -- (default: ``None``) name given to the mixed form
-        - ``latex_name`` -- (default: ``None``) LaTeX symbol to denote the
-          mixed form; if none is provided, the LaTeX symbol is set to ``name``
-
-        EXAMPLES::
-
-            sage: M = Manifold(3, 'M')
-            sage: F = M.mixed_form(name='F', latex_name=r'\mathcal{F}'); F
-            Mixed differential form F on the 3-dimensional differentiable
-             manifold M
-            sage: F.display()
-            F = F_0 + F_1 + F_2 + F_3
-            sage: F.set_name_comp(0, name='g')
-            sage: F.display()
-            F = g + F_1 + F_2 + F_3
-
-        """
-        self[i].set_name(name=name, latex_name=latex_name)
-=======
                 self[i].set_name(name=comp_name, latex_name=comp_latex_name)
->>>>>>> 91fc96fe
 
     def __bool__(self):
         r"""
@@ -1299,15 +1214,9 @@
             A = x + y dx + x*y dx∧dy
 
         """
-<<<<<<< HEAD
         if self.is_immutable():
             raise ValueError("the components of an immutable element "
                              "cannot be changed")
-=======
-        if self is self.parent().one() or self is self.parent().zero():
-            raise ValueError("the components of the element "
-                             f"{self._name} cannot be changed")
->>>>>>> 91fc96fe
         if isinstance(index, (int, Integer)):
             start, stop, step = index, index + 1, 1
         elif isinstance(index, slice):
@@ -1323,14 +1232,8 @@
         for deg, j in zip(range(start, stop, step), range(len(form_list))):
             dmodule = self._domain.diff_form_module(deg, self._dest_map)
             form = dmodule(form_list[j])
-<<<<<<< HEAD
-            self[deg].copy_from(form)
-            self[deg].set_name(name=form._name,
-                               latex_name=form._latex_name)
-=======
             self[deg].copy_from(form)  # keep the names
             self[deg].set_name(name=form._name, latex_name=form._latex_name)
->>>>>>> 91fc96fe
         self._is_zero = False  # a priori
 
     def __getitem__(self, deg):
@@ -1597,8 +1500,7 @@
             sage: A.display()
             A = A_0 + A_1 + A_2
             sage: A.display_expansion()
-<<<<<<< HEAD
-            A = [x^2] + [-y dx + x dy] + [(x - y) dx/\dy]
+            A = x^2 - y dx + x dy + (x - y) dx∧dy
 
         """
         return self[i]
@@ -1624,10 +1526,4 @@
         """
         for form in self:
             form.set_immutable()
-        super().set_immutable()
-=======
-            A = x^2 - y dx + x dy + (x - y) dx∧dy
-
-        """
-        return self[i]
->>>>>>> 91fc96fe
+        super().set_immutable()