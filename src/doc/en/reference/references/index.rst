The references for Sage, sorted alphabetically by citation key.

REFERENCES:

:ref:`A <ref-A>`
:ref:`B <ref-B>`
:ref:`C <ref-C>`
:ref:`D <ref-D>`
:ref:`E <ref-E>`
:ref:`F <ref-F>`
:ref:`G <ref-G>`
:ref:`H <ref-H>`
:ref:`I <ref-I>`
:ref:`J <ref-J>`
:ref:`K <ref-K>`
:ref:`L <ref-L>`
:ref:`M <ref-M>`
:ref:`N <ref-N>`
:ref:`O <ref-O>`
:ref:`P <ref-P>`
:ref:`Q <ref-Q>`
:ref:`R <ref-R>`
:ref:`S <ref-S>`
:ref:`T <ref-T>`
:ref:`U <ref-U>`
:ref:`V <ref-V>`
:ref:`W <ref-W>`
:ref:`X <ref-X>`
:ref:`Y <ref-Y>`
:ref:`Z <ref-Z>`

.. _ref-A:

**A**

.. [ABBR2012] \A. Abad, R. Barrio, F. Blesa, M. Rodriguez. Algorithm 924.
              *ACM Transactions on Mathematical Software*, **39** no. 1 (2012), 1-28.

.. [ACFLSS04] \F. N. Abu-Khzam, R. L. Collins, M. R. Fellows, M. A.  Langston,
              W. H. Suters, and C. T. Symons: Kernelization Algorithm for the
              Vertex Cover Problem: Theory and Experiments. *SIAM
              ALENEX/ANALCO* 2004: 62-69.

.. [ADKF1970] \V. Arlazarov, E. Dinic, M. Kronrod,
              and I. Faradzev. 'On Economical Construction of the
              Transitive Closure of a Directed Graph.'
              Dokl. Akad. Nauk. SSSR No. 194 (in Russian), English
              Translation in Soviet Math Dokl. No. 11, 1970.

.. [ADKLPY2014] \M. R. Albrecht, B. Driessen, E. B. Kavun, G. Leander, C. Paar,
                and T. Yalcin, *Block ciphers - focus on the linear layer
                (feat. PRIDE)*; in CRYPTO, (2014), pp. 57-76.

.. [AGHJLPR2017] Benjamin Assarf, Ewgenij Gawrilow, Katrin Herr, Michael Joswig,
                 Benjamin Lorenz, Andreas Paffenholz, and Thomas Rehn,
                 Computing convex hulls and counting integer points with
                 polymake, Math. Program. Comput. 9 (2017), no. 1, 1–38,
                 https://doi.org/10.1007/s12532-016-0104-z

.. [AguSot05] Marcelo Aguiar and Frank Sottile,
              *Structure of the Malvenuto-Reutenauer Hopf algebra of
              permutations*,
              Advances in Mathematics, Volume 191, Issue 2, 1 March 2005,
              pp. 225--275,
              :arxiv:`math/0203282v2`.

.. [AH2002] \R. J. Aumann and S. Hart, Elsevier, eds. *Computing
            equilibria for two-person
            games*. http://www.maths.lse.ac.uk/personal/stengel/TEXTE/nashsurvey.pdf (2002)

.. [AHK2015] Karim Adiprasito, June Huh, and Eric Katz. *Hodge theory
             for combinatorial geometries*. :arxiv:`1511.02888`.

.. [AHMP2008] \J.-P. Aumasson, L. Henzen, W. Meier, and R. C-W Phan,
              *Sha-3 proposal blake*; in Submission to NIST, (2008).

.. [AHU1974] \A. Aho, J. Hopcroft, and J. Ullman. 'Chapter 6: Matrix
             Multiplication and Related Operations.' The Design and
             Analysis of Computer Algorithms. Addison-Wesley, 1974.

.. [AIKMMNT2001] \K. Aoki, T. Ichikawa, M. Kanda, M. Matsui, S. Moriai,
                 \J. Nakajima, and T. Tokita,
                 *Camellia: A 128-bit block cipher suitable for multiple
                 platforms - Design and analysis*; in SAC, (2000), pp. 39-56.

.. [Aj1996] \M. Ajtai. Generating hard instances of lattice problems
            (extended abstract). STOC, pp. 99--108, ACM, 1996.

.. [AK1994] \S. Ariki and K. Koike.
            *A Hecke algebra of* `(\mathbb{Z}/r\mathbb{Z})\wr\mathfrak{S}_n`
            *and construction of its irreducible representations.*
            Adv. Math. **106** (1994), 216–243.
            mathscinet:`MR1279219`

.. [AJL2011] \S. Ariki, N. Jacon, and C. Lecouvey.
             *The modular branching rule for affine Hecke algebras of type A*.
             Adv. Math. 228:481-526, 2011.

.. [Aki1980] \J. Akiyama. and G. Exoo and F. Harary. Covering and packing in
             graphs. III: Cyclic and acyclic invariants. Mathematical Institute
             of the Slovak Academy of Sciences. Mathematica Slovaca vol 30, n 4,
             pages 405--417, 1980

.. [Al1947] \A. A. Albert, *A Structure Theory for Jordan
            Algebras*. Annals of Mathematics, Second Series, Vol. 48,
            No. 3 (Jul., 1947), pp. 546--567.

.. [AL1978] \A. O. L. Atkin and Wen-Ch'ing Winnie Li, Twists of
            newforms and pseudo-eigenvalues of `W`-operators.
            Inventiones math. 48 (1978), 221-243.

.. [AL2015] \M. Aguiar and A. Lauve, *The characteristic polynomial of
            the Adams operators on graded connected Hopf
            algebras*. Algebra Number Theory, v.9, 2015, n.3, 2015.

.. [AM1974] \J. F. Adams and H. R. Margolis, "Sub-Hopf-algebras of the
            Steenrod algebra," Proc. Cambridge Philos. Soc. 76 (1974),
            45-52.

.. [AM2000]  \S. Ariki and A. Mathas.
            *The number of simple modules of the Hecke algebras of type G(r,1,n)*.
            Math. Z. 233 (2000), no. 3, 601–623.
            :mathscinet:`MR1750939`

.. [Ap1997] \T. Apostol, Modular functions and Dirichlet series in
            number theory, Springer, 1997 (2nd ed), section 3.7--3.9.

.. [APR2001] George E. Andrews, Peter Paule, Axel Riese,
             *MacMahon's partition analysis: the Omega package*,
             European J. Combin. 22 (2001), no. 7, 887--904.

.. [Ar2006] \D. Armstrong. *Generalized noncrossing partitions and
            combinatorics of Coxeter groups*. Mem. Amer. Math. Soc., 2006.

.. [AR2012] \D. Armstrong and B. Rhoades. "The Shi arrangement and the
            Ish arrangement". Transactions of the American
            Mathematical Society 364 (2012),
            1509-1528. :arxiv:`1009.1655`

.. [Ariki1996] \S. Ariki. *On the decomposition numbers of the Hecke
               algebra of* `G(m,1,n)`. J. Math. Kyoto Univ. **36** (1996),
               no. 4, 789–808. :mathscinet:`MR1443748`

.. [Ariki2001] \S. Ariki. *On the classification of simple modules for
               cyclotomic Hecke algebras of type* `G(m,1,n)` *and Kleshchev
               multipartitions*. Osaka J. Math. **38** (2001), 827–837.
               :mathscinet:`MR1864465`

.. [AS-Bessel] \F. W. J. Olver: 9. Bessel Functions of Integer Order,
               in Abramowitz and Stegun: Handbook of Mathematical
               Functions. http://people.math.sfu.ca/~cbm/aands/page_355.htm

.. [AS-Spherical] \H. A. Antosiewicz: 10. Bessel Functions of
                  Fractional Order, in Abramowitz and Stegun: Handbook
                  of Mathematical Functions. http://people.math.sfu.ca/~cbm/aands/page_435.htm

.. [AS-Struve] \M. Abramowitz: 12. Struve Functions and Related
               Functions, in Abramowitz and Stegun: Handbook of
               Mathematical Functions. http://people.math.sfu.ca/~cbm/aands/page_495.htm

.. [AS1964] \M. Abramowitz and I. A. Stegun, *Handbook of Mathematical
            Functions*, National Bureau of Standards Applied
            Mathematics Series, 55. 1964. See also
            http://www.math.sfu.ca/~cbm/aands/.

.. [As2008] Sami Assaf. *A combinatorial realization of Schur-Weyl
            duality via crystal graphs and dual equivalence
            graphs*. FPSAC 2008, 141-152, Discrete
            Math. Theor. Comput. Sci. Proc., AJ, Assoc. Discrete
            Math. Theor. Comput. Sci., (2008). :arxiv:`0804.1587v1`

.. [AS2011] \R.B.J.T Allenby and A. Slomson, "How to count", CRC Press (2011)

.. [ASD1971] \A. O. L. Atkin and H. P. F. Swinnerton-Dyer, "Modular
             forms on noncongruence subgroups", Proc. Symp. Pure
             Math., Combinatorics (T. S. Motzkin, ed.), vol. 19, AMS,
             Providence 1971

.. [Av2000] \D. Avis, *A revised implementation of the reverse search
            vertex enumeration algorithm.* Polytopes-combinatorics and
            computation. Birkhauser Basel, 2000.

.. [Ava2017] \R. Avanzi,
             *The QARMA block cipher family*; in ToSC, (2017.1), pp. 4-44.

.. _ref-B:

**B**

.. [Ba1994] Kaushik Basu. *The Traveler's Dilemma: Paradoxes of
            Rationality in Game Theory*. The American Economic Review
            (1994): 391-395.

.. [BAK1998] \E. Biham, R. J. Anderson, and L. R. Knudsen,
             *Serpent: A new block cipher proposal*; in FSE, (1998), pp. 222-238.

.. [Bar1970] Barnette, "Diagrams and Schlegel diagrams", in
             Combinatorial Structures and Their Applications,
             Proc. Calgary Internat. Conference 1969, New York, 1970,
             Gordon and Breach.

.. [Bar2006] \G. Bard. 'Accelerating Cryptanalysis with the Method of
             Four Russians'. Cryptography E-Print Archive
             (http://eprint.iacr.org/2006/251.pdf), 2006.

.. [BB1997] Mladen Bestvina and Noel Brady. *Morse theory and
            finiteness properties of groups*. Invent. Math. **129**
            (1997). No. 3,
            445-470. www.math.ou.edu/~nbrady/papers/morse.ps.

.. [BB2009] Tomas J. Boothby and Robert W. Bradshaw. *Bitslicing and
            the Method of Four Russians Over Larger Finite
            Fields*. :arxiv:`0901.1413`, 2009.

.. [BBISHAR2015] \S. Banik, A. Bogdanov, T. Isobe, K. Shibutani, H. Hiwatari,
                 \T. Akishita, and F. Regazzoni,
                 *Midori: A block cipher for low energy*; in ASIACRYPT, (2015), pp. 411-436.

.. [BBKMW2013] \B. Bilgin, A. Bogdanov, M, Knezevic, F. Mendel, and Q. Wang,
               *Fides: Lightweight authenticated cipher with side-channel resistance
               for constrained hardware*; in CHES, (2013), pp. 142-158.

.. [BBLSW1999] Babson, Bjorner, Linusson, Shareshian, and Welker,
               "Complexes of not i-connected graphs," Topology 38
               (1999), 271-299

.. [BPPSST2017] Banik, Pandey, Peyrin, Sasaki, Sim, and Todo,
                GIFT : A Small Present Towards Reaching the Limit of Lightweight
                Encryption. *Cryptographic Hardware and Embedded Systems - CHES 2017*,
                2017.

.. [BBS1982] \L. Blum, M. Blum, and M. Shub. Comparison of Two
             Pseudo-Random Number Generators. *Advances in Cryptology:
             Proceedings of Crypto '82*, pp.61--78, 1982.

.. [BBS1986] \L. Blum, M. Blum, and M. Shub. A Simple Unpredictable
             Pseudo-Random Number Generator. *SIAM Journal on
             Computing*, 15(2):364--383, 1986.

.. [BIANCO] \L. Bianco, P. Dell‘Olmo, S. Giordani
            An Optimal Algorithm to Find the Jump Number of Partially Ordered Sets
            Computational Optimization and Applications,
            1997, Volume 8, Issue 2, pp 197--210,
            :doi:`10.1023/A:1008625405476`

.. [BC1977] \R. E. Bixby, W. H. Cunningham, Matroids, Graphs, and
            3-Connectivity. In Graph theory and related topics
            (Proc. Conf., Univ. Waterloo, Waterloo, ON, 1977), 91-103

.. [BC2003] \A. Biryukov and C. D. Canniere *Block Ciphers and Systems
            of Quadratic Equations*; in Proceedings of Fast Software
            Encryption 2003; LNCS 2887; pp. 274-289,
            Springer-Verlag 2003.

.. [BC2012] Mohamed Barakat and Michael Cuntz. "Coxeter and
            crystallographic arrangements are inductively free."
            Adv. in Math. **229** Issue 1
            (2012). pp. 691-709. :doi:`10.1016/j.aim.2011.09.011`,
            :arxiv:`1011.4228`.

.. [BCCCNSY2010] Charles Bouillaguet, Hsieh-Chung Chen, Chen-Mou
                 Cheng, Tung Chou, Ruben Niederhagen, Adi Shamir, and
                 Bo-Yin Yang.    *Fast exhaustive search for
                 polynomial systems in GF(2)*. In Stefan Mangard and
                 François-Xavier Standaert, editors, CHES, volume 6225
                 of Lecture Notes in Computer Science, pages
                 203–218. Springer, 2010. pre-print available at
                 http://eprint.iacr.org/2010/313.pdf

.. [BCGKKKLNPRRTY2012] \J. Borghoff, A. Canteaut, T. Güneysu, E. B. Kavun, M. Knezevic,
                       \L. R. Knudsen, G. Leander, V. Nikov, C. Paar, C. Rechberger,
                       \P. Rombouts, S. S. Thomsen, and T. Yalcin,
                       *PRINCE - A low-latency block cipher for pervasive computing
                       applications*; in ASIACRYPT, (2012), pp. 208-225.

.. [BCHOPSY2017] \G. Benkart, L. Colmenarejo, P. E. Harris, R. Orellana, G. Panova,
                 A. Schilling, M. Yip. *A minimaj-preserving crystal on ordered
                 multiset partitions*.
                 Advances in Applied Math. 95 (2018) 96-115,
                 :doi:`10.1016/j.aam.2017.11.006`. :arXiv:`1707.08709v2`.

.. [BCM15] Michele Borassi, Pierluigi Crescenzi, and Andrea Marino,
           Fast and Simple Computation of Top-k Closeness Centralities.
           :arXiv:`1507.01490`.

.. [BCN1989] Andries E. Brouwer, Arjeh M. Cohen, and Arnold Neumaier.
             *Distance-Regular Graphs*, Springer, 1989.

.. [BdJ2008] Besser, Amnon, and Rob de Jeu. "Li^(p)-Service? An Algorithm
             for Computing p-Adic Polylogarithms." Mathematics of Computation
             (2008): 1105-1134.

.. [BD2004] \M. Becker and A. Desoky.
            *A study of the DVD content scrambling system (CSS) algorithm*; in
            Proceedings of ISSPIT, (2004), pp. 353-356.

.. [BDP2013] Thomas Brüstle, Grégoire Dupont, Matthieu Pérotin
   *On Maximal Green Sequences*
   :arxiv:`1205.2050`

.. [BDMW2010] \K. A. Browning, J. F. Dillon, M. T. McQuistan, and A. J. Wolfe,
              *An APN permutation in dimension six*; in Finite Fields: Theory
              and Applications - FQ9, volume 518 of Contemporary Mathematics,
              pages 33–42. AMS, 2010.

.. [Bec1992] Bernhard Beckermann. "A reliable method for computing M-Padé
             approximants on arbitrary staircases". J. Comput. Appl. Math.,
             40(1):19-42, 1992. https://doi.org/10.1016/0377-0427(92)90039-Z.

.. [BeCoMe] Frits Beukers, Henri Cohen, Anton Mellit,
   *Finite hypergeometric functions*,
   :arxiv:`1505.02900`

.. [Bee] Robert A. Beezer, *A First Course in Linear Algebra*,
         http://linear.ups.edu/. Accessed 15 July 2010.

.. [Bel2011] Belarusian State University,
             *Information technologies. Data protection. Cryptograpic algorithms for
             encryption and integrity control*; in STB 34.101.31-2011, (2011).

.. [Benasque2009] Fernando Rodriguez Villegas, *The L-function of the quintic*,
   http://users.ictp.it/~villegas/hgm/benasque-2009-report.pdf

.. [Ber1987] \M. Berger, *Geometry I*, Springer (Berlin) (1987);
             :doi:`10.1007/978-3-540-93815-6`

.. [Ber1991] \C. Berger, "Une version effective du théorème de
             Hurewicz", https://tel.archives-ouvertes.fr/tel-00339314/en/.

.. [Ber2008] \W. Bertram : *Differential Geometry, Lie Groups and
             Symmetric Spaces over General Base Fields and Rings*,
             Memoirs of the American Mathematical Society, vol. 192
             (2008); :doi:`10.1090/memo/0900`; :arxiv:`math/0502168`

.. [BerZab05] Nantel Bergeron, Mike Zabrocki,
              *The Hopf algebras of symmetric functions and quasisymmetric
              functions in non-commutative variables are free and cofree*,
              J. of Algebra and its Applications (8)(2009), No 4, pp. 581--600,
              :doi:`10.1142/S0219498809003485`,
              :arxiv:`math/0509265v3`.

.. [BeukersHeckman] \F. Beukers and \G. Heckman,
   *Monodromy for the hypergeometric function `{}_n F_{n-1}`*,
   Invent. Math. 95 (1989)

.. [BF1999] Thomas Britz, Sergey Fomin,
            *Finite posets and Ferrers shapes*,
            Advances in Mathematics 158, pp. 86-127 (2001),
            :arxiv:`math/9912126` (the arXiv version has fewer errors).

.. [BFZ2005] \A. Berenstein, \S. Fomin, and \A. Zelevinsky, *Cluster
             algebras. III. Upper bounds and double Bruhat cells*,
             Duke Math. J. 126 (2005), no. 1, 1–52.

.. [BG1980] \R. L. Bishop and S. L. Goldberg, *Tensor analysis on
            Manifolds*, Dover (New York) (1980)

.. [BG1985] \M. Blum and S. Goldwasser. An Efficient Probabilistic
            Public-Key Encryption Scheme Which Hides All Partial
            Information. In *Proceedings of CRYPTO 84 on Advances in
            Cryptology*, pp. 289--299, Springer, 1985.

.. [BG1988] \M. Berger & B. Gostiaux : *Differential Geometry:
            Manifolds, Curves and Surfaces*, Springer (New York)
            (1988); :doi:`10.1007/978-1-4612-1033-7`

.. [Bil2011] \N. Billerey. *Critères d'irréductibilité pour les
             représentations des courbes elliptiques*. Int. J. Number
             Theory, 7 (2011);  :doi:`10.1142/S1793042111004538`

.. [BH1994] \S. Billey, M. Haiman. *Schubert polynomials for the
            classical groups*. J. Amer. Math. Soc., 1994.

.. [BH2017] Georgia Benkart and Tom Halverson. *Partition algebras*
            `\mathsf{P}_k(n)` *with* `2k > n` *and the fundamental theorems
            of invariant theory for the symmetric group* `\mathsf{S}_n`.
            Preprint (2017). :arXiv:`1707.1410`

.. [BHS2008] Robert Bradshaw, David Harvey and William
             Stein. strassen_window_multiply_c. strassen.pyx, Sage
             3.0, 2008. http://www.sagemath.org

.. [Big1999] Stephen J. Bigelow. The Burau representation is not
             faithful for `n = 5`. Geom. Topol., 3:397--404, 1999.

.. [Big2003] Stephen J. Bigelow, The Lawrence-Krammer representation,
             Geometric Topology, 2001 Georgia International Topology
             Conference, AMS/IP Studies in Advanced Mathematics 35
             (2003). :arxiv:`math/0204057v1`

.. [Bir1975] \J. Birman. *Braids, Links, and Mapping Class Groups*,
             Princeton University Press, 1975

.. [Bj1980] Anders Björner,
            *Shellable and Cohen-Macaulay partially ordered sets*,
            Trans. Amer. Math. Soc. 260 (1980), 159-183,
            :doi:`10.1090/S0002-9947-1980-0570784-2`

.. [BJKLMPSSS2016] \C. Beierle, J. Jean, S. Kölbl, G. Leander, A. Moradi,
                   \T. Peyrin, Y. Sasaki, P. Sasdrich, and S. M. Sim,
                   *The SKINNY family of block ciphers and its low-latency
                   variant MANTIS*; in CRYPTO, (2016), pp. 123-153.

.. [BK1992] \U. Brehm and W. Kuhnel, "15-vertex triangulations of an
            8-manifold", Math. Annalen 294 (1992), no. 1, 167-193.

.. [BK2001] \W. Bruns and R. Koch, Computing the integral closure of an
            affine semigroup. Uni. Iaggelonicae Acta Math. 39, (2001),
            59-70

.. [BK2008] \J. Brundan and A. Kleshchev.
            *Blocks of cyclotomic Hecke algebras and Khovanov-Lauda algebras*.
            Invent. Math. *178* (2009), no. 3, 451–484.
            :mathscinet:`MR2551762`

.. [BK2009] \J. Brundan and A. Kleshchev.
            *Graded decomposition numbers for cyclotomic Hecke algebras*.
            Adv. Math. **222** (2009), 1883–1942.
            :mathscinet:`MR2562768`

.. [BK2017] Pascal Baseilhac and Stefan Kolb. *Braid group action
            and root vectors for the* `q`-*Onsager algebra*.
            Preprint, (2017) :arxiv:`1706.08747`.

.. [BKK2000]  Georgia Benkart, Seok-Jin Kang, Masaki Kashiwara.
              *Crystal bases for the quantum superalgebra* `U_q(\mathfrak{gl}(m,n))`,
              J. Amer. Math. Soc. **13** (2000), no. 2, 295-331.

.. [BKLPPRSV2007]
            \A. Bogdanov, L. Knudsen, G. Leander, C. Paar, A. Poschmann,
            M. Robshaw, Y. Seurin, C. Vikkelsoe. *PRESENT: An Ultra-Lightweight
            Block Cipher*; in Proceedings of CHES 2007; LNCS 7427; pp. 450-466;
            Springer Verlag 2007; available at
            http://www.crypto.rub.de/imperia/md/content/texte/publications/conferences/present_ches2007.pdf

.. [BKW2011] \J. Brundan, A. Kleshchev, and W. Wang,
             *Graded Specht modules*,
             J. Reine Angew. Math., **655** (2011), 61-87.
             :mathscinet:`MR2806105`

.. [BL2000] Anders Björner and Frank H. Lutz, "Simplicial manifolds,
            bistellar flips and a 16-vertex triangulation of the
            Poincaré homology 3-sphere", Experiment. Math. 9 (2000),
            no. 2, 275-289.

.. [BL2008] Corentin Boissy and Erwan Lanneau, *Dynamics and geometry
            of the Rauzy-Veech induction for quadratic differentials*
            (:arxiv:`0710.5614`) to appear in Ergodic Theory and
            Dynamical Systems.

.. [BraLea2008] \C. Bracken and Gregor Leander: *New families of functions
             with differential uniformity of 4*, Proceedings of the Conference
             BFCA, Copenhagen, 2008.

.. [BLV1999] Bernhard Beckermann, George Labahn, and Gilles Villard. "Shifted
             normal forms of polynomial matrices". In ISSAC'99, pages 189-196.
             ACM, 1999. https://doi.org/10.1145/309831.309929 .

.. [BLV2006] Bernhard Beckermann, George Labahn, and Gilles Villard. "Normal
             forms for general polynomial matrices". J. Symbolic Comput.,
             41(6):708-737, 2006. https://doi.org/10.1016/j.jsc.2006.02.001 .

.. [BM1940] Becker, M. F., and Saunders MacLane. The minimum number of
            generators for inseparable algebraic extensions. Bulletin of the
            American Mathematical Society 46, no. 2 (1940): 182-186.

.. [BM2008] John Adrian Bondy and U.S.R. Murty, "Graph theory", Volume
            244 of Graduate Texts in Mathematics, 2nd edition, Springer, 2008.

.. [BM2003] Bazzi and Mitter, {\it Some constructions of codes from
            group actions}, (preprint March 2003, available on
            Mitter's MIT website).

.. [BM2012] \N. Bruin and A. Molnar, *Minimal models for rational
            functions in a dynamical setting*,
            LMS Journal of Computation and Mathematics, Volume 15
            (2012), pp 400-417.

.. [BN2008] Victor V. Batyrev and Benjamin Nill. Combinatorial aspects
            of mirror symmetry. In *Integer points in polyhedra ---
            geometry, number theory, representation theory, algebra,
            optimization, statistics*, volume 452 of *Contemp. Math.*,
            pages 35--66. Amer. Math. Soc., Providence,
            RI, 2008. :arxiv:`math/0703456v2`.

.. [Bob2013] \J.W. Bober. Conditionally bounding analytic ranks of
             elliptic curves. ANTS
             10, 2013. http://msp.org/obs/2013/1-1/obs-v1-n1-p07-s.pdf

.. [Bo2009] Bosch, S., Algebra, Springer 2009

.. [Bou1989] \N. Bourbaki. *Lie Groups and Lie Algebras*. Chapters 1-3.
             Springer. 1989.

.. [BP1982] \H. Beker and F. Piper. *Cipher Systems: The Protection of
            Communications*. John Wiley and Sons, 1982.

.. [BP2000] \V. M. Bukhshtaber and T. E. Panov, "Moment-angle
            complexes and combinatorics of simplicial manifolds,"
            *Uspekhi Mat. Nauk* 55 (2000), 171--172.

.. [BP2015] \P. Butera and M. Pernici "Sums of permanental minors
            using Grassmann algebra", International Journal of Graph
            Theory and its Applications, 1 (2015),
            83–96. :arxiv:`1406.5337`

.. [BPRS2009] \J. Bastian, \T. Prellberg, \M. Rubey, \C. Stump, *Counting the
            number of elements in the mutation classes of `\tilde{A}_n`-quivers*;
            :arxiv:`0906.0487`

.. [BPU2016] Alex Biryukov, Léo Perrin, Aleksei Udovenko,
             *Reverse-Engineering the S-Box of Streebog, Kuznyechik and STRIBOBr1*; in
             EuroCrypt'16, pp. 372-402.

.. [Brandes01] Ulrik Brandes,
               A faster algorithm for betweenness centrality,
               Journal of Mathematical Sociology 25.2 (2001): 163-177,
               http://www.inf.uni-konstanz.de/algo/publications/b-fabc-01.pdf
.. [Bre2008] \A. Bretscher and D. G. Corneil and M. Habib and C. Paul (2008), "A
             simple Linear Time LexBFS Cograph Recognition Algorithm", SIAM
             Journal on Discrete Mathematics, 22 (4): 1277–1296,
             :doi:`10.1137/060664690`.

.. [Br1910] Bruckner, "Uber die Ableitung der allgemeinen Polytope und
            die nach Isomorphismus verschiedenen Typen der allgemeinen
            Achtzelle (Oktatope)", Verhand. Konik. Akad. Wetenschap,
            Erste Sectie, 10 (1910)

.. [Br2000] Kenneth S. Brown, *Semigroups, rings, and Markov chains*,
            :arxiv:`math/0006145v1`.


.. [BR2000a] \P. Barreto and V. Rijmen,
             *The ANUBIS Block Cipher*; in
             First Open NESSIE Workshop, (2000).

.. [BR2000b] \P. Barreto and V. Rijmen,
             *The Khazad legacy-level Block Cipher*; in
             First Open NESSIE Workshop, (2000).

.. [BR2000c] \P. Barreto and V. Rijmen,
             *The Whirlpool hashing function*; in
             First Open NESSIE Workshop, (2000).

.. [Br2016] *Bresenham's Line Algorithm*, Python, 26 December 2016.
            http://www.roguebasin.com/index.php?title=Bresenham%27s_Line_Algorithm

.. [Bru1994] Richard A. Brualdi, Hyung Chan Jung, William T.Trotter Jr
             *On the poset of all posets on `n` elements*
             Volume 50, Issue 2, 6 May 1994, Pages 111-123
             Discrete Applied Mathematics
             http://www.sciencedirect.com/science/article/pii/0166218X9200169M

.. [Bru1998] \J. Brundan. *Modular branching rules and the Mullineux map
             for Hecke algebras of type* `A`.
             Proc. London Math. Soc. (3) **77** (1998), 551–581.
             :mathscinet:`MR1643413`

.. [Bruin-Molnar] \N. Bruin and A. Molnar, *Minimal models for rational
            functions in a dynamical setting*,
            LMS Journal of Computation and Mathematics, Volume 15 (2012),
            pp 400-417.

.. [BS1996] Eric Bach, Jeffrey Shallit. *Algorithmic Number Theory,
            Vol. 1: Efficient Algorithms*. MIT Press, 1996. ISBN
            978-0262024051.

.. [BS2003] \I. Bouyukliev and J. Simonis, Some new results on optimal
            codes over `F_5`, Designs, Codes and Cryptography 30,
            no. 1 (2003): 97-111,
            http://www.moi.math.bas.bg/moiuser/~iliya/pdf_site/gf5srev.pdf.

.. [BS2011] \E. Byrne and A. Sneyd, On the Parameters of Codes with
            Two Homogeneous Weights. WCC 2011-Workshop on coding and
            cryptography,
            pp. 81-90. 2011. https://hal.inria.fr/inria-00607341/document

.. [BS2012] Jonathan Bloom and Dan Saracino, *Modified growth
            diagrams, permutation pivots, and the BWX map `Phi^*`*,
            Journal of Combinatorial Theory, Series A Volume 119,
            Number 6 (2012), pp. 1280-1298.

.. [BSS2009] David Bremner, Mathieu Dutour Sikiric, Achill Schuermann:
             Polyhedral representation conversion up to symmetries,
             Proceedings of the 2006 CRM workshop on polyhedral
             computation, AMS/CRM Lecture Notes, 48 (2009),
             45-71. :arxiv:`math/0702239`

.. [BSV2010] \M. Bolt, S. Snoeyink, E. Van Andel. "Visual
             representation of the Riemann map and Ahlfors map via the
             Kerzman-Stein equation". Involve 3-4 (2010), 405-420.

.. [BUVO2007] Johannes Buchmann, Ullrich Vollmer: Binary Quadratic Forms,
              An Algorithmic Approach, Algorithms and Computation in Mathematics,
              Volume 20, Springer (2007)

.. [BW1996] Anders Bjorner and Michelle L. Wachs. *Shellable nonpure
            complexes and posets. I*. Trans. of
            Amer. Math. Soc. **348** No. 4. (1996)

.. [BZ01] \A. Berenstein, A. Zelevinsky
          *Tensor product multiplicities, canonical bases
          and totally positive varieties*
          Invent. Math. **143** No. 1. (2002), 77-128.

.. _ref-C:

**C**

.. [dCa2007] \C. de Canniere: *Analysis and Design of Symmetric Encryption
             Algorithms*, PhD Thesis, 2007.

.. [Car1972] \R. W. Carter. *Simple groups of Lie type*, volume 28 of
             Pure and Applied Mathematics. John Wiley and Sons, 1972.

.. [CS1996] \G. Call and J. Silverman. Computing the Canonical Height on
            K3 Surfaces. Mathematics of Comp. , 65 (1996), 259-290.

.. [CB2007] Nicolas Courtois, Gregory V. Bard: Algebraic Cryptanalysis
            of the Data Encryption Standard, In 11-th IMA Conference,
            Cirencester, UK, 18-20 December 2007, Springer
            LNCS 4887. See also http://eprint.iacr.org/2006/402/.

.. [CC1982] Chottin and R. Cori, *Une preuve combinatoire de la
            rationalité d'une série génératrice associée
            aux arbres*, RAIRO, Inf. Théor. 16, 113--128 (1982)

.. [CDL2015] \A. Canteaut, Sebastien Duval, Gaetan Leurent
             *Construction of Lightweight S-Boxes using Feistel and
             MISTY Structures*; in Proceedings of SAC 2015; LNCS 9566;
             pp. 373-393; Springer-Verlag 2015; available at
             http://eprint.iacr.org/2015/711.pdf

.. [CE2001] Raul Cordovil and Gwihen Etienne. *A note on the
            Orlik-Solomon algebra*. Europ. J. Combinatorics. **22**
            (2001). pp. 165-170. http://www.math.ist.utl.pt/~rcordov/Ce.pdf

.. [Cer1994] \D. P. Cervone, "Vertex-minimal simplicial immersions of
             the Klein bottle in three-space", Geom. Ded. 50 (1994)
             117-141,
             http://www.math.union.edu/~dpvc/papers/1993-03.kb/vmkb.pdf.

.. [CEW2011] Georgios Chalkiadakis, Edith Elkind, and Michael
             Wooldridge. *Computational Aspects of Cooperative Game
             Theory*. Morgan & Claypool Publishers, (2011). ISBN
             9781608456529, :doi:`10.2200/S00355ED1V01Y201107AIM016`.

.. [CFI1992] Cai, JY., Fürer, M. & Immerman, N. Combinatorica (1992) 12: 389.
             :doi:`10.1007/BF01305232`

.. [CGW2013] Daniel Cabarcas, Florian Göpfert, and Patrick
             Weiden. Provably Secure LWE-Encryption with Uniform
             Secret. Cryptology ePrint Archive, Report 2013/164. 2013.
             2013/164. http://eprint.iacr.org/2013/164

.. [Conr] Keith Conrad, "Artin-Hasse-Type Series and Roots of Unity",
          http://www.math.uconn.edu/~kconrad/blurbs/gradnumthy/AHrootofunity.pdf

.. [CGMRV16] \A. Conte, R. Grossi, A. Marino, R. Rizzi, L. Versari,
             "Directing Road Networks by Listing Strong Orientations.",
             Combinatorial Algorithms, Proceedings of 27th International Workshop,
             IWOCA 2016, August 17-19, 2016, pages 83--95.

.. [Ch2012] Cho-Ho Chu. *Jordan Structures in Geometry and
            Analysis*. Cambridge University Press, New
            York. 2012. IBSN 978-1-107-01617-0.

.. [Cha92] Chameni-Nembua C. and Monjardet B.
           *Les Treillis Pseudocomplémentés Finis*
           Europ. J. Combinatorics (1992) 13, 89-107.

.. [ChLi] \F. Chapoton and M. Livernet, *Pre-Lie algebras and the rooted trees
          operad*, International Math. Research Notices (2001) no 8, pages 395-408.
          Preprint: :arxiv:`math/0002069v2`.

.. [Cha2006] Ruth Charney. *An introduction to right-angled Artin
             groups*. http://people.brandeis.edu/~charney/papers/RAAGfinal.pdf,
             :arxiv:`math/0610668`.

.. [ChenDB] Eric Chen, Online database of two-weight codes,
            http://moodle.tec.hkr.se/~chen/research/2-weight-codes/search.php

.. [CHK2001] Keith D. Cooper, Timothy J. Harvey and Ken Kennedy. *A
             Simple, Fast Dominance Algorithm*, Software practice and
             Experience, 4:1-10 (2001).
             http://www.hipersoft.rice.edu/grads/publications/dom14.pdf

.. [CHPSS18] C. Cid, T. Huang, T. Peyrin, Y. Sasaki, L. Song.
             *Boomerang Connectivity Table: A New Cryptanalysis Tool* (2018)
             IACR Transactions on Symmetric Cryptology. Vol 2017, Issue 4.
             pre-print available at https://eprint.iacr.org/2018/161.pdf

.. [CK1999] David A. Cox and Sheldon Katz. *Mirror symmetry and
            algebraic geometry*, volume 68 of *Mathematical Surveys
            and Monographs*. American Mathematical Society,
            Providence, RI, 1999.

.. [CK2001] \M. Casella and W. Kühnel, "A triangulated K3 surface with
            the minimum number of vertices", Topology 40 (2001),
            753--772.

.. [CKS1999] Felipe Cucker, Pascal Koiran, and Stephen Smale. *A polynomial-time
             algorithm for diophantine equations in one variable*, J. Symbolic
             Computation 27 (1), 21-29, 1999.

.. [CK2015] \J. Campbell and V. Knight. *On testing degeneracy of
            bi-matrix
            games*. http://vknight.org/unpeudemath/code/2015/06/25/on_testing_degeneracy_of_games/ (2015)

.. [CL2013] Maria Chlouveraki and Sofia Lambropoulou. *The
            Yokonuma-Hecke algebras and the HOMFLYPT
            polynomial*. (2015) :arxiv:`1204.1871v4`.
            
.. [Cle1872] Alfred Clebsch, *Theorie der binären algebraischen Formen*,
             Teubner, 1872.

.. [CLRS2001] Thomas H. Cormen, Charles E. Leiserson, Ronald L. Rivest
              and Clifford Stein, *Section 22.4: Topological sort*,
              Introduction to Algorithms (2nd ed.), MIT Press and
              McGraw-Hill, 2001, 549-552, ISBN 0-262-03293-7.

.. [CLS2014] \C. Ceballos, J.-P. Labbé, C. Stump, *Subword complexes,
             cluster complexes, and generalized multi-associahedra*,
             \J. Algebr. Comb. **39** (2014) pp. 17-51.
             :doi:`10.1007/s10801-013-0437-x`, :arxiv:`1108.1776`.

.. [CLS2011] David A. Cox, John Little, and Hal Schenck. *Toric
             Varieties*. Volume 124 of *Graduate Studies in
             Mathematics*. American Mathematical Society, Providence,
             RI, 2011.

.. [CMO2011] \C. Chun, D. Mayhew, J. Oxley, A chain theorem for
             internally 4-connected binary matroids. J. Combin. Theory
             Ser. B 101 (2011), 141-189.

.. [CMO2012] \C. Chun, D. Mayhew, J. Oxley,  Towards a splitter
             theorem for internally 4-connected binary
             matroids. J. Combin. Theory Ser. B 102 (2012), 688-700.

.. [CMR2005] C\. Cid, S\. Murphy, M\. Robshaw *Small Scale Variants of
             the AES*\; in Proceedings of Fast Software Encryption
             2005\; LNCS 3557\; Springer Verlag 2005\; available at
             http://www.isg.rhul.ac.uk/~sean/smallAES-fse05.pdf

.. [CMR2006] C\. Cid, S\. Murphy, and M\. Robshaw *Algebraic Aspects
             of the Advanced Encryption Standard*\; Springer Verlag
             2006

.. [CMT2003] \A. M. Cohen, S. H. Murray, D. E. Talyor.
             *Computing in groups of Lie type*.
             Mathematics of Computation. **73** (2003), no 247. pp. 1477--1498.
             https://www.win.tue.nl/~amc/pub/papers/cmt.pdf

.. [Co1984] \J. Conway, Hexacode and tetracode - MINIMOG and
            MOG. *Computational group theory*, ed. M. Atkinson,
            Academic Press, 1984.

.. [Co1999] John Conway, Neil Sloan. *Sphere Packings, Lattices and Groups*,
            Springer Verlag 1999.

.. [Coh1993] Henri Cohen. A Course in Computational Algebraic Number
             Theory. Graduate Texts in Mathematics 138. Springer, 1993.

.. [Coh2007I] Henri Cohen, *Number Theory, Vol. I: Tools and
              Diophantine Equations.*  GTM 239, Springer, 2007.

.. [Coh2007] Henri Cohen, Number Theory,
             Volume II.  Graduate Texts in Mathematics 240. Springer, 2007.

.. [Col2013] Julia Collins. *An algorithm for computing the Seifert
             matrix of a link from a braid
             representation*. (2013). http://www.maths.ed.ac.uk/~jcollins/SeifertMatrix/SeifertMatrix.pdf

.. [Con] Keith Conrad, *Groups of order 12*,
         http://www.math.uconn.edu/~kconrad/blurbs/grouptheory/group12.pdf,
         accessed 21 October 2009.

.. [Con2013] Keith Conrad: *Exterior powers*,
             `http://www.math.uconn.edu/~kconrad/blurbs/ <http://www.math.uconn.edu/~kconrad/blurbs/>`_

.. [Con2015] Keith Conrad: *Tensor products*,
             `http://www.math.uconn.edu/~kconrad/blurbs/ <http://www.math.uconn.edu/~kconrad/blurbs/>`_

.. [CP2001] John Crisp and Luis Paris. *The solution to a conjecture
            of Tits on the subgroup generated by the squares of the
            generators of an Artin group*. Invent. Math. **145**
            (2001). No 1, 19-36. :arxiv:`math/0003133`.

.. [CPdA2014] Maria Chlouveraki and Loic Poulain
              d'Andecy. *Representation theory of the Yokonuma-Hecke
              algebra*. (2014) :arxiv:`1302.6225v2`.

.. [CR1962] Curtis, Charles W.; Reiner, Irving "Representation theory
            of finite groups and associative algebras." Pure and
            Applied Mathematics, Vol. XI Interscience Publishers, a
            division of John Wiley & Sons, New York-London 1962, pp
            545--547

.. [Cre1997] \J. E. Cremona, *Algorithms for Modular Elliptic
             Curves*. Cambridge University Press, 1997.

.. [Cre2003] Cressman, Ross. *Evolutionary dynamics and extensive form
            games*. MIT Press, 2003.

.. [Crossproduct] Algebraic Properties of the Cross Product
                  :wikipedia:`Cross_product`

.. [CRS2016] Dean Crnković, Sanja Rukavina, and Andrea Švob. *Strongly regular
             graphs from orthogonal groups `O^+(6,2)` and `O^-(6,2)`*.
             :arxiv:`1609.07133`

.. [CRV2018] Xavier Caruso, David Roe and Tristan Vaccon.
            *ZpL: a p-adic precision package*, (2018) :arxiv:`1802.08532`.

.. [CRV2014] Xavier Caruso, David Roe and Tristan Vaccon.
            *Tracking p-adic precision*,
            LMS J. Comput. Math. **17** (2014), 274-294.

.. [CS1986] \J. Conway and N. Sloane. *Lexicographic codes:
            error-correcting codes from game theory*, IEEE
            Trans. Infor. Theory **32** (1986) 337-348.

.. [CS2003] \John E. Cremona and Michael Stoll. On The Reduction Theory of Binary Forms.
            Journal für die reine und angewandte Mathematik, 565 (2003), 79-99.

.. [CTTL2014] \C. Carlet, Deng Tang, Xiaohu Tang, and Qunying Liao: *New
            Construction of Differentially 4-Uniform Bijections*, Inscrypt,
            pp. 22-38, 2013.

.. [Cu1984] \R. Curtis, The Steiner system `S(5,6,12)`, the Mathieu
            group `M_{12}`, and the kitten. *Computational group
            theory*, ed. M. Atkinson, Academic Press, 1984.

.. [Cun1986] \W. H. Cunningham, Improved Bounds for Matroid Partition
             and Intersection Algorithms. SIAM Journal on Computing
             1986 15:4, 948-957.

.. [CW2005] \J. E. Cremona and M. Watkins. Computing isogenies of elliptic
            curves. preprint, 2005.

.. _ref-D:

**D**

.. [Dat2007] Basudeb Datta, "Minimal triangulations of
             manifolds", J. Indian Inst. Sci. 87 (2007), no. 4,
             429-449.

.. [Dav1997] B.A. Davey, H.A. Priestley,
             *Introduction to Lattices and Order*,
             Cambridge University Press, 1997.

.. [DCSW2008] \C. De Canniere, H. Sato, D. Watanabe,
              *Hash Function Luffa: Specification*; submitted to
              NIST SHA-3 Competition, 2008. Available at
              http://www.sdl.hitachi.co.jp/crypto/luffa/

.. [DCW2016] Dan-Cohen, Ishai, and Stefan Wewers. "Mixed Tate motives and the
             unit equation." International Mathematics Research Notices
             2016.17 (2016): 5291-5354.

.. [DD2010] Tim Dokchitser and Vladimir Dokchitser,
            *On the Birch-Swinnerton-Dyer quotients modulo squares*,
            Ann. Math. (2) 172 (2010), 567-596.

.. [DDLL2013] Léo Ducas, Alain Durmus, Tancrède Lepoint and Vadim
              Lyubashevsky. *Lattice Signatures and Bimodal
              Gaussians*; in Advances in Cryptology – CRYPTO 2013;
              Lecture Notes in Computer Science Volume 8042, 2013, pp
              40-56 http://www.di.ens.fr/~lyubash/papers/bimodal.pdf

.. [Dec1998] \W. Decker and T. de Jong. Groebner Bases and Invariant
             Theory in Groebner Bases and Applications. London
             Mathematical Society Lecture Note Series No. 251. (1998)
             61--89.

.. [DEMS2016] \C. Dobraunig, M. Eichlseder, F. Mendel, and M. Schläffer,
              *Ascon v1.2*; in CAESAR Competition, (2016).

.. [De1973] \P. Delsarte, An algebraic approach to the association
            schemes of coding theory, Philips Res. Rep., Suppl.,
            vol. 10, 1973.

.. [De1974] \M. Demazure, Desingularisation des varietes de Schubert,
            Ann. E. N. S., Vol. 6, (1974), p. 163-172

.. [Deh2011] \P. Dehornoy, Le probleme d'isotopie des tresses, in
             Leçons mathématiques de Bordeaux, vol. 4, pages 259-300,
             Cassini (2011).

.. [deG2000] Willem A. de Graaf. *Lie Algebras: Theory and Algorithms*.
             North-Holland Mathematical Library. (2000).
             Elsevier Science B.V.

.. [deG2005] Willem A. de Graaf.
             *Constructing homomorphisms between Verma modules*.
             Journal of Lie Theory. **15** (2005) pp. 415-428.

.. [Deo1987a] \V. Deodhar, A splitting criterion for the Bruhat
              orderings on Coxeter groups. Comm. Algebra,
              15:1889-1894, 1987.

.. [Deo1987b] \V.V. Deodhar, On some geometric aspects of Bruhat
              orderings II. The parabolic analogue of Kazhdan-Lusztig
              polynomials, J. Alg. 111 (1987) 483-506.

.. [Dev2005] Devaney, Robert L. *An Introduction to Chaotic Dynamical Systems.*
             Boulder: Westview, 2005, 331.

.. [DG1982] Louise Dolan and Michael Grady.
            *Conserved charges from self-duality*,
            Phys. Rev. D(3) **25** (1982), no. 6, 1587-1604.

.. [DGRB2010] David Avis, Gabriel D. Rosenberg, Rahul Savani, Bernhard
              von Stengel. *Enumeration of Nash equilibria for
              two-player games.*
              http://www.maths.lse.ac.uk/personal/stengel/ETissue/ARSvS.pdf (2010)

.. [DHSW2003] Dumas, Heckenbach, Saunders, Welker, "Computing
              simplicial homology based on efficient Smith normal form
              algorithms," in "Algebra, geometry, and software
              systems" (2003), 177-206.

.. [DI1989]  Dan Gusfield and Robert W. Irving. *The stable marriage
             problem: structure and algorithms*. Vol. 54. Cambridge:
             MIT press, 1989.

.. [DI1995] \F. Diamond and J. Im, Modular forms and modular curves.
            In: V. Kumar Murty (ed.), Seminar on Fermat's Last Theorem
            (Toronto, 1993-1994), 39-133.  CMS Conference
            Proceedings 17.  American Mathematical Society, 1995.

.. [Dil1940] Lattice with Unique Irreducible Decompositions
             \R. P. Dilworth, 1940 (Annals of Mathematics 41, 771-777)
             With comments by B. Monjardet
             http://cams.ehess.fr/docannexe.php?id=1145

.. [Di2000] \L. Dissett, Combinatorial and computational aspects of
            finite geometries, 2000,
            https://tspace.library.utoronto.ca/bitstream/1807/14575/1/NQ49844.pdf

.. [DJM1998] \R. Dipper, G. James and A. Mathas
             *Cyclotomic q-Schur algebras*, Math. Z, **229** (1998), 385-416.
             :mathscinet:`MR1658581`

.. [DLHK2007] \J. A. De Loera, D. C. Haws, M. Köppe, Ehrhart
              polynomials of matroid polytopes and
              polymatroids. Discrete & Computational Geometry, Volume
              42, Issue 4. :arxiv:`0710.4346`,
              :doi:`10.1007/s00454-008-9120-8`

.. [DLMF-Bessel] \F. W. J. Olver and L. C. Maximon: *10. Bessel
                 Functions*, in NIST Digital Library of Mathematical
                 Functions. https://dlmf.nist.gov/10

.. [DLMF-Error] \N. M. Temme: *7. Error Functions, Dawson’s and Fresnel
                 Integrals*, in NIST Digital Library of Mathematical
                 Functions. https://dlmf.nist.gov/7

.. [DLMF-Struve] \R. B. Paris: *11. Struve and Related Functions*, in
                 NIST Digital Library of Mathematical
                 Functions. https://dlmf.nist.gov/11

.. [DLRS2010] De Loera, Rambau and Santos, "Triangulations: Structures
              for Algorithms and Applications", Algorithms and
              Computation in Mathematics, Volume 25, Springer, 2011.

.. [DN1990] Claude Danthony and Arnaldo Nogueira "Measured foliations
            on nonorientable surfaces", Annales scientifiques de
            l'Ecole Normale Superieure, Ser. 4, 23, no. 3 (1990) p
            469-494

.. [Do2009] \P. Dobcsanyi et
            al. DesignTheory.org. http://designtheory.org/database/

<<<<<<< HEAD
.. [Dob1999a] \H. Dobbertin: *Almost perfect nonlinear power functions
            on GF(2^n): the Niho case*. Information and Computation, 151 (1-2),
            pp. 57-72, 1999.

.. [Dob1999b] \H. Dobbertin: *Almost perfect nonlinear power functions
            on GF(2^n): the Welch case*. IEEE Transactions on Information
            Theory, 45 (4), pp. 1271-1275, 1999.
=======
.. [DPS2017] Kevin Dilks, Oliver Pechenik, and Jessica Striker,
             *Resonance in orbits of plane partitions and increasing
             tableaux*, JCTA 148 (2017), 244-274,
             https://doi.org/10.1016/j.jcta.2016.12.007
>>>>>>> 90e17493

.. [DPV2001] \J. Daemen, M. Peeters, and G. Van Assche,
             *Bitslice ciphers and power analysis attacks*; in FSE, (2000), pp. 134-149.

.. [DP2008] Jean-Guillaume Dumas and Clement Pernet. Memory efficient
            scheduling of Strassen-Winograd's matrix multiplication
            algorithm. :arxiv:`0707.2347v1`, 2008.

.. [DPVAR2000] \J. Daemen, M. Peeters, G. Van Assche, and V. Rijmen,
               *Nessie proposal: NOEKEON*; in First Open NESSIE Workshop, (2000).

.. [DR2002] Joan Daemen, Vincent Rijmen. *The Design of
            Rijndael*. Springer-Verlag Berlin Heidelberg, 2002.

.. [Dro1987] Carl Droms. *Isomorphisms of graph groups*. Proc. of the
             Amer. Math. Soc. **100**
             (1987). No 3. http://educ.jmu.edu/~dromscg/vita/preprints/Isomorphisms.pdf

.. [Du2003] \I. Duursma, "Extremal weight enumerators and
            ultraspherical polynomials", Discrete Mathematics 268
            (2003), 103–127.

.. [Du2009] Du Ye. *On the Complexity of Deciding Degeneracy in
            Games*. :arxiv:`0905.3012v1` (2009)

.. [Du2018] \O. Dunkelman, *Efficient Construction of the Boomerang
            Connection Table* (preprint); in Cryptology ePrint Archive,
            (2018), 631.

.. [DW1995] Andreas W.M. Dress and Walter Wenzel, *A Simple Proof of
            an Identity Concerning Pfaffians of Skew Symmetric
            Matrices*, Advances in Mathematics, volume 112, Issue 1,
            April 1995,
            pp. 120-134. http://www.sciencedirect.com/science/article/pii/S0001870885710298

.. [DW2007] \I. Dynnikov and B. Wiest, On the complexity of
            braids, J. Europ. Math. Soc. 9 (2007)

.. _ref-E:

**E**

.. [Early2017] Nick Early. *Canonical bases for permutohedral plates*.
               Preprint (2017). :arxiv:`1712.08520v3`.

.. [Eb1989] \W. Eberly, "Computations for algebras and group
            representations". Ph.D. Thesis, University of
            Toronto, 1989. http://www.cpsc.ucalgary.ca/~eberly/Research/Papers/phdthesis.pdf

.. [Ed1974] \A. R. Edmonds, 'Angular Momentum in Quantum Mechanics',
            Princeton University Press (1974)

.. [EDI2014] EDITH COHEN,DANIEL DELLING,THOMAS PAJOR and RENATO F. WERNECK
             Computing Classic Closeness Centrality, at Scale
             In Proceedings of the second ACM conference on Online social networks (COSN '14)
             :doi:`10.1145/2660460.2660465`

.. [Ega1981] Yoshimi Egawa, Characterization of H(n, q) by the parameters,
             Journal of Combinatorial Theory, Series A, Volume 31, Issue 2,
             1981, Pages 108-125, ISSN 0097-3165,:doi:`10.1016/0097-3165(81)90007-8`.
             (http://www.sciencedirect.com/science/article/pii/0097316581900078)

.. [Eh2013] Ehrhardt, Wolfgang. "The AMath and DAMath Special
            Functions: Reference Manual and Implementation Notes,
            Version
            1.3". 2013. http://www.wolfgang-ehrhardt.de/specialfunctions.pdf.

.. [EM2001] Pavel Etingof and Xiaoguang Ma.
            *Lecture notes on Cherednik algebras*.
            http://www-math.mit.edu/~etingof/73509.pdf :arxiv:`1001.0432`.

.. [EMMN1998] \P. Eaded, J. Marks, P.Mutzel, S. North.
              *Fifth Annual Graph Drawing Contest*;
              http://www.merl.com/papers/docs/TR98-16.pdf

.. [EP2013] David Einstein, James Propp. *Combinatorial,
            piecewise-linear, and birational homomesy for products of
            two chains*. :arxiv:`1310.5294v1`.

.. [EP2013b] David Einstein, James Propp. *Piecewise-linear and
             birational toggling*. Extended abstract for
             FPSAC 2014. http://faculty.uml.edu/jpropp/fpsac14.pdf

.. [ERH2015] Jorge Espanoza and Steen Ryom-Hansen. *Cell structures
             for the Yokonuma-Hecke algebra and the algebra of braids
             and ties*. (2015) :arxiv:`1506.00715`.

.. [ESSS2011] \D. Engels, M.-J. O. Saarinen, P. Schweitzer, and E. M. Smith,
              *The Hummingbird-2 lightweight authenticated encryption algorithm*; in
              RFIDSec, (2011), pp. 19-31.

.. [ETS2006a] ETSI/Sage,
              *Specification of the 3GPP Confidentiality and Integrity Algorithms
              UEA2 & UIA2*; in Document 5: Design and Evaluation Report, (2006).

.. [ETS2011] ETSI/Sage,
             *Specification of the 3GPP Confidentiality and Integrity Algorithms
             128-EEA3 & 128-EIA3*; in Document 4: Design and Evaluation Report, (2011).

.. [Ewa1996] Ewald, "Combinatorial Convexity and Algebraic Geometry",
             vol. 168 of Graduate Texts in Mathematics, Springer, 1996

.. [EZ1950] \S. Eilenberg and J. Zilber, "Semi-Simplicial Complexes
            and Singular Homology", Ann. Math. (2) 51 (1950), 499-513.

.. [EPW14] Ben Elias, Nicholas Proudfoot, and Max Wakefield.
           *The Kazhdan-Lusztig polynomial of a matroid*. 2014.
           :arxiv:`1412.7408`.

.. _ref-F:

**F**

.. [Fayers2010] Matthew Fayers. *An LLT-type algorithm for computing
                higher-level canonical bases*. J. Pure Appl. Algebra
                **214** (2010), no. 12, 2186-2198. :arxiv:`0908.1749v3`.

.. [Fedorov2015] Roman Fedorov, *Variations of Hodge structures for hypergeometric
   differential operators and parabolic Higgs bundles*,
   :arxiv:`1505.01704`

.. [Fe1997] Stefan Felsner, "On the Number of Arrangements of
            Pseudolines", Proceedings SoCG 96, 30-37. Discrete &
            Computational Geometry 18 (1997),
            257-267. http://page.math.tu-berlin.de/~felsner/Paper/numarr.pdf

.. [FT00] Stefan Felsner, William T. Trotter,
          Dimension, Graph and Hypergraph Coloring,
          Order,
          2000, Volume 17, Issue 2, pp 167-177,
          http://link.springer.com/article/10.1023%2FA%3A1006429830221

.. [Fe2012] Hans L. Fetter, "A Polyhedron Full of Surprises",
            Mathematics Magazine 85 (2012), no. 5, 334-342.

.. [Fed2015] Federal Agency on Technical Regulation and Metrology (GOST),
             GOST R 34.12-2015, (2015)

.. [Feu2009] \T. Feulner. The Automorphism Groups of Linear Codes and
             Canonical Representatives of Their Semilinear Isometry
             Classes. Advances in Mathematics of Communications 3 (4),
             pp. 363-383, Nov 2009

.. [Feu2013] Feulner, Thomas, "Eine kanonische Form zur Darstellung
             aequivalenter Codes -- Computergestuetzte Berechnung und
             ihre Anwendung in der Codierungstheorie, Kryptographie
             und Geometrie", Dissertation, University of
             Bayreuth, 2013.

.. [FH2015] \J. A. de Faria, B. Hutz. Combinatorics of Cycle Lengths on
            Wehler K3 Surfaces over finite fields. New Zealand Journal
            of Mathematics 45 (2015), 19–31.

.. [FM2014] Cameron Franc and Marc Masdeu, "Computing fundamental
            domains for the Bruhat-Tits tree for GL_2(Qp), p-adic
            automorphic forms, and the canonical embedding of Shimura
            curves". LMS Journal of Computation and Mathematics
            (2014), volume 17, issue 01, pp. 1-23.

.. [FMV2014] Xander Faber, Michelle Manes, and Bianca Viray. Computing
             Conjugating Sets and Automorphism Groups of Rational Functions.
             Journal of Algebra, 423 (2014), 1161-1190.

.. [Fom1994] Sergey V. Fomin, "Duality of graded graphs". Journal of
             Algebraic Combinatorics Volume 3, Number 4 (1994),
             pp. 357-404.

.. [Fom1995] Sergey V. Fomin, "Schensted algorithms for dual graded
             graphs". Journal of Algebraic Combinatorics Volume 4,
             Number 1 (1995), pp. 5-45.

.. [FoiMal14] Loic Foissy, Claudia Malvenuto,
              *The Hopf algebra of finite topologies and T-partitions*,
              Journal of Algebra, Volume 438, 15 September 2015, pp. 130--169,
              :doi:`10.1016/j.jalgebra.2015.04.024`,
              :arxiv:`1407.0476v2`.

.. [FOS2010] \G. Fourier, M. Okado, A. Schilling. *Perfectness of
             Kirillov-Reshetikhin crystals for nonexceptional types*.
             Contemp. Math. 506 (2010) 127-143 ( :arxiv:`0811.1604` )

.. [FP1996] Komei Fukuda, Alain Prodon: Double Description Method
            Revisited, Combinatorics and Computer Science, volume 1120
            of Lecture Notes in Computer Science, page
            91-111. Springer (1996)

.. [FR1985] Friedl, Katalin, and Lajos Rónyai. "Polynomial time
            solutions of some problems of computational
            algebra". Proceedings of the seventeenth annual ACM
            symposium on Theory of computing. ACM, 1985.

.. [FRT1990] Faddeev, Reshetikhin and Takhtajan.
             *Quantization of Lie Groups and Lie Algebras*.
             Leningrad Math. J. vol. **1** (1990), no. 1.

.. [FS2009] Philippe Flajolet and Robert Sedgewick,
            `Analytic combinatorics <http://algo.inria.fr/flajolet/Publications/AnaCombi/book.pdf>`_.
            Cambridge University Press, Cambridge, 2009.
            See also the `Errata list <http://ac.cs.princeton.edu/errata/>`_.

.. [FST2012] \A. Felikson, \M. Shapiro, and \P. Tumarkin, *Cluster Algebras of
            Finite Mutation Type Via Unfoldings*, Int Math Res Notices (2012)
            2012 (8): 1768-1804.

.. [Fu1993] Wiliam Fulton, *Introduction to Toric Varieties*,
            Princeton University Press, 1993.

.. [Ful1997] William Fulton,
             *Young Tableaux*.
             Cambridge University Press, 1997.

.. [FY2004] Eva Maria Feichtner and Sergey Yuzvinsky. *Chow rings of
            toric varieties defined by atomic lattices*. Inventiones
            Mathematicae. **155** (2004), no. 3, pp. 515-536.

.. [FZ2007] \S. Fomin and \A. Zelevinsky, *Cluster algebras IV. Coefficients*,
            Compos. Math. 143 (2007), no. 1, 112-164.

.. _ref-G:

**G**

.. [Ga02] Shuhong Gao, A new algorithm for decoding Reed-Solomon
          Codes, January 31, 2002

.. [Gallai] T. Gallai, Elementare Relationen bezueglich der
            Glieder und trennenden Punkte von Graphen, Magyar
            Tud. Akad. Mat. Kutato Int. Kozl. 9 (1964) 235-236

.. [Gambit] Richard D. McKelvey, Andrew M. McLennan, and
            Theodore L. Turocy, *Gambit: Software Tools for Game
            Theory, Version 13.1.2.*. http://www.gambit-project.org
            (2014).

.. [Gans1981] Emden R. Gansner,
             *The Hillman-Grassl Correspondence and the
             Enumeration of Reverse Plane Partitions*,
             Journal of Combinatorial Theory, Series A
             30 (1981), pp. 71--89.
             :doi:`10.1016/0097-3165(81)90041-8`

.. [Gar2015] \V. Garg *Introduction to Lattice Theory with Computer
             Science Applications* (2015), Wiley.

.. [GDR1999] \R. González-Díaz and P. Réal, *A combinatorial method
             for computing Steenrod squares* in J. Pure Appl. Algebra
             139 (1999), 89-108.

.. [GDR2003] \R. González-Díaz and P. Réal, *Computation of cohomology
             operations on finite simplicial complexes* in Homology,
             Homotopy and Applications 5 (2003), 83-93.

.. [Ge2005] Loukas Georgiadis, *Linear-Time Algorithms for Dominators
            and Related Problems*, PhD thesis, Princetown University,
            TR-737-05, (2005).
            ftp://ftp.cs.princeton.edu/reports/2005/737.pdf

.. [GG2012] Jim Geelen and Bert Gerards, Characterizing graphic
            matroids by a system of linear equations,
            submitted, 2012. Preprint:
            http://www.gerardsbase.nl/papers/geelen_gerards=testing-graphicness%5B2013%5D.pdf

.. [GGD2011] \E. Girondo, \G. Gonzalez-Diez, *Introduction to Compact
             Riemann surfaces and Dessins d'enfant*, (2011)
             London Mathematical Society, Student Text 79.

.. [GGNS2013] \B. Gerard, V. Grosso, M. Naya-Plasencia, and F.-X. Standaert,
              *Block ciphers that are easier to mask: How far can we go?*; in
              CHES, (2013), pp. 383-399.

.. [GGOR2003] \V. Ginzberg, N. Guay, E. Opdam, R. Rouquier.
              *On the category `\mathcal{O}` for rational Cherednik algebras*.
              Invent. Math. **154** (2003). :arxiv:`math/0212036`.

.. [GHJ2016] Ewgenij Gawrilow, Simon Hampe, and Michael Joswig, The polymake XML
             file format, Mathematical software – ICMS 2016. 5th international
             congress, Berlin, Germany, July 11–14, 2016. Proceedings, Berlin:
             Springer, 2016, pp. 403–410,
             https://doi.org/10.1007/978-3-319-42432-3_50, ISBN
             978-3-319-42431-6/pbk.

.. [GHJV1994] \E. Gamma, R. Helm, R. Johnson, J. Vlissides, *Design
              Patterns: Elements of Reusable Object-Oriented
              Software*. Addison-Wesley (1994). ISBN 0-201-63361-2.

.. [GJ1997] Ewgenij Gawrilow and Michael Joswig, polymake: a framework for
            analyzing convex polytopes, Polytopes—combinatorics and
            computation (Oberwolfach, 1997), DMV Sem., vol. 29, Birkhäuser,
            Basel, 2000, pp. 43–73.

.. [GJ2006] Ewgenij Gawrilow and Michael Joswig, Flexible object hierarchies in
            polymake (extended abstract), Mathematical software—ICMS 2006,
            Lecture Notes in Comput. Sci., vol. 4151, Springer, Berlin, 2006,
            pp. 219–221, https://doi.org/10.1007/11832225_20

.. [GJK+2014] Dimitar Grantcharov, Ji Hye Jung, Seok-Jin Kang, Masaki Kashiwara,
              Myungho Kim. *Crystal bases for the quantum queer superalgebra and
              semistandard decomposition tableaux.*; Trans. Amer. Math. Soc.,
              366(1): 457-489, 2014. :arxiv:`1103.1456v2`.

.. [GJRW2010] Ewgenij Gawrilow, Michael Joswig, Thilo Rörig, and Nikolaus Witte,
              Drawing polytopal graphs with polymake, Comput. Vis. Sci. 13
              (2010), no. 2, 99–110, https://doi.org/10.1007/s00791-009-0127-3

.. [GK2013] Roland Grinis and Alexander Kasprzyk, Normal forms of
            convex lattice polytopes, :arxiv:`1301.6641`

.. [GKZ1994] Gelfand, I. M.; Kapranov, M. M.; and
             Zelevinsky, A. V. "Discriminants, Resultants and
             Multidimensional Determinants" Birkhauser 1994

.. [GL1996] \G. Golub and C. van Loan. *Matrix Computations*. 3rd
            edition, Johns Hopkins Univ. Press, 1996.

.. [GrLe1996] \J. Graham and G.I. Lehrer
              *Cellular algebras*. Invent. Math. 123 (1996), 1–34.
              :mathscinet:`MR1376244`

.. [GLSV2014] \V. Grosso, G. Leurent, F.-X. Standaert, and K. Varici:
              *LS-Designs: Bitslice Encryption for Efficient Masked
              Software Implementations*, in FSE, 2014.

.. [GLSVJGK2014] \V. Grosso, G. Leurent, F.-X. Standaert, K. Varici,
                 \F. D. A. Journault, L. Gaspar, and S. Kerckhof,
                 *SCREAM & iSCREAM Side-Channel Resistant Authenticated Encryption
                 with Masking*; in CAESAR Competition, (2014).

.. [GM1987] Peter B. Gibbons and Rudolf Mathon.
            *Construction methods for Bhaskar Rao and related designs*.
            J. Austral. Math. Soc. Ser. A 42 (1987), no. 1, 5--30.
            http://journals.cambridge.org/article_S1446788700033929

.. [GM2002] Daniel Goldstein and Andrew Mayer. On the equidistribution
            of Hecke points. Forum Mathematicum, 15:2, pp. 165--189,
            De Gruyter, 2003.

.. [GMN2008] Jordi Guardia, Jesus Montes, Enric Nart. *Newton polygons of higher
             order in algebraic number theory* (2008). :arxiv:`0807.2620`

.. [GNL2011] \Z. Gong, S. Nikova, and Y. W. Law,
             *KLEIN: A new family of lightweight block ciphers*; in
             RFIDSec, (2011), p. 1-18.

.. [Go1967] Solomon Golomb, Shift register sequences, Aegean Park
            Press, Laguna Hills, Ca, 1967

.. [God1968] \R. Godement: *Algebra*, Hermann (Paris) / Houghton Mifflin
             (Boston) (1968)

.. [Gol1968] \R. Gold: *Maximal recursive sequences with 3-valued recursive
             crosscorrelation functions*. IEEE Transactions on Information
             Theory, 14, pp. 154-156, 1968.

.. [Gor1980] Daniel Gorenstein, Finite Groups (New York: Chelsea
             Publishing, 1980)

.. [Gor2009] Alexey G. Gorinov, "Combinatorics of double cosets and
             fundamental domains for the subgroups of the modular
             group", preprint :arxiv:`0901.1340`

.. [GP2012] Eddy Godelle and Luis Paris.
            *Basic questions on Artin-Tits groups*. A. Bjorner et al. (eds)
            Configuration spaces, CRM series. (2012) pp. 299--311.
            Edizioni della Normale, Pisa.
            :doi:`10.1007/978-88-7642-431-1_13`

.. [GPV2008] Craig Gentry, Chris Peikert, Vinod Vaikuntanathan. *How
             to Use a Short Basis: Trapdoors for Hard Lattices and New
             Cryptographic
             Constructions*. STOC 2008. http://www.cc.gatech.edu/~cpeikert/pubs/trap_lattice.pdf

.. [GR2001] Chris Godsil and Gordon Royle, *Algebraic Graph Theory*. Graduate
            Texts in Mathematics, Springer, 2001.

.. [Gr2007] \J. Green, Polynomial representations of `GL_n`, Springer
            Verlag, 2007.

.. [GriRei18] Darij Grinberg, Victor Reiner,
              *Hopf Algebras in Combinatorics*,
              :arxiv:`1409.8356v5`.

.. [GR2013] Darij Grinberg, Tom Roby. *Iterative properties of
            birational rowmotion*.
            http://www.cip.ifi.lmu.de/~grinberg/algebra/skeletal.pdf

.. [GroLar1] \R. Grossman and R. G. Larson, *Hopf-algebraic structure of
             families of trees*, J. Algebra 126 (1) (1989), 184-210.
             Preprint: :arxiv:`0711.3877v1`

.. [Grinb2016a] Darij Grinberg,
                *Double posets and the antipode of QSym*,
                :arxiv:`1509.08355v3`.

.. [GrS1967] Grunbaum and Sreedharan, "An enumeration of simplicial
             4-polytopes with 8 vertices", J. Comb. Th. 2,
             437-465 (1967)

.. [GS1999] Venkatesan Guruswami and Madhu Sudan, Improved Decoding of
            Reed-Solomon Codes and Algebraic-Geometric Codes, 1999

.. [GT1996] \P. Gianni and B. Trager. "Square-free algorithms in
            positive characteristic". Applicable Algebra in Engineering,
            Communication and Computing, 7(1), 1-14 (1996)

.. [GT2014] \M.S. Gowda and J. Tao. On the bilinearity rank of a
            proper cone and Lyapunov-like
            transformations. Mathematical Programming, 147 (2014)
            155-170.

.. [Gu] GUAVA manual, http://www.gap-system.org/Packages/guava.html

.. [Gut2001] Carsten Gutwenger and Petra Mutzel. *A Linear Time Implementation
             of SPQR-Trees*, International Symposium on Graph Drawing,
             (2001) 77-90

.. [GW1999] Frederick M. Goodman and Hans Wenzl. *Crystal bases of quantum
            affine algebras and affine Kazhdan-Lusztig polyonmials*.
            Int. Math. Res. Notices **5** (1999), 251-275.
            :arxiv:`math/9807014v1`.

.. [GW2014] \G. Gratzer and F. Wehrung,
            Lattice Theory: Special Topics and Applications Vol. 1,
            Springer, 2014.

.. [GZ1983] Greene; Zaslavsky, "On the Interpretation of Whitney
            Numbers Through Arrangements of Hyperplanes, Zonotopes,
            Non-Radon Partitions, and Orientations of
            Graphs". Transactions of the American Mathematical
            Society, Vol. 280, No. 1. (Nov., 1983), pp. 97-126.

.. _ref-H:

**H**

.. [Ha2005] Gerhard Haring. [Online] Available:
            http://osdir.com/ml/python.db.pysqlite.user/2005-11/msg00047.html

.. [Hac2016] \M. Hachimori. http://infoshako.sk.tsukuba.ac.jp/~hachi/math/library/dunce_hat_eng.html

.. [Haf2004] Paul R. Hafner. *On the Graphs of Hoffman-Singleton and Higman-Sims*.
             The Electronic Journal of Combinatorics 11 (2004), #R77.
             http://www.combinatorics.org/Volume_11/PDF/v11i1r77.pdf

.. [Hai1989] M.D. Haiman, *On mixed insertion, symmetry, and shifted
             Young tableaux*. Journal of Combinatorial Theory, Series
             A Volume 50, Number 2 (1989), pp. 196-225.

.. [Har1994] Frank Harary. *Graph Theory*. Reading, MA: Addison-Wesley, 1994.

.. [HarPri] F. Harary and G. Prins. The block-cutpoint-tree of
            a graph. Publ. Math. Debrecen 13 1966 103-107.

.. [Hat2002] Allen Hatcher, "Algebraic Topology", Cambridge University
             Press (2002).

.. [He2002] \H. Heys *A Tutorial on Linear and Differential
            Cryptanalysis* ; 2002' available at
            http://www.engr.mun.ca/~howard/PAPERS/ldc_tutorial.pdf

.. [Hes2002] Florian Hess, "Computing Riemann-Roch spaces in algebraic
             function fields and related topics," J. Symbolic
             Comput. 33 (2002), no. 4, 425--445.

.. [Hes2002b] Florian Hess, "An algorithm for computing Weierstrass points,"
              International Algorithmic Number Theory Symposium (pp. 357-371).
              Springer Berlin Heidelberg, 2002.

.. [Hig2008] \N. J. Higham, "Functions of matrices: theory and computation",
             Society for Industrial and Applied Mathematics (2008).

.. [HJ2004] Tom Hoeholdt and Joern Justesen, A Course In
            Error-Correcting Codes, EMS, 2004

.. [HKOTY1999] \G. Hatayama, A. Kuniba, M. Okado, T. Tagaki, and Y. Yamada,
               *Remarks on fermionic formula*. Contemp. Math., **248** (1999).

.. [HKP2010] \T. J. Haines, R. E. Kottwitz, A. Prasad, Iwahori-Hecke
             Algebras, J. Ramanujan Math. Soc., 25 (2010),
             113--145. :arxiv:`0309168v3` :mathscinet:`MR2642451`

.. [HL2014] Thomas Hamilton and David Loeffler, "Congruence testing
            for odd modular subgroups", LMS J. Comput. Math. 17
            (2014), no. 1, 206-208, :doi:`10.1112/S1461157013000338`.

.. [Hli2006] Petr Hlineny, "Equivalence-free exhaustive generation of
             matroid representations", Discrete Applied Mathematics
             154 (2006), pp. 1210-1222.

.. [HLY2002] Yi Hu, Chien-Hao Liu, and Shing-Tung Yau. Toric morphisms
             and fibrations of toric Calabi-Yau
             hypersurfaces. *Adv. Theor. Math. Phys.*,
             6(3):457-506, 2002. :arxiv:`math/0010082v2` [math.AG].

.. [Hoc] Winfried Hochstaettler, "About the Tic-Tac-Toe Matroid",
         preprint.

.. [Hopcroft1973] J. E. Hopcroft and R. E. Tarjan. *Dividing a Graph into
                  Triconnected Components*, SIAM J. Comput., 2(3), 135–158

.. [Hopkins2017] Sam Hopkins,
                 *RSK via local transformations*,
                 http://web.mit.edu/~shopkins/docs/rsk.pdf

.. [HilGra1976] \A. P. Hillman, R. M. Grassl,
                *Reverse plane partitions and tableau hook numbers*,
                Journal of Combinatorial Theory, Series A 21 (1976),
                pp. 216--221.
                :doi:`10.1016/0097-3165(76)90065-0`

.. [HN2006] Florent Hivert and Janvier Nzeutchap. *Dual Graded Graphs
            in Combinatorial Hopf Algebras*.
            https://www.lri.fr/~hivert/PAPER/commCombHopfAlg.pdf

.. [HP2003] \W. C. Huffman, V. Pless, Fundamentals of Error-Correcting
            Codes, Cambridge Univ. Press, 2003.

.. [HP2016] \S. Hopkins, D. Perkinson. "Bigraphical
            Arrangements". Transactions of the American Mathematical
            Society 368 (2016), 709-725. :arxiv:`1212.4398`

.. [HPS2008] \J. Hoffstein, J. Pipher, and J.H. Silverman. *An
             Introduction to Mathematical
             Cryptography*. Springer, 2008.

.. [HPS2017] Graham Hawkes, Kirill Paramonov, and Anne Schilling.
             *Crystal analysis of type* `C` *Stanley symmetric functions*.
             Electronic J. Comb. 24(3) (2017) #P3.51. :arxiv:`1704.00889`.

.. [HOLM2016] Tristan Holmes and \J. \B. Nation,
              *Inflation of finite lattices along all-or-nothing sets*.
              http://www.math.hawaii.edu/~jb/inflation.pdf

.. [HR2016]  Clemens Heuberger and Roswitha Rissner, "Computing
             `J`-Ideals of a Matrix Over a Principal Ideal Domain",
             :arxiv:`1611.10308`, 2016.

.. [HRS1993] \C. D. Hodgson, I. Rivin and W. D. Smith.
             *A characterization of convex hyperbolic polyhedra
             and of convex polyhedra inscribed in the sphere.*
             Bulletin of the American Mathematical Society
             27.2 (1992): 246-251.

.. [HRS2016] \J. Haglund, B. Rhoades, M. Shimozono. *Ordered set partitions,
             generalized coinvariant algebras, and the Delta Conjecture*.
             Preprint, :arxiv:`1609.07575`.

.. [HRT2000] \R.B. Howlett, L.J. Rylands, and D.E. Taylor.
             *Matrix generators for exceptional groups of Lie type*.
             J. Symbolic Computation. **11** (2000).
             http://www.maths.usyd.edu.au/u/bobh/hrt.pdf

.. [HRW2015] \J. Haglund, J. B. Remmel, A. T. Wilson. *The Delta Conjecture*.
             Preprint, :arxiv:`1509.07058`.

.. [HS1968] Donald G. Higman and Charles C. Sims. 
            *A simple group of order 44,352,000*. 
            Mathematische Zeitschrift 105(2): 110-113, 1968. 
            :doi:`10.1007/BF01110435`. 

.. [HS2018] \B. Hutz, M. Stoll. "Smallest representatives of
            `SL(2,\ZZ)`-orbits of binary forms and endomorphisms of P1",
            :arxiv:`1805.08579`, 2018.

.. [Hsu1996] Tim Hsu, "Identifying congruence subgroups of the modular
             group", Proc. AMS 124, no. 5, 1351-1359 (1996)

.. [Hsu1997] Tim Hsu, "Permutation techniques for coset
             representations of modular subgroups", in L. Schneps
             (ed.), Geometric Galois Actions II: Dessins d'Enfants,
             Mapping Class Groups and Moduli, volume 243 of LMS
             Lect. Notes, 67-77, Cambridge Univ. Press (1997)

.. [Hutz2007] \B. Hutz. Arithmetic Dynamics on Varieties of dimension greater
              than one. PhD Thesis, Brown University 2007

.. [Hutz2009] \B. Hutz. Good reduction of periodic points, Illinois Journal of
              Mathematics 53 (Winter 2009), no. 4, 1109-1126.

.. [Hutz2015] \B. Hutz. Determination of all rational preperiodic points
              for morphisms of PN. Mathematics of Computation, 84:291 (2015), 289-308.

.. [Huy2005] \D. Huybrechts : *Complex Geometry*, Springer (Berlin)
             (2005).

.. _ref-I:

**I**

.. [IJ1960] Igusa, Jun-ichi. *Arithmetic variety of moduli for genus two*.
            Ann. of Math. (2) 72 1960 612--649.

.. [IK2010] Kenji Iohara and Yoshiyuki Koga.
            *Representation Theory of the Virasoro Algebra*.
            Springer, (2010).

.. [IK2003] Yury Ionin and Hadi Kharaghani.
            *New families of strongly regular graphs*.
            Journal of Combinatorial Designs, 11(3):208--217, 2003.
            :doi:`10.1002/jcd.10038`

.. [ILS2012] Giuseppe F. Italiano, Luigi Laura, and Federico
             Santaroni. *Finding strong bridges and strong
             articulation points in linear time*. Theoretical Computer
             Science, 447, 74–84 (2012).
             :doi:`10.1016/j.tcs.2011.11.011`

.. [IR1990] \K. Ireland and M. Rosen, *A Classical Introduction to
            Modern Number Theory*, Springer-Verlag, GTM volume
            84, 1990.

.. [ISSK2009] \M. Izadi, B. Sadeghiyan, S. S. Sadeghian, H. A. Khanooki,
              *MIBS: A new lightweight block cipher*; in
              CANS, (2009), pp. 334-348.

.. [Iwa1964] \N. Iwahori, On the structure of a Hecke ring of a
             Chevalley group over a finite
             field,  J. Fac. Sci. Univ. Tokyo Sect. I, 10 (1964),
             215--236 (1964). :mathscinet:`MR0165016`

.. [Iwa1972] \K. Iwasawa, *Lectures on p-adic L-functions*, Princeton
             University Press, 1972.

.. _ref-J:

**J**

.. [Ja1971] \N. Jacobson. *Exceptional Lie Algebras*. Marcel Dekker,
            Inc. New York. 1971. IBSN No. 0-8247-1326-5.

.. [JK2002] Zvonimir Jankoa and Hadi Kharaghani. *A Block Negacyclic Bush-Type
            Hadamard Matrix and Two Strongly Regular Graphs*.
            J. Combin. Theory Ser. A 98 (2002), no. 1, 118--126.
            :doi:`10.1006/jcta.2001.3231`

.. [JKT2001] Zvonimir Janko, Hadi Kharaghani, and Vladimir D. Tonchev.
             *The existence of a Bush-type Hadamard matrix of order 324
             and two new infinite classes of symmetric designs*.
             Des. Codes Cryptogr. 24(2):225--232, 2001.
             :doi:`10.1023/A:1011212922844`

.. [JL2009] Nicolas Jacon and Cedric Lecouvey.
            *Kashiwara and Zelevinsky involutions in affine type A*.
            Pac. J. Math. 243(2):287-311 (2009).

.. [JL2016] \M. Jones and L. Lapointe. *Pieri rules for Schur
            functions in superspace*. Preprint, :arxiv:`1608.08577`

.. [JMP2009] Michael Joswig, Benjamin Müller, and Andreas Paffenholz, polymake
             and lattice polytopes, 21st International Conference on Formal
             Power Series and Algebraic Combinatorics (FPSAC 2009), Discrete
             Math. Theor. Comput. Sci. Proc., AK, Assoc. Discrete
             Math. Theor. Comput. Sci., Nancy, 2009, pp. 491–502

.. [Joh1990] \D.L. Johnson. *Presentations of Groups*. Cambridge
             University Press. (1990).

.. [Jon1987] \V. Jones, Hecke algebra representations of braid groups
             and link polynomials.  Ann. of Math. (2) 126 (1987),
             no. 2, 335--388. :doi:`10.2307/1971403`
             :mathscinet:`MR0908150`

.. [Jon2005] \V. Jones, The Jones
             Polynomial, 2005. https://math.berkeley.edu/~vfr/jones.pdf

.. [JRJ94] Jourdan, Guy-Vincent; Rampon, Jean-Xavier; Jard, Claude
           (1994), "Computing on-line the lattice of maximal antichains
           of posets", Order 11 (3) p. 197-210, :doi:`10.1007/BF02115811`

.. [Joy2004] \D. Joyner, Toric codes over finite fields, Applicable
             Algebra in Engineering, Communication and Computing, 15,
             (2004), p. 63-79.

.. [Joy2006] \D. Joyner, *On quadratic residue codes and hyperelliptic
             curves*, (preprint 2006)

.. [JPdA15] \N. Jacon and L. Poulain d'Andecy. *An isomorphism theorem
            for Yokonuma-Hecke algebras and applications to link
            invariants*. (2015) :arxiv:`1501.06389v3`.

.. _ref-K:

**K**

.. [Ka1990] Victor G. Kac. *Infinite-dimensional Lie Algebras*. Third
            edition. Cambridge University Press, Cambridge, 1990.

.. [Kal1992] \B. Kaliski,
             *The MD2 message-digest algorithm*; in
             RFS 1319, (1992).

.. [Ka1993] Masaki Kashiwara, The crystal base and Littelmann's
            refined Demazure character formula, Duke Math. J. 71
            (1993), no. 3, 839--858.

.. [Kai1980] Thomas Kailath. "Linear Systems", Prentice-Hall, 1980.

.. [Kal1980] \T. Kaliath, "Linear Systems", Prentice-Hall, 1980,
             383--386.

.. [Kam2007] Joel Kamnitzer,
             *The crystal structure on the set of Mirković-Vilonen polytopes*,
             Adv. Math. **215** (2007), 66-93.

.. [Kam2010] Joel Kamnitzer, *Mirković-Vilonen cycles and polytopes*,
             Ann. Math. (2) **171** (2010), 731-777.

.. [Kan1958] \D. M. Kan, *A combinatorial definition of homotopy
             groups*, Ann. Math. (2) 67 (1958), 282-312.

.. [Kas1971] \T. Kasami: *The weight enumerators for several classes of
             subcodes of the second order binary Reed-Muller codes*.
             Information and Control, 18, pp. 369-394, 1971.

.. [Kat1991] Nicholas M. Katz, *Exponential sums and differential equations*,
             Princeton University Press, Princeton NJ, 1991.

.. [Kaw2009] Kawahira, Tomoki. *An algorithm to draw external rays of the
             Mandelbrot set*, Nagoya University, 23 Apr. 2009.
             math.titech.ac.jp/~kawahira/programs/mandel-exray.pdf

.. [Kir2016] \M. Kirschmer, *Definite quadratic and hermitian forms with small
             class number*, Habilitationsschrift, RWTH Aachen University, 2016.
             http://www.math.rwth-aachen.de/~Markus.Kirschmer/papers/herm.pdf

.. [KB1983] \W. Kühnel and T. F. Banchoff, "The 9-vertex complex
            projective plane", Math. Intelligencer 5 (1983), no. 3,
            11-22.

.. [Ke1991] \A. Kerber. Algebraic combinatorics via finite group
            actions, 2.2 p. 70. BI-Wissenschaftsverlag,
            Mannheim, 1991.

.. [Ke2008] \B. Keller, *Cluster algebras, quiver representations
            and triangulated categories*, :arxiv:`0807.1960`.

.. [KG2016] \P. Karpmann and Benjamin Gregoire, *The LITTLUN S-box and the FLY
            block cipher*, Lightweight Cryptography Workshop, 2016.
            https://www.nist.gov/sites/default/files/documents/2016/10/18/karpman-paper-lwc2016.pdf

.. [KK1995] Victor Klee and Peter Kleinschmidt,
            *Convex polytopes and related complexes.*, in \R. L. Graham,
            \M. Grötschel, \L Lovász, *Handbook of combinatorics*,
            Vol. 1, Chapter 18, 1995

.. [KKMMNN1992] S-J. Kang, M. Kashiwara, K. C. Misra, T. Miwa, T. Nakashima,
                and A. Nakayashiki. *Affine crystals and vertex models*.
                Int. J. Mod. Phys. A, **7** (suppl. 1A), (1992) pp. 449-484.

.. [KKPSSSYYLLCHH2004] \D. Kwon, J. Kim, S. Park, S. H. Sung, Y. Sohn,
                       \J. H. Song, Y. Yeom, E-J. Yoon, S. Lee, J. Lee,
                       \S. Chee, D. Han, and J. Hong,
                       *New block cipher: ARIA*; in ICISC, (2004), pp. 432-445.

.. [KL1990] \P. Kleidman and M. Liebeck. *The subgroup structure of
            the finite classical groups*. Cambridge University Press, 1990.

.. [KL2008] Chris Kurth and Ling Long, "Computations with finite index
            subgroups of `{\rm PSL}_2(\ZZ)` using Farey symbols",
            Advances in algebra and combinatorics, 225--242, World
            Sci. Publ., Hackensack, NJ, 2008. Preprint version:
            :arxiv:`0710.1835`

.. [Kle1995] \A. Kleshchev. *Branching rules for modular representations of
             symmetric groups. I*. J. Algebra **178** (1995), 493–511.

.. [Kle1996] \A. Kleshchev, *Branching rules for modular representations of symmetric groups III:
              Some corollaries and a problem of Mullineux*, J. London Math. Soc. 54 (1996) 25–38.
              :mathscinet:`MR1395065`

.. [Kle2009] \A. Kleshchev.
             *Representation theory of symmetric groups and related Hecke algebras*.
             Bull. Amer. Math. Soc. **47** (2010), 419–481. :arxiv:`0909.4844`.

.. [KLLRSY2014] \E. B. Kavun, M. M. Lauridsen, G. Leander, C. Rechberger,
                \P. Schwabe, and T. Yalcin, *Prost v1*; CAESAR Competition, (2014).

.. [KLPR2010] \L. R. Knudsen, G. Leander, A. Poschmann, and M. J. B. Robshaw,
              *PRINTcipher: A block cipher for IC-printing*; in
              CHES, (2010), pp. 16-32.

.. [KLRS2016] \S.-J. Kang, K.-H. Lee, H. Ryu, and B. Salisbury.
              *A combinatorial description of the affine Gindikin-Karpelevich
              formula of type* `A_n^{(1)}`. Lie Algebras, Lie Superalgebras,
              Vertex Algebras and Related Topics, Proc. Sympos. Pure Math.,
              vol. 92, Amer. Math. Soc., Providence, RI, 2016, pp. 145–165.

.. [KLS2013] Allen Knutson, Thomas Lam, and David Speyer.
             *Positroid Varieties: Juggling and Geometry*
             Compositio Mathematica, **149** (2013), no. 10.
             :arxiv:`1111.3660`.

.. [KMAUTOM2000] Masayuki Kanda, Shiho Moriai, Kazumaro Aoki, Hiroki Ueda,
                 Youichi Takashima, Kazuo Ohta, and Tsutomu Matsumoto,
                 *E2 - a new 128-bit block cipher*; in IEICE Transactions on
                 Fundamentals of Electronics, Communications and Computer Sciences,
                 E83-A(1):48–59, 12 2000.

.. [KMM2004] Tomasz Kaczynski, Konstantin Mischaikow, and Marian
             Mrozek, "Computational Homology", Springer-Verlag (2004).

.. [KMN2012] On the trace of the antipode and higher
             indicators. Yevgenia Kashina and Susan Montgomery and
             Richard Ng. Israel J. Math., v.188, 2012.

.. [KN1963] \S. Kobayashi & K. Nomizu : *Foundations of Differential
            Geometry*, vol. 1, Interscience Publishers (New York)
            (1963).

.. [KNS2011] Atsuo Kuniba and Tomoki Nakanishi and Junji Suzuki,
             `T`-*systems and* `Y`-*systems in integrable systems*.
             \J. Phys. A, **44** (2011), no. 10.

.. [KnotAtlas] The Knot atlas. http://katlas.org/wiki/Main_Page

.. [Knu1995] Donald E. Knuth, *Overlapping Pfaffians*,
             :arxiv:`math/9503234v1`.

.. [Knu2005] Lars R. Knudsen, *SMASH - A Cryptographic Hash Function*; in
             FSE'05, (2005), pp. 228-242.

.. [Kob1993] Neal Koblitz, *Introduction to Elliptic Curves and
             Modular Forms*.  Springer GTM 97, 1993.

.. [Koe1999] Wolfram Koepf: Effcient Computation of Chebyshev
             Polynomials in Computer Algebra Systems: A Practical
             Guide. John Wiley, Chichester (1999): 79-99.

.. [Koh2000] David Kohel, *Hecke Module Structure of Quaternions*, in
             Class Field Theory — Its Centenary and Prospect (Tokyo,
             1998), Advanced Studies in Pure Mathematics, 30,
             177-196, 2000.

.. [KohECHIDNA] Kohel, David.  ECHIDNA: Databases for Elliptic Curves and Higher
                Dimensional Analogues.  Available at
                http://echidna.maths.usyd.edu.au/~kohel/dbs/

.. [Koh2007] \A. Kohnert, *Constructing two-weight codes with prescribed
             groups of automorphisms*, Discrete applied mathematics 155,
             no. 11 (2007):
             1451-1457. http://linearcodes.uni-bayreuth.de/twoweight/

.. [Kos1985] \J.-L. Koszul, *Crochet de Schouten-Nijenhuis et
             cohomologie*, in *Élie Cartan et les mathématiques
             d'aujourd'hui*, Astérisque hors série (1985), p. 257

.. [KP2002] Volker Kaibel and Marc E. Pfetsch, "Computing the Face
            Lattice of a Polytope from its Vertex-Facet Incidences",
            Computational Geometry: Theory and Applications, Volume
            23, Issue 3 (November 2002), 281-290.  Available at
            http://portal.acm.org/citation.cfm?id=763203 and free of
            charge at :arxiv:`math/0106043`

.. [Kra1999] \C. Krattenthaler,
           *Another Involution Principle-Free Bijective Proof of Stanley's Hook Content Formula*,
           Journal of Combinatorial Theory, Series A, **88** (1999), 66-92,
           http://www.sciencedirect.com/science/article/pii/0012365X9290368P

.. [Kra2006] Christian Krattenthaler.  *Growth diagrams, and
             increasing and decreasing chains in fillings of Ferrers
             shapes*.  Advances in Applied Mathematics Volume 37,
             Number 3 (2006), pp. 404-431.

.. [Kr1971] \D. Kraines, "On excess in the Milnor basis," Bull. London
            Math. Soc. 3 (1971), 363-365.

.. [Kr2016] Stefan Kranich, An epsilon-delta bound for plane algebraic curves
            and its use for certified homotopy continuation of systems of plane
            algebraic curves, :arxiv:`1505.03432`

.. [KR2001] \J. Kahane and A. Ryba. *The hexad game*, Electronic
            Journal of Combinatorics, **8**
            (2001). http://www.combinatorics.org/Volume_8/Abstracts/v8i2r11.html

.. [Kre2002] \V. Kreps. *Social Network Analysis* (2002).
             [Online] Available: http://www.orgnet.com/sna.html

.. [KS1998] Maximilian Kreuzer and Harald Skarke, *Classification of
            Reflexive Polyhedra in Three Dimensions*,
            :arxiv:`hep-th/9805190`

.. [KS2002] \A. Khare and U. Sukhatme. "Cyclic Identities Involving
            Jacobi Elliptic Functions",
            preprint 2002. :arxiv:`math-ph/0201004`

.. [KS2006] Atsuo Kuniba and Reiho Sakamoto,
            *The Bethe ansatz in a periodic box-ball system and the
            ultradiscrete Riemann theta function*, J. Stat. Mech.,
            P09005 (2006).

.. [KS2010] \J.-A. Kim and D.-U. Shin.
            *Generalized Young walls and crystal bases for quantum affine
            algebra of type* `A`. Proc. Amer. Math. Soc. **138** (2010), no. 11,
            3877--3889.

.. [KSV2011] Ian Kiming, Matthias Schuett and Helena Verrill, "Lifts
             of projective congruence groups", J. London
             Math. Soc. (2011) 83 (1): 96-120,
             :doi:`10.1112/jlms/jdq062`. Arxiv version:
             :arxiv:`0905.4798`.

.. [KT1986] \N. Kerzman and M. R. Trummer. "Numerical Conformal
            Mapping via the Szego kernel". Journal of Computational
            and Applied Mathematics, 14(1-2): 111--123, 1986.

.. [KT2013] \K. Tsukazaki, Explicit Isogenies of Elliptic Curves,
            PhD thesis, University of Warwick, 2013.

.. [KTT2006] \A. Kuniba, T. Takagi, and A. Takenouchi,
             *Bethe ansatz and inverse scattering transform in a periodic
             box-ball system*, Nuclear Phys. B **747**, no. 3 (2006), 354--397.

.. [Kuh1987] \W. Kühnel, "Minimal triangulations of Kummer varieties",
             Abh. Math. Sem. Univ. Hamburg 57 (1987), 7-20.

.. [Kuh1995] Kuhnel, "Tight Polyhedral Submanifolds and Tight
             Triangulations" Lecture Notes in Mathematics Volume 1612,
             1995

.. [Kul1991] Ravi Kulkarni, "An arithmetic geometric method in the
             study of the subgroups of the modular group", American
             Journal of Mathematics 113 (1991), no 6, 1053-1133

.. [Kur2008] Chris Kurth, "K Farey package for Sage",
             http://wayback.archive-it.org/855/20100510123900/http://www.public.iastate.edu/~kurthc/research/index.html

.. [Kwon2012] Jae-Hoon Kwon. *Crystal bases of* `q`-*deformed Kac Modules
              over the Quantum Superalgebra* `U_q(\mathfrak{gl}(m|n))`.
              International Mathematics Research Notices. Vol. 2014, No. 2,
              pp. 512-550 (2012)

.. [KX1998] \S. König and C. Xi.
            *On the structure of cellular algebras*.
            Algebras and modules, II (Geiranger, 1996), 365–386,
            CMS Conf. Proc., **24**, Amer. Math. Soc., Providence, RI, 1998.
            :mathscinet:`MR1648638`

.. [KZ2003] \M. Kontsevich, A. Zorich "Connected components of the
            moduli space of Abelian differentials with prescripebd
            singularities" Invent. math. 153, 631-678 (2003)

.. _ref-L:

**L**

.. [Lam2004] Thomas Lam, *Growth diagrams, domino insertion and
             sign-imbalance*.  Journal of Combinatorial Theory,
             Series A Volume 107, Number 1 (2004), pp. 87-115.

.. [Lam2005] \T. Lam, Affine Stanley symmetric functions,
             Amer. J. Math.  128 (2006), no. 6, 1553--1586.

.. [Lam2008] \T. Lam. *Schubert polynomials for the affine
             Grassmannian*. J. Amer. Math. Soc., 2008.

.. [Lan2002] \S. Lang : *Algebra*, 3rd ed., Springer (New York) (2002);
             :doi:`10.1007/978-1-4613-0041-0`

.. [Lan2008] \E. Lanneau "Connected components of the strata of the
             moduli spaces of quadratic differentials", Annales
             sci. de l'ENS, serie 4, fascicule 1, 41, 1-56 (2008)

.. [Lau2011] Alan G.B. Lauder, "Computations with classical and p-adic
             modular forms", LMS J. of Comput. Math. 14 (2011),
             214-231.

.. [LB1988] Lee, P.J., Brickell, E.F. An observation on the security of
            McEliece's public-key cryptosystem. EuroCrypt 1988. LNCS, vol. 330, pp.
            275–280.

.. [LdB1982] \A. Liberato de Brito, 'FORTRAN program for the integral
             of three spherical harmonics', Comput. Phys. Commun.,
             Volume 25, pp. 81-85 (1982)

.. [Lee1996] Marc van Leeuwen.  *The Robinson-Schensted and
             Sch\"utzenberger algorithms, an elementary approach*.
             Electronic Journal of Combinatorics 3, no. 2 (1996):
             Research Paper 15, approx. 32 pp. (electronic)

.. [Lee1997] \J. M. Lee, *Riemannian Manifolds*, Springer (New York) (1997);
             :doi:`10.1007/b98852`

.. [Lee2011] \J. M. Lee, *Introduction to Topological Manifolds*, 2nd ed.,
             Springer (New York) (2011); :doi:`10.1007/978-1-4419-7940-7`

.. [Lee2013] \J. M. Lee, *Introduction to Smooth Manifolds*, 2nd ed.,
             Springer (New York) (2013); :doi:`10.1007/978-1-4419-9982-5`

.. [Lev2014] Lionel Levine. Threshold state and a conjecture of
             Poghosyan, Poghosyan, Priezzhev and Ruelle,
             Communications in Mathematical Physics.

.. [Lew2000] Robert Edward Lewand. *Cryptological Mathematics*. The
             Mathematical Association of America, 2000.

.. [Li1995] Peter Littelmann, Crystal graphs and Young
            tableaux, J. Algebra 175 (1995), no. 1, 65--87.

.. [Lic1977] \A. Lichnerowicz, *Les variétés de Poisson et leurs
             algèbres de Lie associées*, Journal of Differential
             Geometry **12**, 253 (1977); :doi:`10.4310/jdg/1214433987`

.. [Lic1997] William B. Raymond Lickorish. An Introduction to Knot
             Theory, volume 175 of Graduate Texts in
             Mathematics. Springer-Verlag, New York, 1997. ISBN
             0-387-98254-X

.. [Lim] \C. H. Lim,
         *CRYPTON: A New 128-bit Block Cipher*; available at
         http://next.sejong.ac.kr/~chlim/pub/cryptonv05.ps

.. [Lim2001] \C. H. Lim,
             *A Revised Version of CRYPTON: CRYPTON V1.0*; in FSE'01, pp. 31--45.

.. [Lin1999] \J. van Lint, Introduction to coding theory, 3rd ed.,
             Springer-Verlag GTM, 86, 1999.

.. [Liv2006] \M. Livernet, *A rigidity theorem for pre-Lie algebras*, J. Pure Appl.
             Algebra 207 (2006), no 1, pages 1-18.
             Preprint: :arxiv:`math/0504296v2`.

.. [LLT1996] Alain Lascoux, Bernard Leclerc, and Jean-Yves Thibon.
             *Hecke algebras at roots of unity and crystal bases of
             quantum affine algebras*. Comm. Math. Phys.
             **181** (1996), pp 205-263.
             :mathscinet:`MR1410572`

.. [LLYCL2005] \H. J. Lee, S. J. Lee, J. H. Yoon, D. H. Cheon, and J. I. Lee,
               *The SEED Encryption Algorithm*; in
               RFC 4269, (2005).

.. [LLZ2014] \K. Lee, \L. Li, and \A. Zelevinsky, *Greedy elements in rank 2
             cluster algebras*, Selecta Math. 20 (2014), 57-82.

.. [LLMSSZ2013] Thomas Lam, Luc Lapointe, Jennifer Morse, Anne
                Schilling, Mark Shimozono and Mike Zabrocki.
                *k-Schur functions and affine Schubert calculus*.
                :arxiv:`1301.3569`.

.. [LM2006] Vadim Lyubashevsky and Daniele Micciancio. Generalized
            compact knapsacks are collision resistant. ICALP,
            pp. 144--155, Springer, 2006.

.. [LM2011] \A. Lauve, M. Mastnak. *The primitives and antipode in
            the Hopf algebra of symmetric functions in noncommuting variables*.
            Advances in Applied Mathematics. **47** (2011). 536-544.
            :arxiv:`1006.0367v3` :doi:`10.1016/j.aam.2011.01.002`.

.. [LM2018] \A. Lauve, M. Mastnak. *Bialgebra coverings and transfer
            of structure*. Preprint, :arxiv:`1803.02691`.

.. [LMR2010] \N. Linial, R. Meshulam and M. Rosenthal, "Sum complexes
             -- a new family of hypertrees", Discrete & Computational
             Geometry, 2010, Volume 44, Number 3, Pages 622-636

.. [Lod1995] Jean-Louis Loday. *Cup-product for Leibniz cohomology and
             dual Leibniz algebras*. Math. Scand., pp. 189--196
             (1995). http://www.math.uiuc.edu/K-theory/0015/cup_product.pdf

.. [Loe2007] David Loeffler, *Spectral expansions of overconvergent
             modular functions*, Int. Math. Res. Not 2007 (050).
             :arxiv:`math/0701168`.

.. [Lot2005] \M. Lothaire, *Applied combinatorics on
             words*. Cambridge University Press (2005).

.. [LP2007] \G. Leander and A. Poschmann,
            *On the Classification of 4 Bit S-boxes*; in WAIFI, (2007), pp. 159-176.

.. [LP2011] Richard Lindner and Chris Peikert. Better key sizes (and
            attacks) for LWE-based encryption. in Proceeding of the
            11th international conference on Topics in cryptology:
            CT-RSA 2011. Springer 2011,
            :doi:`10.1007/978-3-642-19074-2_21`

.. [LPR2010] Vadim Lyubashevsky, Chris Peikert, and Oded Regev. On
             Ideal Lattices and Learning with Errors over Rings. in
             Advances in Cryptology --
             EUROCRYPT 2010. Springer 2010. :doi:`10.1007/978-3-642-13190-5_1`

.. [LS2007] Thomas Lam and Mark Shimozono.  *Dual graded graphs for
            Kac-Moody algebras*.  Algebra & Number Theory 1.4 (2007)
            pp. 451-488.

.. [LSS2009] \T. Lam, A. Schilling, M. Shimozono. *Schubert
             polynomials for the affine Grassmannian of the symplectic
             group*. Mathematische Zeitschrift 264(4) (2010) 765-811
             (:arxiv:`0710.2720`)

.. [LS2017] Xuan Liu and Travis Scrimshaw. *A uniform approach to soliton
            cellular automata using rigged configurations*.
            Preprint (2017) :arxiv:`1706.02443`

.. [LT1998] \B. Leclerc, J.-Y. Thibon, Littlewood-Richardson
            coefficients and Kazhdan-Lusztig polynomials,
            http://front.math.ucdavis.edu/9809.5122

.. [LT2009] \G. I. Lehrer and D. E. Taylor. *Unitary reflection
            groups*. Australian Mathematical Society Lecture
            Series, 2009.

.. [Lut2002] Frank H. Lutz, Császár's Torus, Electronic Geometry Model
             No. 2001.02.069
             (2002). http://www.eg-models.de/models/Classical_Models/2001.02.069/_direct_link.html

.. [Lut2005] Frank H. Lutz, "Triangulated Manifolds with Few Vertices:
             Combinatorial Manifolds", preprint (2005),
             :arxiv:`math/0506372`

.. [LV2012] Jean-Louis Loday and Bruno Vallette. *Algebraic
            Operads*. Springer-Verlag Berlin Heidelberg
            (2012). :doi:`10.1007/978-3-642-30362-3`.

.. [Ltd06] Beijing Data Security Technology Co. Ltd,
           *Specification of SMS4, Block Cipher for WLAN Products - SMS4* (in Chinese);
           Available at http://www.oscca.gov.cn/UpFile/200621016423197990.pdf, (2006).

.. [LTV1999] Bernard Leclerc, Jean-Yves Thibon, and Eric Vasserot.
             *Zelevinsky's involution at roots of unity*.
             J. Reine Angew. Math. 513:33-51 (1999).

.. [LW2012] David Loeffler and Jared Weinstein, *On the computation of
            local components of a newform*, Mathematics of Computation
            **81** (2012) 1179-1200. :doi:`10.1090/S0025-5718-2011-02530-5`

.. [Lyo2003] \R. Lyons, Determinantal probability
             measures. Publications Mathematiques de l'Institut des
             Hautes Etudes Scientifiques 98(1)  (2003), pp. 167-212.

.. _ref-M:

**M**

.. [Mac1987] Maciej M. SysŁo,
             *Minimizing the jump number for partially-ordered sets: a
             graph-theoretic approach, II*.
             Discrete Mathematics,
             Volume 63, Issues 2-3, 1987, Pages 279-295.

.. [MagmaHGM] *Hypergeometric motives* in Magma,
   http://magma.maths.usyd.edu.au/~watkins/papers/HGM-chapter.pdf

.. [Mas1994] James L. Massey,
           *SAFER K-64: A byte-oriented block-ciphering algorithm*; in
           FSE’93, Volume 809 of LNCS, pages 1-17.
           Springer, Heidelberg, December 1994.

.. [Mat1992] \O. Mathieu. *Classification of Harish-Chandra
             modules over the Virasoro Lie algebra*.
             Invent. Math. **107(2)** (1992), pp. 225-234.

.. [Mat1999] \A. Mathas.
             *Iwahori-Hecke algebras and Schur algebras of the symmetric group*.
             University Lecture Series, **15**. American Mathematical Society,
             Providence, RI, 1999. xiv+188 pp. ISBN: 0-8218-1926-7
             :mathscinet:`MR1711316`

.. [Mat2002] Jiří Matousek, "Lectures on Discrete Geometry", Springer,
             2002

.. [Ma2009] Sarah Mason, An Explicit Construction of Type A Demazure
            Atoms, Journal of Algebraic Combinatorics, Vol. 29,
            (2009), No. 3, p.295-313. :arxiv:`0707.4267`

.. [Mac1936I] Saunders MacLane, *A construction for prime ideals as absolute
             values of an algebraic field*. Duke Mathematical Journal, 2(3)
             (1936), 492-510.

.. [Mac1936II] Saunders MacLane, *A construction for absolute values in
              polynomial rings*. Transactions of the American Mathematical
              Society, 40(3)(1936), 363-395.

.. [Mac1915] Percy A. MacMahon, *Combinatory Analysis*,
             Cambridge University Press (1915--1916).
             (Reprinted: Chelsea, New York, 1960).

.. [MAR2009] \H. Molina-Abril and P. Réal, *Homology computation using
             spanning trees* in Progress in Pattern Recognition, Image
             Analysis, Computer Vision, and Applications, Lecture
             Notes in Computer Science, volume 5856, pp 272-278,
             Springer, Berlin (2009).

.. [Mar1997] \C.-M. Marle, *The Schouten-Nijenhuis bracket and interior
             products*, Journal of Geometry and Physics **23**, 350
             (1997); :doi:`10.1016/S0393-0440(97)80009-5`

.. [Mark1992] George Markowsky, *Primes, irreducibles and
              extremal lattices*, Order 9 (1992), no. **3**, 265-290.
              :doi:`10.1007%2FBF00383950`

.. [Mas1969] James L. Massey, "Shift-Register Synthesis and BCH
             Decoding." IEEE Trans. on Information Theory, vol. 15(1),
             pp. 122-127, Jan 1969.

.. [Mat2015]  \A. Mathas. *Cyclotomic quiver Hecke algebras of type A*,
              in "Modular representation theory of finite and p-adic groups",
              165–266, Lect. Notes Ser. Inst. Math. Sci. Natl. Univ. Singap.,
              **30**, World Sci. Publ., Hackensack, NJ, 2015.
              :mathscinet:`MR3495747`

.. [MatroidDatabase] `Database of Matroids <http://www-imai.is.s.u-tokyo.ac.jp/~ymatsu/matroid/index.html>`_

.. [May1964] \J. P. May, "The cohomology of restricted Lie algebras
             and of Hopf algebras; application to the Steenrod
             algebra." Thesis, Princeton Univ., 1964.

.. [May1967] \J. P. May, Simplicial Objects in Algebraic Topology,
             University of Chicago Press (1967)

.. [MW1990] Brendan D. McKay and Nicholas C. Worland. "Uniform Generation of
            Random Regular Graphs of Moderate Degree". Journal of Algorithms,
            11(1):52-67, 1990.
            :doi:`10.1016/0196-6774(90)90029-E`.

.. [McC1978] \K. McCrimmon. *Jordan algebras and their
             applications*. Bull. Amer. Math. Soc. **84** 1978.

.. [McM1992] John McMillan. *Games, strategies, and managers*. Oxford
             University Press.

.. [MeNoTh11] Frederic Menous, Jean-Christophe Novelli, Jean-Yves Thibon,
              *Mould calculus, polyhedral cones, and characters of
              combinatorial Hopf algebras*,
              Advances in Applied Mathematics, Volume 51, Issue 2, July 2013,
              Pages 177--227,
              :doi:`10.1016/j.aam.2013.02.003`,
              :arxiv:`1109.1634v2`.

.. [Mil1958] \J. W. Milnor, "The Steenrod algebra and its dual,"
             Ann. of Math. (2) 67 (1958), 150-171.

.. [Mil1978] \S. Milne, *A q-analog of restricted growth functions,
             Dobinsky’s equality and Charlier
             polynomials*. Trans. Amer. Math. Soc., 245 (1978),
             89-118.

.. [MirMor2009] \R. Miranda, D.R. Morrison, "Embeddings of Integral Quadratic Forms"
                http://www.math.ucsb.edu/~drm/manuscripts/eiqf.pdf .

.. [MJ1991] Mestre, Jean-Francois. *Construction de courbes de genre 2 a partir de
            leurs modules*. Effective methods in algebraic geometry (Castiglioncello,
            1990), 313--334, Progr. Math., 94, Birkhauser Boston, Boston, MA, 1991.

.. [MKO1998] Hans Munthe--Kaas and Brynjulf Owren.
             *Computations in a free Lie algebra*. (1998).
             `Downloadable from Munthe-Kaas's website
             <http://hans.munthe-kaas.no/work/Blog/Entries/1999/1/1_Article__Computations_in_a_Free_Lie-algebra.html>`_

.. [MMIB2012] \Y. Matsumoto, S. Moriyama, H. Imai, D. Bremner:
              Matroid Enumeration for Incidence Geometry,
              Discrete and Computational Geometry,
              vol. 47, issue 1, pp. 17-43, 2012.

.. [MMY2003] Jean-Christophe Yoccoz, Stefano Marmi and Pierre Moussa
             "On the cohomological equation for interval exchange
             maps", C. R. Acad. Sci. Paris, projet de Note, 2003
             Systèmes dynamiques/Dynamical
             Systems. :arxiv:`math/0304469v1`

.. [MM2015] \J. Matherne and \G. Muller, *Computing upper cluster algebras*,
            Int. Math. Res. Not. IMRN, 2015, 3121-3149.

.. [MNO1994] Alexander Molev, Maxim Nazarov, and Grigori Olshanski.
             *Yangians and classical Lie algebras*. (1994)
             :arxiv:`hep-th/9409025`

.. [Mol2007] Alexander Ivanovich Molev.
             *Yangians and Classical Lie Algebras*.
             Mathematical Surveys and Monographs.
             Providence, RI: American Mathematical Society. (2007)

.. [Mol2015] \A. Molnar, Fractional Linear Minimal Models of Rational Functions,
             M.Sc. Thesis.

.. [Mon1998] \K. G. Monks, "Change of basis, monomial relations, and
             `P^s_t` bases for the Steenrod algebra," J. Pure
             Appl. Algebra 125 (1998), no. 1-3, 235-260.

.. [MoPa1994] \P. Morton and P. Patel. The Galois theory of periodic points
              of polynomial maps. Proc. London Math. Soc., 68 (1994), 225-263.

.. [MR1989] \G. Melançon and C. Reutenauer.
            *Lyndon words, free algebras and shuffles*,
            Can. J. Math., Vol. XLI, No. 4, 1989, pp. 577-591.

.. [MR2002] \S. Murphy, M. Robshaw *Essential Algebraic Structure
            Within the AES*\; in Advances in Cryptology \- CRYPTO
            2002\; LNCS 2442\; Springer Verlag 2002

.. [MS2003] \T. Mulders, A. Storjohann, "On lattice reduction for
            polynomial matrices", J. Symbolic Comput. 35 (2003),
            no. 4, 377--401

.. [MS2011] \G. Musiker and \C. Stump, *A compendium on the cluster algebra
            and quiver package in sage*, :arxiv:`1102.4844`.

.. [MSZ2013] Michael Maschler, Solan Eilon, and Zamir Shmuel. *Game
             Theory*. Cambridge: Cambridge University Press,
             (2013). ISBN 9781107005488.

.. [Mu1997] Murty, M. Ram. *Congruences between modular forms*. In "Analytic
            Number Theory" (ed. Y. Motohashi), London Math. Soc. Lecture Notes
            247 (1997), 313-320, Cambridge Univ. Press.

.. [Mur1983] \G. E. Murphy. *The idempotents of the symmetric group
             and Nakayama's conjecture*. J. Algebra **81** (1983). 258-265.

.. [MV2010] \D. Micciancio, P. Voulgaris. *A Deterministic Single
            Exponential Time Algorithm for Most Lattice Problems based
            on Voronoi Cell Computations*. Proceedings of the 42nd ACM
            Symposium Theory of Computation, 2010.

.. [MvOV1996] \A. J. Menezes, P. C. van Oorschot,
              and S. A. Vanstone. *Handbook of Applied
              Cryptography*. CRC Press, 1996.

.. [MW2009] Meshulam and Wallach, "Homological connectivity of random
            `k`-dimensional complexes", preprint, math.CO/0609773.

.. _ref-N:

**N**

.. [Nas1950] John Nash. *Equilibrium points in n-person games.*
             Proceedings of the National Academy of Sciences 36.1
             (1950): 48-49.

.. [Nie2013] Johan S. R. Nielsen, List Decoding of Algebraic Codes,
             Ph.D. Thesis, Technical University of Denmark, 2013

.. [Nie] Johan S. R. Nielsen, Codinglib,
         https://bitbucket.org/jsrn/codinglib/.

.. [Nij1955] \A. Nijenhuis, *Jacobi-type identities for bilinear
             differential concomitants of certain tensor fields. I*,
             Indagationes Mathematicae (Proceedings) **58**, 390 (1955).

.. [NN2007] Nisan, Noam, et al., eds. *Algorithmic game theory.*
            Cambridge University Press, 2007.

.. [Nog1985] Arnaldo Nogueira, "Almost all Interval Exchange
             Transformations with Flips are Nonergodic" (Ergod. Th. &
             Dyn. Systems, Vol 5., (1985), 257-271

.. [Normaliz] Winfried Bruns, Bogdan Ichim, and Christof Soeger,
              Normaliz,
              http://www.mathematik.uni-osnabrueck.de/normaliz/

.. [NoThWi08] J.-C. Novelli, J.-Y. Thibon, L. K. Williams,
              *Combinatorial Hopf algebras, noncommutative Hall-Littlewood
              functions, and permutation tableaux*.
              Advances in Mathematics, Volume 224, Issue 4, 10 July 2010,
              pp. 1311--1348,
              :doi:`10.1016/j.aim.2010.01.006`,
              :arxiv:`0804.0995v3`.

.. [NovThi06] Jean-Christophe Novelli, Jean-Yves Thibon,
              *Polynomial realizations of some trialgebras*, FPSAC 2006.
              :arxiv:`math/0605061v1`.

.. [NZ2012] \T. Nakanishi and \A. Zelevinsky, *On tropical dualities in
            cluster algebras*, Algebraic groups and quantum groups,
            Contemp. Math., vol. 565, Amer. Math. Soc.,
            Providence, RI, 2012, pp.  217-226.

.. [Nze2007] Janvier Nzeutchap.  *Binary Search Tree insertion, the
             Hypoplactic insertion, and Dual Graded Graphs*.
             :arxiv:`0705.2689` (2007).

.. _ref-O:

**O**

.. [OGKRKGBDDP2015] \R. Oliynykov, I. Gorbenko, O. Kazymyrov, V. Ruzhentsev,
                    \O. Kuznetsov, Y. Gorbenko, A. Boiko, O. Dyrda, V. Dolgov,
                    and A. Pushkaryov,
                    *A new standard of ukraine: The kupyna hash function*; in
                    Cryptology ePrint Archive, (2015), 885.

.. [Oha2011] \R.A. Ohana. On Prime Counting in Abelian Number
             Fields. http://wstein.org/home/ohanar/papers/abelian_prime_counting/main.pdf.

.. [ONe1983] \B. O'Neill : *Semi-Riemannian Geometry*, Academic Press
             (San Diego) (1983)

.. [Onsager1944] Lars Onsager. *Crystal statistics. I. A two-dimensional
                 model with an order-disorder transition*, Phys. Rev.
                 (2) **65** (1944), pp. 117-149.

.. [Or2017] \M. Orlitzky. The Lyapunov rank of an improper cone.
            Optimization Methods and Software, 32(1):109-125, 2017,
            :doi:`10.1080/10556788.2016.1202246`.

.. [OS2018] Se-jin Oh and Travis Scrimshaw. *Categorical relations between
            Langlands dual quantum affine algebras: Exceptional cases*.
            Preprint: :arxiv:`1802.09253` (2018).

.. [Oxl1992] James Oxley, *Matroid theory*, Oxford University
             Press, 1992.

.. [Oxl2011] James Oxley, *Matroid Theory, Second Edition*. Oxford
             University Press, 2011.

.. _ref-P:

**P**

.. [Pak2002] Igor Pak,
             *Hook length formula and geometric combinatorics*,
             Seminaire Lotharingien de Combinatoire, 46 (2001),
             B46f,
             https://eudml.org/doc/121696

.. [PALP] Maximilian Kreuzer, Harald Skarke: "PALP: A Package for
          Analyzing Lattice Polytopes with Applications to Toric
          Geometry" omput.Phys.Commun. 157 (2004) 87-106
          :arxiv:`math/0204356`

.. [Pana2002] \F. Panaite, *Relating the Connes-Kreimer and
              Grossman-Larson Hopf algebras built on rooted trees*,
              Lett. Math. Phys. 51 (2000), no. 3, pages 211-219.
              Preprint: :arxiv:`math/0003074v1`

.. [PearsonTest] :wikipedia:`Goodness_of_fit`, accessed 13th
                 October 2009.

.. [Pec2014] Oliver Pechenik, *Cyclic sieving of increasing tableaux and
             small Schroeder paths*, JCTA 125 (2014), 357-378,
             https://doi.org/10.1016/j.jcta.2014.04.002

.. [Pen2012] \R. Pendavingh, On the evaluation at `(-i, i)` of the
             Tutte polynomial of a binary matroid. Preprint:
             :arxiv:`1203.0910`

.. [Pet2010] Christiane Peters, Information-set decoding for linear codes over
             `GF(q)`, Proc. of PQCrypto 2010, pp. 81-94.

.. [Pha2002] \R. C.-W. Phan. Mini advanced encryption standard
             (mini-AES): a testbed for cryptanalysis
             students. Cryptologia, 26(4):283--306, 2002.

.. [Piz1980] \A. Pizer. An Algorithm for Computing Modular Forms on
             `\Gamma_0(N)`, J. Algebra 64 (1980), 340-390.

.. [Platt1976] \C. R. Platt,
               Planar lattices and planar graphs,
               Journal of Combinatorial Theory Series B,
               Vol 21, no. 1 (1976): 30-39.

.. [PoiReu95] Stephane Poirier, Christophe Reutenauer,
              *Algebres de Hopf de tableaux*,
              Ann. Sci. Math. Quebec, 19 (1): 79--90.
              http://www.lacim.uqam.ca/~christo/Publi%C3%A9s/1995/Alg%C3%A8bres%20de%20Hopf%20de%20tableaux.pdf

.. [Pon2010] \S. Pon. *Types B and D affine Stanley symmetric
             functions*, unpublished PhD Thesis, UC Davis, 2010.

.. [Pop1972] \V. M. Popov. "Invariant description of linear, time-invariant
             controllable systems". SIAM Journal on Control, 10(2):252-264,
             1972. https://doi.org/10.1137/0310020 .

.. [Pos2005] \A. Postnikov, Affine approach to quantum Schubert
             calculus, Duke Math. J. 128 (2005) 473-509

.. [PPW2013] \D. Perkinson, J. Perlman, and J. Wilmes.
             *Primer for the algebraic geometry of sandpiles*.
             Tropical and Non-Archimedean
             Geometry, Contemp. Math., 605, Amer. Math. Soc.,
             Providence, RI, 2013.
             :arxiv:`1112.6163`

.. [PR2015] \P. Pilarczyk and P. Réal, *Computation of cubical
            homology, cohomology, and (co)homological operations via
            chain contraction*, Adv. Comput. Math. 41 (2015), pp
            253--275.

.. [PRC2012] \G. Piret, T. Roche, and C. Carlet,
             *PICARO - a block cipher allowing efficient higher-order side-channel
             resistance*; in ACNS, (2012), pp. 311-328.

.. [Prototype_pattern] Prototype pattern,
                       :wikipedia:`Prototype_pattern`

.. [PS2011] \R. Pollack, and G. Stevens.  *Overconvergent modular
            symbols and p-adic L-functions.* Annales scientifiques de
            l'Ecole normale superieure.
            Vol. 44. No. 1. Elsevier, 2011.

.. [PUNTOS] Jesus A. De Loera
            http://www.math.ucdavis.edu/~deloera/RECENT_WORK/puntos2000

.. [PvZ2010] \R. A. Pendavingh, S. H. M. van Zwam, Lifts of matroid
             representations over partial fields, Journal of
             Combinatorial Theory, Series B, Volume 100, Issue 1,
             January 2010, Pages 36-67

.. [PZ2008] \J. H. Palmieri and J. J. Zhang, "Commutators in the
            Steenrod algebra," New York J. Math. 19 (2013), 23-37.

.. [Propp1997] James Propp,
               *Generating Random Elements of Finite Distributive Lattices*,
               Electron. J. Combin. 4 (1997), no. 2, The Wilf Festschrift volume,
               Research Paper 15.
               http://www.combinatorics.org/ojs/index.php/eljc/article/view/v4i2r15

.. _ref-Q:
.. _ref-R:

**R**

.. [Raj1987] \A. Rajan, Algorithmic applications of connectivity and
             related topics in matroid theory. Ph.D. Thesis,
             Northwestern university, 1987.

.. [Ram1991] Arun Ram.
             *A Frobenius formula for the characters of the Hecke algebras*.
             Invent. Math. **106** (1991), pp. 461-488.

.. [Rau1979] Gerard Rauzy, "Echanges d'intervalles et transformations
             induites", Acta Arith. 34, no. 3, 203-212, 1980

.. [Red2001] Maria Julia Redondo. *Hochschild cohomology: some methods
             for computations*. Resenhas IME-USP 5 (2), 113-137
             (2001). http://inmabb.criba.edu.ar/gente/mredondo/crasp.pdfc

.. [Reg09] Oded Regev. On Lattices, Learning with Errors, Random
           Linear Codes, and Cryptography. in Journal of the ACM
           56(6). ACM 2009, :doi:`10.1145/1060590.1060603`

.. [Reg1958] \T. Regge, 'Symmetry Properties of Clebsch-Gordan
             Coefficients', Nuovo Cimento, Volume 10, pp. 544 (1958)

.. [Reg1959] \T. Regge, 'Symmetry Properties of Racah Coefficients',
             Nuovo Cimento, Volume 11, pp. 116 (1959)

.. [Reg2005] Oded Regev. On lattices, learning with errors, random
             linear codes, and cryptography. STOC, pp. 84--93,
             ACM, 2005.

.. [Reu1993] \C. Reutenauer. *Free Lie Algebras*. Number 7 in London
             Math. Soc. Monogr. (N.S.). Oxford University
             Press. (1993).

.. [Reu2003] Christophe Reutenauer. *Free Lie algebras*.
             Preprint of a chapter in the Handbook of Algebra,
             2003.
             `Downloadable from Reutenauer's website
             <http://www.lacim.uqam.ca/~christo/Publi%C3%A9s/2003/free%20Lie%20algebras.pdf>`_

.. [Rho69] John Rhodes, *Characters and complexity of finite semigroups*
           \J. Combinatorial Theory, vol 6, 1969

.. [RH2003] \J. Rasch and A. C. H. Yu, 'Efficient Storage Scheme for
            Pre-calculated Wigner 3j, 6j and Gaunt Coefficients',
            SIAM J. Sci. Comput. Volume 25, Issue 4,
            pp. 1416-1428 (2003)

.. [RH2003b] \G. G. Rose and P. Hawkes,
            *Turing: A fast stream cipher*; in FSE, (2003), pp. 290-306.

.. [Rio1958] \J. Riordan, "An Introduction to Combinatorial Analysis",
             Dover Publ. (1958)

.. [Ris2016] Roswitha Rissner, "Null ideals of matrices over residue
             class rings of principal ideal domains". Linear Algebra
             Appl., **494** (2016) 44–69. :doi:`10.1016/j.laa.2016.01.004`.

.. [RMA2009] \P. Réal and H. Molina-Abril, *Cell AT-models for digital
             volumes* in Torsello, Escolano, Brun (eds.), Graph-Based
             Representations in Pattern Recognition, Lecture Notes in
             Computer Science, volume 5534, pp. 314-3232, Springer,
             Berlin (2009).

.. [RNPA2011] \G. Rudolf, N. Noyan, D. Papp, and F. Alizadeh. Bilinear
              optimality constraints for the cone of positive
              polynomials. Mathematical Programming, Series B,
              129 (2011) 5-31.

.. [Rob1991] Tom Roby, "Applications and extensions of Fomin's
             generalization of the Robinson-Schensted correspondence
             to differential posets".  Ph.D. Thesis, M.I.T.,
             Cambridge, Massachusetts, 1991.

.. [Roberts2015] David P. Roberts, *Hypergeometric Motives I*, https://icerm.brown.edu/materials/Slides/sp-f15-offweeks/Hypergeomteric_Motives,_I_]_David_Roberts,_University_of_Minnesota_-_Morris.pdf

.. [Roberts2017] David P. Roberts, *Hypergeometric motives and an unusual
   application of the Guinand-Weil-Mestre explicit formula*,
   https://www.matrix-inst.org.au/wp_Matrix2016/wp-content/uploads/2016/04/Roberts-2.pdf

.. [Roc1970] \R.T. Rockafellar, *Convex Analysis*. Princeton
             University Press, Princeton, 1970.

.. [Ros1999] \K. Rosen *Handbook of Discrete and Combinatorial
             Mathematics* (1999), Chapman and Hall.

.. [Rot2001] Gunter Rote, *Division-Free Algorithms for the
             Determinant and the Pfaffian: Algebraic and Combinatorial
             Approaches*, H. Alt (Ed.): Computational Discrete
             Mathematics, LNCS 2122,
             pp. 119–135, 2001. http://page.mi.fu-berlin.de/rote/Papers/pdf/Division-free+algorithms.pdf

.. [Rot2006] Ron Roth, Introduction to Coding Theory, Cambridge
             University Press, 2006


.. [RR1997] Arun Ram and Jeffrey Remmel. *Applications of the Frobenius
            formulas and the characters of the symmetric group and the
            Hecke algebras of type A*. J. Algebraic Combin.
            **6** (1997), 59-87.

.. [RSS] :wikipedia:`Residual_sum_of_squares`, accessed 13th
         October 2009.

.. [Rud1958] \M. E. Rudin. *An unshellable triangulation of a
             tetrahedron*. Bull. Amer. Math. Soc. 64 (1958), 90-91.

.. [Rus2003] Frank Ruskey. *Combinatorial Generation*. (2003).
             http://www.1stworks.com/ref/ruskeycombgen.pdf

.. [Rüt2014] Julian Rüth, *Models of Curves and Valuations*. Open Access
             Repositorium der Universität Ulm. Dissertation (2014).
             :doi:`10.18725/OPARU-3275`

.. _ref-S:

**S**

.. [Saa2011] \M-J. O. Saarinen,
             *Cryptographic Analysis of All 4 x 4-Bit S-Boxes*; in
             SAC, (2011), pp. 118-133.

.. [Sag1987] Bruce E. Sagan.  *Shifted tableaux, Schur Q-functions,
             and a conjecture of R. Stanley*.  Journal of
             Combinatorial Theory, Series A Volume 45 (1987),
             pp. 62-103.

.. [Sag2001] Bruce E. Sagan.  *The Symmetric Group*,
             2nd edition, New York 2001.

.. [Sch1996] \E. Schaefer. A simplified data encryption
             algorithm. Cryptologia, 20(1):77--84, 1996.

.. [Sch2006] Oliver Schiffmann. *Lectures on Hall algebras*,
             preprint, 2006. :arxiv:`0611617v2`.

.. [Sch2013] Schmidt, Jens M
             "A Simple Test on 2-Vertex- and 2-Edge-Connectivity",
             Information Processing Letters, 113 (7): 241–244
             :doi:`10.2307/2303897`

.. [Sch2015] George Schaeffer. *Hecke stability and weight 1 modular forms*.
             Math. Z. 281:159–191, 2015. :doi:`10.1007/s00209-015-1477-9`

.. [Sco1985] \R. Scott,
             *Wide-open encryption design offers flexible implementations*; in
             Cryptologia, (1985), pp. 75-91.

.. [SE1962] \N. E. Steenrod and D. B. A. Epstein, Cohomology
            operations, Ann. of Math. Stud. 50 (Princeton University
            Press, 1962).

.. [Ser1992] \J.-P. Serre : *Lie Algebras and Lie Groups*, 2nd ed.,
             Springer (Berlin) (1992);
             :doi:`10.1007/978-3-540-70634-2`

.. [Ser2010] \F. Sergeraert, *Triangulations of complex projective
             spaces* in Scientific contributions in honor of Mirian
             Andrés Gómez, pp 507-519, Univ. La Rioja Serv. Publ., Logroño (2010).

.. [Sey1981] \P. D. Seymour, Nowhere-zero 6-flows, J. Comb. Theory Ser B,
             30 (1981), 130-135. :doi: `10.1016/0095-8956(81)90058-7`

.. [SH1995] \C. P. Schnorr and H. H. Hörner. *Attacking the
            Chor-Rivest Cryptosystem by Improved Lattice
            Reduction*. Advances in Cryptology - EUROCRYPT '95. LNCS
            Volume 921, 1995, pp 1-12.

.. [Shim2016] Shimada, Ichiro, Connected components of the moduli of
            elliptic K3 surfaces, https://arxiv.org/abs/1610.04706.

.. [Shi1971] Goro Shimura, *Introduction to the arithmetic theory of
             automorphic functions*. Publications of the Mathematical
             Society of Japan and Princeton University Press, 1971.

.. [Shr2004] \S. Shreve, *Stochastic Calculus for Finance II:
             Continuous-Time Models*.  New York: Springer, 2004

.. [SIHMAS2011] \K. Shibutani, T. Isobe, H. Hiwatari, A. Mitsuda, T. Akishita,
                and T. Shirai, *Piccolo: An ultra-lightweight block-cipher*; in
                CHES, (2011), pp. 342-457.

.. [Sil1994] Joseph H. Silverman, Advanced topics in the arithmetic of
             elliptic curves. GTM 151, Springer-Verlag, New York, 1994.

.. [Sil2007] Joseph H. Silverman. The Arithmetic of Dynamics Systems.
             GTM 241, Springer-Verlag, New York, 2007.

.. [SK2011] \J. Spreer and W. Kühnel, "Combinatorial properties of the
            K3 surface: Simplicial blowups and slicings", Experimental
            Mathematics, Volume 20, Issue 2, 2011.

.. [SKWWHF1998] \B. Schneier, J. Kelsey, D. Whiting, D. Wagner, C. Hall,
                and N. Ferguson, *Twofish: A 128-bit block cipher*; in
                AES Submission, (1998).

.. [Sky2003] Brian Skyrms. *The stag hunt and the evolution of social
             structure*. Cambridge University Press, 2003.

.. [SLB2008] Shoham, Yoav, and Kevin Leyton-Brown. *Multiagent
             systems: Algorithmic, game-theoretic, and logical
             foundations.* Cambridge University Press, 2008.

.. [SMMK2013] \T. Suzaki, K. Minematsu, S. Morioka, and E. Kobayashi,
              *TWINE: A lightweight block cipher for multiple platforms*; in
              SAC, (2012), pp. 338-354.

.. [Sor1984] \A. Sorkin, *LUCIFER: a cryptographic algorithm*;
             in Cryptologia, 8(1), pp. 22–35, 1984.

.. [Spa1966] Edwin H. Spanier, *Algebraic Topology*,
             Springer-Verlag New York, 1966.
             :doi:`10.1007/978-1-4684-9322-1`,
             ISBN 978-1-4684-9322-1.

.. [Spe2013] \D. Speyer, *An infinitely generated upper cluster algebra*,
             :arxiv:`1305.6867`.

.. [SPGQ2006] \F.-X. Standaert, G. Piret, N. Gershenfeld, and J.-J. Quisquater,
              *Sea: A scalable encryption algorithm for small embedded applications*; in
              CARDIS, (2006), pp. 222-236.

.. [SPRQL2004] \F.-X. Standaert, G. Piret, G. Rouvroy, J.-J. Quisquarter,
               and J.-D. Legat, *ICEBERG: An involutional cipher efficient for block
               encryption in reconfigurable hardware*; in FSE, (2004), pp. 279-299.

.. [Squ1984] \C. C. Squier. *The Burau representation is unitary*.
             Proceedings of the American Mathematical Society,
             Volume 90. Number 2, February 1984, pp. 199-202.

.. [SS1990] Bruce E. Sagan and Richard P. Stanley.
            *Robinson-Schensted algorithms for skew tableaux*.
            Journal of Combinatorial Theory, Series A 55.2 (1990) pp. 161-193.

.. [SS1992] \M. A. Shtan'ko and M. I. Shtogrin, "Embedding cubic
            manifolds and complexes into a cubic lattice", *Uspekhi
            Mat. Nauk* 47 (1992), 219-220.

.. [SS2015] Anne Schilling and Travis Scrimshaw.
            *Crystal structure on rigged configurations and the filling map*.
            Electron. J. Combin., **22(1)** (2015) #P1.73. :arxiv:`1409.2920`.

.. [SS2015II] Ben Salisbury and Travis Scrimshaw.
              *A rigged configuration model for* `B(\infty)`.
              J. Combin. Theory Ser. A, **133** (2015) pp. 29-75.
              :arxiv:`1404.6539`.

.. [SS2017] Ben Salisbury and Travis Scrimshaw.
            *Rigged configurations for all symmetrizable types*.
            Electron. J. Combin., **24(1)** (2017) #P1.30. :arxiv:`1509.07833`.

.. [SS2018] Ben Salisbury and Travis Scrimshaw.
            *Description of crystals for generalized Kac–Moody algebras using
            rigged configurations*.
            Sém. Lothar. Combin. **80B** (2018), Art. #20, 12 pp.

.. [SSAMI2007] \T. Shirai, K. Shibutani, T. Akishita, S. Moriai, and T. Iwata,
               *The 128-bit blockcipher CLEFIA (extended abstract)*; in
               FSE, (2007), pp. 181-195.

.. [ST2010] Einar Steingrimmsson and Bridget Tenner.
            *The Moebius Function of the Permutation Pattern Poset*,
            Journal of Combinatorics 1 (2010), 39-52

.. [ST2011] \A. Schilling, P. Tingley. *Demazure crystals,
            Kirillov-Reshetikhin crystals, and the energy function*.
            Electronic Journal of Combinatorics. **19(2)**. 2012.
            :arxiv:`1104.2359`

.. [St1986] Richard Stanley. *Two poset polytopes*,
            Discrete Comput. Geom. (1986), :doi:`10.1007/BF02187680`

.. [Sta2007] Stanley, Richard: *Hyperplane Arrangements*, Geometric
             Combinatorics (E. Miller, V. Reiner, and B. Sturmfels,
             eds.), IAS/Park City Mathematics Series, vol. 13,
             American Mathematical Society, Providence, RI, 2007,
             pp. 389-496.

.. [EnumComb1] Stanley, Richard P.
               *Enumerative Combinatorics, volume 1*,
               Second Edition,
               Cambridge University Press (2011).
               http://math.mit.edu/~rstan/ec/ec1/

.. [EnumComb2] Stanley, Richard P.
               *Enumerative Combinatorics, volume 2*.
               Cambridge University Press (1999).
               http://math.mit.edu/~rstan/ec/

.. [Stan2009] Richard Stanley,
              *Promotion and evacuation*,
              Electron. J. Combin. 16 (2009), no. 2, Special volume in honor of
              Anders Björner,
              Research Paper 9, 24 pp.

.. [Ste2003] John R. Stembridge, A local characterization of
             simply-laced crystals, Transactions of the American
             Mathematical Society, Vol. 355, No. 12 (Dec., 2003),
             pp. 4807--4823

.. [Sti2006] Douglas R. Stinson. *Cryptography: Theory and
             Practice*. 3rd edition, Chapman \& Hall/CRC, 2006.

.. [Sto1998] \A. Storjohann, An O(n^3) algorithm for Frobenius normal
             form. Proceedings of the International Symposium on
             Symbolic and Algebraic Computation (ISSAC'98), ACM Press,
             1998, pp. 101-104.

.. [Sto2000] \A. Storjohann, Algorithms for Matrix Canonical
             Forms. PhD Thesis. Department of Computer Science, Swiss
             Federal Institute of Technology -- ETH, 2000.

.. [Sto2011] \A. Storjohann, Email Communication. 30 May 2011.

.. [Str1969] Volker Strassen. Gaussian elimination is not
             optimal. Numerische Mathematik, 13:354-356, 1969.

.. [Striker2011] \J. Striker. *A unifying poset perspective on
                 alternating sign matrices, plane partitions, Catalan objects,
                 tournaments, and tableaux*, Advances in Applied Mathematics 46
                 (2011), no. 4, 583-609. :arxiv:`1408.5391`

.. [Stu1987] \J. Sturm, On the congruence of modular forms, Number
             theory (New York, 1984-1985), Springer, Berlin, 1987,
             pp. 275-280.

.. [Stu1993] \B. Sturmfels, Algorithms in invariant theory, Springer-Verlag,
             1993.

.. [STW2013] \J. Schejbal, E. Tews, and J. Wälde,
             *Reverse engineering of chiasmus from gstool*; in
             30c3, (2013).

.. [STW2016] \C. Stump, H. Thomas, N. Williams. *Cataland II*, in
             preparation, 2016.

.. [sudoku:escargot]  "Al Escargot", due to Arto Inkala,
                      http://timemaker.blogspot.com/2006/12/ai-escargot-vwv.html

.. [sudoku:norvig] Perter Norvig, "Solving Every Sudoku Puzzle",
                   http://norvig.com/sudoku.html

.. [sudoku:royle]  Gordon Royle, "Minimum Sudoku",
                   http://people.csse.uwa.edu.au/gordon/sudokumin.php

.. [sudoku:top95]  "95 Hard Puzzles", http://magictour.free.fr/top95,
                   or http://norvig.com/top95.txt

.. [sudoku:wikipedia]  "Near worst case",
                       :wikipedia:`Algorithmics_of_sudoku`

.. [Sulzgr2017] Robin Sulzgruber,
                *Inserting rim-hooks into reverse plane partitions*,
                :arxiv:`1710.09695v1`.

.. [SV2000] \J. Stern and S. Vaudenay,
            *CS-Cipher*; in
            First Open NESSIE Workshop, (2000).

.. [SW2002] William Stein and Mark Watkins, *A database of elliptic
            curves---first report*. In *Algorithmic number theory
            (ANTS V), Sydney, 2002*, Lecture Notes in Computer Science
            2369, Springer, 2002,
            p267--275. http://modular.math.washington.edu/papers/stein-watkins/

.. [St1922] Ernst Steinitz, *Polyeder und Raumeinteilungen*.
            In *Encyclopädie der Mathematischen Wissenschaften*, Franz Meyer
            and Hand Mohrmann, eds., volume 3, *Geometrie, erster Teil, zweite Hälfte*,
            pp. 1--139, Teubner, Leipzig, 1922

.. [Swe1969] Moss Sweedler. Hopf algebras. W.A. Benjamin, Math Lec
             Note Ser., 1969.

.. [SWJ2008] Fatima Shaheen, Michael Wooldridge, and Nicholas
             Jennings. *A linear approximation method for the Shapley
             value.* Artificial Intelligence 172.14 (2008): 1673-1699.

.. [SYYTIYTT2002] \T. Shimoyama, H. Yanami, K. Yokoyama, M. Takenaka, K. Itoh,
                  \J. Yajima, N. Torii, and H. Tanaka, *The block cipher SC2000*; in
                  FSE, (2001), pp. 312-327.

.. _ref-T:

**T**

.. [Tar1976] Robert E. Tarjan, *Edge-disjoint spanning trees and
             depth-first search*, Acta Informatica 6 (2), 1976,
             171-185, :doi:`10.1007/BF00268499`.

.. [Tarjan72] R.E. Tarjan. Depth-First Search and Linear Graph
              Algorithms. SIAM J. Comput. 1(2): 146-160 (1972).

.. [Tate1975] John Tate, *Algorithm for determining the type of a
              singular fiber in an elliptic pencil.
              Modular functions of one variable*, IV, pp. 33--52.
              Lecture Notes in Math., Vol. 476, Springer, Berlin, 1975.

.. [Tate1966] John Tate, *On the conjectures of Birch and Swinnerton-Dyer and
              a geometric analog*. Seminaire Bourbaki, Vol. 9,
              Exp. No. 306, 1966.

.. [TB1997] Lloyd N. Trefethen and David Bau III, *Numerical Linear
            Algebra*, SIAM, Philadelphia, 1997.

.. [Tee1997] Tee, Garry J. "Continuous branches of inverses of the 12
             Jacobi elliptic functions for real
             argument". 1997. https://researchspace.auckland.ac.nz/bitstream/handle/2292/5042/390.pdf.

.. [Terwilliger2011] Paul Terwilliger. *The universal Askey-Wilson algebra*.
                     SIGMA **7** (2011), 069, 24 pages. :arxiv:`1104.2813`.

.. [TIDES] \A. Abad, R. Barrio, F. Blesa, M. Rodriguez. TIDES tutorial:
           Integrating ODEs by using the Taylor Series Method
           (http://www.unizar.es/acz/05Publicaciones/Monografias/MonografiasPublicadas/Monografia36/IndMonogr36.htm)

.. [TingleyLN] Peter Tingley. *Explicit* `\widehat{\mathfrak{sl}}_n` *crystal
               maps between cylindric plane partitions, multi-partitions, and
               multi-segments*. Lecture notes.
               http://webpages.math.luc.edu/~ptingley/lecturenotes/explicit_bijections.pdf

.. [Tingley2007] Peter Tingley. *Three combinatorial models for*
                 `\widehat{\mathfrak{sl}}_n` *crystals, with applications
                 to cylindric plane partitions*.
                 International Mathematics Research Notices. (2007).
                 :arxiv:`0702062v3`.

.. [TOPCOM] \J. Rambau, TOPCOM
            <http://www.rambau.wm.uni-bayreuth.de/TOPCOM/>.

.. [TW1980] \A.D. Thomas and G.V. Wood, Group Tables (Exeter: Shiva
            Publishing, 1980)

.. [TY2009] Hugh Thomas and Alexander Yong, *A jeu de taquin theory for
            increasing tableaux, with applications to K-theoretic Schubert
            calculus*, Algebra and Number Theory 3 (2009), 121-148,
            https://projecteuclid.org/euclid.ant/1513797353

.. _ref-U:

**U**

.. [UDCIKMP2011] \M. Ullrich, C. De Canniere, S. Indesteege, Ö. Kücük, N. Mouha, and
                 \B. Preenel, *Finding Optimal Bitsliced Implementations of 4 x 4-bit
                 S-boxes*; in SKEW, (2011).

.. [Ukko1995] \E. Ukkonen, *On-line construction of suffix trees*,
              Algorithmica, 1995, volume **14**, number 3, pages 249--260.

.. [UNITTEST] unittest -- Unit testing framework --
              http://docs.python.org/library/unittest.html

.. [U.S1998] \U.S. Department Of Commerce/National Institute of Standards and Technology,
             *Skipjack and KEA algorithms specifications, v2.0*, (1998).

.. [U.S1999] \U.S. Department Of Commerce/National Institute of Standards and Technology,
             *Data Encryption Standard*, (1999).

.. _ref-V:

**V**

.. [Vai1994] \I. Vaisman, *Lectures on the Geometry of Poisson
             Manifolds*, Springer Basel AG (Basel) (1994);
             :doi:`10.1007/978-3-0348-8495-2`

.. [Var1984] \V. S. Varadarajan. *Lie groups, Lie algebras, and their
             representations*. Reprint of the 1974 edition. Graduate Texts in
             Mathematics, 102. Springer-Verlag, New York, 1984.

.. [Vat2008] \D. Vatne, *The mutation class of `D_n` quivers*, :arxiv:`0810.4789v1`.

.. [Vazirani2002] Monica Vazirani. *Parameterizing Hecek algebra modules:
                  Bernstein-Zelevinsky multisegments, Kleshchev
                  multipartitions, and crystal graphs*. Transform. Groups
                  **7** (2002). pp. 267-303. :arxiv:`0107052v1`,
                  :doi:`10.1007/s00031-002-0014-1`.

.. [VB1996] \E. Viterbo, E. Biglieri. *Computing the Voronoi Cell of a
            Lattice: The Diamond-Cutting Algorithm*. IEEE Transactions
            on Information Theory, 1996.

.. [VBB1992] Marc Van Barel and Adhemar Bultheel. "A general module theoretic
             framework for vector M-Padé and matrix rational interpolation."
             Numer. Algorithms, 3:451-462, 1992.
             https://doi.org/10.1007/BF02141952

.. [Vee1978] William Veech, "Interval exchange
             transformations", J. Analyse Math. 33 (1978), 222-272

.. [Ver] Helena Verrill, "Fundamental domain drawer", Java program,
         http://www.math.lsu.edu/~verrill/

.. [Vie1983] Xavier G. Viennot.  *Maximal chains of subwords and
             up-down sequences of permutations*.  Journal of
             Combinatorial Theory, Series A Volume 34, (1983),
             pp. 1-14.

.. [VJ2004] \S. Vaudenay and P. Junod,
            *Device and method for encrypting and decryptiong a block of data
            Fox, a New Family of Block Ciphers*, (2004).

.. [Voe2003] \V. Voevodsky, Reduced power operations in motivic
             cohomology, Publ. Math. Inst. Hautes Études Sci. No. 98
             (2003), 1-57.

.. [Voi2012] \J. Voight. Identifying the matrix ring: algorithms for
             quaternion algebras and quadratic forms, to appear.

.. [VW1994] Leonard Van Wyk. *Graph groups are biautomatic*. J. Pure
            Appl. Alg. **94** (1994). no. 3, 341-352.

.. _ref-W:

**W**

.. [Wac2003] Wachs, "Topology of Matching, Chessboard and General
             Bounded Degree Graph Complexes" (Algebra Universalis
             Special Issue in Memory of Gian-Carlo Rota, Algebra
             Universalis, 49 (2003) 345-385)

.. [Wal1960] \C. T. C. Wall, "Generators and relations for the
             Steenrod algebra," Ann. of Math. (2) **72** (1960),
             429-444.

.. [Wal1970] David W. Walkup, "The lower bound conjecture for 3- and
             4-manifolds", Acta Math. 125 (1970), 75-107.

.. [Wal2001] Timothy Walsh, *Gray codes for involutions*, J. Combin.
             Math. Combin. Comput. **36** (2001), 95-118.
             http://www.info2.uqam.ca/~walsh_t/papers/Involutions%20paper.pdf

.. [Wam1999] van Wamelen, Paul. *Examples of genus two CM curves defined
             over the rationals*. Math. Comp. 68 (1999), no. 225, 307--320.

.. [Wan1998] Daqing Wan, "Dimension variation of classical and p-adic
             modular forms", Invent. Math. 133, (1998) 449-463.

.. [Wan2010] Zhenghan Wang. Topological quantum
             computation. Providence, RI: American Mathematical
             Society (AMS), 2010. ISBN 978-0-8218-4930-9

.. [Was1997] \L. C. Washington, *Cyclotomic Fields*, Springer-Verlag,
             GTM volume 83, 1997.

.. [Watkins] Mark Watkins, *Hypergeometric motives over Q and their
             L-functions*, http://magma.maths.usyd.edu.au/~watkins/papers/known.pdf

.. [Wat2003] Joel Watson. *Strategy: an introduction to game
             theory*. WW Norton, 2002.

.. [Wat2010] Watkins, David S. Fundamentals of Matrix Computations,
             Third Edition.  Wiley, Hoboken, New Jersey, 2010.

.. [Web2007] James Webb. *Game theory: decisions, interaction and
             Evolution*. Springer Science & Business Media, 2007.

.. [Weh1998] \J. Wehler. Hypersurfaces of the Flag Variety: Deformation
             Theory and the Theorems of Kodaira-Spencer, Torelli,
             Lefschetz, M. Noether, and Serre. Math. Z. 198 (1988), 21-38.

.. [WELLS]   Elliot Wells. Computing the Canonical Height of a Point in Projective Space.
             :arxiv:`1602.04920v1` (2016).

.. [Wei1994] Charles A. Weibel, *An introduction to homological
             algebra*. Cambridge Studies in Advanced Math., vol. 38,
             Cambridge Univ. Press, 1994.

.. [WFYTP2008] \D. Watanable, S. Furuya, H. Yoshida, K. Takaragi, and B. Preneel,
               *A new keystream generator MUGI*; in
               FSE, (2002), pp. 179-194.

.. [Wil2013] Harold Williams. *Q-systems, factorization dynamics, and the
             twist automorphism*. Int. Math. Res. Not. (2015) no. 22,
             12042--12069. :doi:`10.1093/imrn/rnv057`.

.. [Wol1974] W. A. Wolovich. "Linear Multivariable Systems", Applied
             Mathematical Sciences (volume 11). Springer-Verlag New-York, 1974.
             doi.org/10.1007/978-1-4612-6392-0 .

.. [Woo1998] \R. M. W. Wood, "Problems in the Steenrod algebra,"
             Bull. London Math. Soc. 30 (1998), no. 5, 449-517.

.. [Wor1984] Worley, Dale Raymond, *A theory of shifted Young
             tableaux*. Dissertation, Massachusetts Institute of
             Technology, 1984.

.. [WP-Bessel] :wikipedia:`Bessel_function`

.. [WP-Error] :wikipedia:`Error_function`

.. [WP-Struve] :wikipedia:`Struve_function`

.. [WSK1997] \D. Wagner, B. Schneier, and J. Kelsey,
             *Cryptoanalysis of the cellular encryption algorithm*; in
             CRYPTO, (1997), pp. 526-537.

.. [Wu2009] Hongjun Wu, *The Hash Function JH*;
            submitted to NIST, (2008), available at
            http://www3.ntu.edu.sg/home/wuhj/research/jh/jh_round3.pdf

.. [WW2005] Ralf-Philipp Weinmann and Kai Wirt,
            *Analysis of the DVB Common Scrambling Algorithm*; in
            IFIP TC-6 TC-11, (2005).

.. [WZ2011] \W. Wu and L. Zhang, *The LBlock family of block ciphers*;
            in ACNS, (2011), pp. 327-344.

.. [WZY2015] Wenling Wu, Lei Zhang, and Xiaoli Yu, *The DBlock family of block ciphers*;
             in Science China Information Sciences, (2015), pp. 1-14.

.. _ref-X:

**X**

.. [XP1994] Deng Xiaotie, and Christos Papadimitriou. *On the
            complexity of cooperative solution concepts.* Mathematics
            of Operations Research 19.2 (1994): 257-266.

.. _ref-Y:

**Y**

.. [Yamada2007] Daisuke Yamada. *Scattering rule in soliton cellular automaton
                associated with crystal base of* `U_q(D_4^{(3)})`.
                \J. Math. Phys., **48** (4):043509, 28, (2007).

.. [Yoc2005] Jean-Christophe Yoccoz "Echange d'Intervalles", Cours au
             college de France

.. [Yun1976] Yun, David YY. On square-free decomposition
             algorithms. In Proceedings of the third ACM symposium on
             Symbolic and algebraic computation, pp. 26-35. ACM, 1976.

.. [Yuz1993] Sergey Yuzvinsky, "The first two obstructions to the
             freeness of arrangements", Transactions of the American
             Mathematical Society, Vol. 335, **1** (1993)
             pp. 231--244.

.. [YWHWXSW2014] \D. Ye, P. Wang, L. Hu, L. Wang, Y. Xie, S. Sun, and P. Wang,
                 *Panda v1*; in CAESAR Competition, (2014).

.. [YT2002] \F. Yura and T. Tokihiro,
            *On a periodic soliton cellular automaton*, J. Phys. A: Math. Gen.
            **35** (2002) 3787-3801.

.. [YYT2003] \D. Yoshihara, F. Yura, and T. Tokihiro,
             *Fundamental cycle of a periodic box-ball system*, J. Phys. A:
             Math. Gen. **36** (2003) 99-121.

.. _ref-Z:

**Z**

.. [ZBLRYV2015] \W. Zhang, Z. Bao, D. Lin, V. Rijmen, B. Yang, and I. Verbauwhede,
                *RECTANGLE: A bit-slice lightweight block cipher suitable for
                multiple platforms*; in
                SCience China Information Sciences, (2015), pp. 1-15.

.. [ZBN1997] \C. Zhu, R. H. Byrd and J. Nocedal. L-BFGS-B: Algorithm
             778: L-BFGS-B, FORTRAN routines for large scale bound
             constrained optimization. ACM Transactions on
             Mathematical Software, Vol 23, Num. 4, pp.550--560, 1997.

.. [Zhedanov1991] \A.S. Zhedanov.
                  *"Hidden symmetry" of the Askey–Wilson polynomials*,
                  Theoret. and Math. Phys. **89** (1991), 1146--1157.

.. [Zie1998] \G. M. Ziegler. *Shelling polyhedral 3-balls and
             4-polytopes*. Discrete Comput. Geom. 19 (1998), 159-174.

.. [Zie2007] \G. M. Ziegler. *Lectures on polytopes*, Volume
             152 of Graduate Texts in Mathematics, 7th printing of 1st edition, Springer, 2007.

.. [Zor2008] \A. Zorich "Explicit Jenkins-Strebel representatives of
             all strata of Abelian and quadratic differentials",
             Journal of Modern Dynamics, vol. 2, no 1, 139-185 (2008)
             (http://www.math.psu.edu/jmd)

.. [Zor] Anton Zorich, "Generalized Permutation software"
         (http://perso.univ-rennes1.fr/anton.zorich)

.. [ZZ2005] Hechun Zhang and R. B. Zhang.
            *Dual canonical bases for the quantum special linear group
            and invariant subalgebras*.
            Lett. Math. Phys. **73** (2005), pp. 165-181.
            :arxiv:`math/0509651`.

.. include:: ../footer.txt<|MERGE_RESOLUTION|>--- conflicted
+++ resolved
@@ -973,7 +973,6 @@
 .. [Do2009] \P. Dobcsanyi et
             al. DesignTheory.org. http://designtheory.org/database/
 
-<<<<<<< HEAD
 .. [Dob1999a] \H. Dobbertin: *Almost perfect nonlinear power functions
             on GF(2^n): the Niho case*. Information and Computation, 151 (1-2),
             pp. 57-72, 1999.
@@ -981,12 +980,11 @@
 .. [Dob1999b] \H. Dobbertin: *Almost perfect nonlinear power functions
             on GF(2^n): the Welch case*. IEEE Transactions on Information
             Theory, 45 (4), pp. 1271-1275, 1999.
-=======
+
 .. [DPS2017] Kevin Dilks, Oliver Pechenik, and Jessica Striker,
              *Resonance in orbits of plane partitions and increasing
              tableaux*, JCTA 148 (2017), 244-274,
              https://doi.org/10.1016/j.jcta.2016.12.007
->>>>>>> 90e17493
 
 .. [DPV2001] \J. Daemen, M. Peeters, and G. Van Assche,
              *Bitslice ciphers and power analysis attacks*; in FSE, (2000), pp. 134-149.
