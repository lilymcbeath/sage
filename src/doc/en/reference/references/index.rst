The references for Sage, sorted alphabetically by citation key.

REFERENCES:

:ref:`A <ref-A>`
:ref:`B <ref-B>`
:ref:`C <ref-C>`
:ref:`D <ref-D>`
:ref:`E <ref-E>`
:ref:`F <ref-F>`
:ref:`G <ref-G>`
:ref:`H <ref-H>`
:ref:`I <ref-I>`
:ref:`J <ref-J>`
:ref:`K <ref-K>`
:ref:`L <ref-L>`
:ref:`M <ref-M>`
:ref:`N <ref-N>`
:ref:`O <ref-O>`
:ref:`P <ref-P>`
:ref:`Q <ref-Q>`
:ref:`R <ref-R>`
:ref:`S <ref-S>`
:ref:`T <ref-T>`
:ref:`U <ref-U>`
:ref:`V <ref-V>`
:ref:`W <ref-W>`
:ref:`X <ref-X>`
:ref:`Y <ref-Y>`
:ref:`Z <ref-Z>`

.. _ref-A:

**A**

.. [ABBR2012] \A. Abad, R. Barrio, F. Blesa, M. Rodriguez. Algorithm 924.
              *ACM Transactions on Mathematical Software*, *39* no. 1 (2012), 1-28.

.. [ACFLSS04] \F. N. Abu-Khzam, R. L. Collins, M. R. Fellows, M. A.  Langston,
              W. H. Suters, and C. T. Symons: Kernelization Algorithm for the
              Vertex Cover Problem: Theory and Experiments. *SIAM
              ALENEX/ANALCO* 2004: 62-69.

.. [ADKF1970] \V. Arlazarov, E. Dinic, M. Kronrod,
              and I. Faradzev. 'On Economical Construction of the
              Transitive Closure of a Directed Graph.'
              Dokl. Akad. Nauk. SSSR No. 194 (in Russian), English
              Translation in Soviet Math Dokl. No. 11, 1970.

.. [ADKLPY2014] \M. R. Albrecht, B. Driessen, E. B. Kavun, G. Leander, C. Paar,
                and T. Yalcin, *Block ciphers - focus on the linear layer
                (feat. PRIDE)*; in CRYPTO, (2014), pp. 57-76.

.. [AH2002] \R. J. Aumann and S. Hart, Elsevier, eds. *Computing
            equilibria for two-person
            games*. http://www.maths.lse.ac.uk/personal/stengel/TEXTE/nashsurvey.pdf (2002)

.. [AHK2015] Karim Adiprasito, June Huh, and Eric Katz. *Hodge theory
             for combinatorial geometries*. :arxiv:`1511.02888`.

.. [AHMP2008] \J.-P. Aumasson, L. Henzen, W. Meier, and R. C-W Phan,
              *Sha-3 proposal blake*; in Submission to NIST, (2008).

.. [AHU1974] \A. Aho, J. Hopcroft, and J. Ullman. 'Chapter 6: Matrix
             Multiplication and Related Operations.' The Design and
             Analysis of Computer Algorithms. Addison-Wesley, 1974.

.. [AIKMMNT2001] \K. Aoki, T. Ichikawa, M. Kanda, M. Matsui, S. Moriai,
                 \J. Nakajima, and T. Tokita,
                 *Camellia: A 128-bit block cipher suitable for multiple
                 platforms - Design and analysis*; in SAC, (2000), pp. 39-56.

.. [Aj1996] \M. Ajtai. Generating hard instances of lattice problems
            (extended abstract). STOC, pp. 99--108, ACM, 1996.


.. [AJL2011] Susumu Ariki, Nicolas Jacon, and Cedric Lecouvey.
             *The modular branching rule for affine Hecke algebras of type A*.
             Adv. Math. 228:481-526 (2011).

.. [Al1947] \A. A. Albert, *A Structure Theory for Jordan
            Algebras*. Annals of Mathematics, Second Series, Vol. 48,
            No. 3 (Jul., 1947), pp. 546--567.

.. [AL1978] \A. O. L. Atkin and Wen-Ch'ing Winnie Li, Twists of
            newforms and pseudo-eigenvalues of `W`-operators.
            Inventiones math. 48 (1978), 221-243.

.. [AL2015] \M. Aguiar and A. Lauve, *The characteristic polynomial of
            the Adams operators on graded connected Hopf
            algebras*. Algebra Number Theory, v.9, 2015, n.3, 2015.

.. [AM1974] \J. F. Adams and H. R. Margolis, "Sub-Hopf-algebras of the
            Steenrod algebra," Proc. Cambridge Philos. Soc. 76 (1974),
            45-52.

.. [Ap1997] \T. Apostol, Modular functions and Dirichlet series in
            number theory, Springer, 1997 (2nd ed), section 3.7--3.9.

.. [APR2001] George E. Andrews, Peter Paule, Axel Riese,
             *MacMahon's partition analysis: the Omega package*,
             European J. Combin. 22 (2001), no. 7, 887--904.

.. [Ar2006] \D. Armstrong. *Generalized noncrossing partitions and
            combinatorics of Coxeter groups*. Mem. Amer. Math. Soc., 2006.

.. [AR2012] \D. Armstrong and B. Rhoades. "The Shi arrangement and the
            Ish arrangement". Transactions of the American
            Mathematical Society 364 (2012),
            1509-1528. :arxiv:`1009.1655`

.. [AS-Bessel] \F. W. J. Olver: 9. Bessel Functions of Integer Order,
               in Abramowitz and Stegun: Handbook of Mathematical
               Functions. http://people.math.sfu.ca/~cbm/aands/page_355.htm

.. [AS-Spherical] \H. A. Antosiewicz: 10. Bessel Functions of
                  Fractional Order, in Abramowitz and Stegun: Handbook
                  of Mathematical Functions. http://people.math.sfu.ca/~cbm/aands/page_435.htm

.. [AS-Struve] \M. Abramowitz: 12. Struve Functions and Related
               Functions, in Abramowitz and Stegun: Handbook of
               Mathematical Functions. http://people.math.sfu.ca/~cbm/aands/page_495.htm

.. [AS1964] \M. Abramowitz and I. A. Stegun, *Handbook of Mathematical
            Functions*, National Bureau of Standards Applied
            Mathematics Series, 55. 1964. See also
            http://www.math.sfu.ca/~cbm/aands/.

.. [As2008] Sami Assaf. *A combinatorial realization of Schur-Weyl
            duality via crystal graphs and dual equivalence
            graphs*. FPSAC 2008, 141-152, Discrete
            Math. Theor. Comput. Sci. Proc., AJ, Assoc. Discrete
            Math. Theor. Comput. Sci., (2008). :arxiv:`0804.1587v1`

.. [AS2011] \R.B.J.T Allenby and A. Slomson, "How to count", CRC Press (2011)

.. [ASD1971] \A. O. L. Atkin and H. P. F. Swinnerton-Dyer, "Modular
             forms on noncongruence subgroups", Proc. Symp. Pure
             Math., Combinatorics (T. S. Motzkin, ed.), vol. 19, AMS,
             Providence 1971

.. [Av2000] \D. Avis, *A revised implementation of the reverse search
            vertex enumeration algorithm.* Polytopes-combinatorics and
            computation. Birkhauser Basel, 2000.

.. [Ava2017] \R. Avanzi,
             *The QARMA block cipher family*; in ToSC, (2017.1), pp. 4-44.

.. _ref-B:

**B**

.. [Ba1994] Kaushik Basu. *The Traveler's Dilemma: Paradoxes of
            Rationality in Game Theory*. The American Economic Review
            (1994): 391-395.

.. [BAK1998] \E. Biham, R. J. Anderson, and L. R. Knudsen,
             *Serpent: A new block cipher proposal*; in FSE, (1998), pp. 222-238.

.. [Bar1970] Barnette, "Diagrams and Schlegel diagrams", in
             Combinatorial Structures and Their Applications,
             Proc. Calgary Internat. Conference 1969, New York, 1970,
             Gordon and Breach.

.. [Bar2006] \G. Bard. 'Accelerating Cryptanalysis with the Method of
             Four Russians'. Cryptography E-Print Archive
             (http://eprint.iacr.org/2006/251.pdf), 2006.

.. [BB1997] Mladen Bestvina and Noel Brady. *Morse theory and
            finiteness properties of groups*. Invent. Math. **129**
            (1997). No. 3,
            445-470. www.math.ou.edu/~nbrady/papers/morse.ps.

.. [BB2009] Tomas J. Boothby and Robert W. Bradshaw. *Bitslicing and
            the Method of Four Russians Over Larger Finite
            Fields*. arXiv:0901.1413v1, 2009. :arxiv:`0901.1413`

.. [BBISHAR2015] \S. Banik, A. Bogdanov, T. Isobe, K. Shibutani, H. Hiwatari,
                 \T. Akishita, and F. Regazzoni,
                 *Midori: A block cipher for low energy*; in ASIACRYPT, (2015), pp. 411-436.

.. [BBKMW2013] \B. Bilgin, A. Bogdanov, M, Knezevic, F. Mendel, and Q. Wang,
               *Fides: Lightweight authenticated cipher with side-channel resistance
               for constrained hardware*; in CHES, (2013), pp. 142-158.

.. [BBLSW1999] Babson, Bjorner, Linusson, Shareshian, and Welker,
               "Complexes of not i-connected graphs," Topology 38
               (1999), 271-299

.. [BPPSST2017] Banik, Pandey, Peyrin, Sasaki, Sim, and Todo,
                GIFT : A Small Present Towards Reaching the Limit of Lightweight
                Encryption. *Cryptographic Hardware and Embedded Systems - CHES 2017*,
                2017.

.. [BBS1982] \L. Blum, M. Blum, and M. Shub. Comparison of Two
             Pseudo-Random Number Generators. *Advances in Cryptology:
             Proceedings of Crypto '82*, pp.61--78, 1982.

.. [BBS1986] \L. Blum, M. Blum, and M. Shub. A Simple Unpredictable
             Pseudo-Random Number Generator. *SIAM Journal on
             Computing*, 15(2):364--383, 1986.

.. [BIANCO] \L. Bianco, P. Dell‘Olmo, S. Giordani
            An Optimal Algorithm to Find the Jump Number of Partially Ordered Sets
            Computational Optimization and Applications,
            1997, Volume 8, Issue 2, pp 197--210,
            :doi:`10.1023/A:1008625405476`

.. [BC1977] \R. E. Bixby, W. H. Cunningham, Matroids, Graphs, and
            3-Connectivity. In Graph theory and related topics
            (Proc. Conf., Univ. Waterloo, Waterloo, ON, 1977), 91-103

.. [BC2003] \A. Biryukov and C. D. Canniere *Block Ciphers and Systems
            of Quadratic Equations*; in Proceedings of Fast Software
            Encryption 2003; LNCS 2887; pp. 274-289,
            Springer-Verlag 2003.

.. [BC2012] Mohamed Barakat and Michael Cuntz. "Coxeter and
            crystallographic arrangements are inductively free."
            Adv. in Math. **229** Issue 1
            (2012). pp. 691-709. :doi:`10.1016/j.aim.2011.09.011`,
            :arxiv:`1011.4228`.

.. [BCCCNSY2010] Charles Bouillaguet, Hsieh-Chung Chen, Chen-Mou
                 Cheng, Tung Chou, Ruben Niederhagen, Adi Shamir, and
                 Bo-Yin Yang.    *Fast exhaustive search for
                 polynomial systems in GF(2)*. In Stefan Mangard and
                 François-Xavier Standaert, editors, CHES, volume 6225
                 of Lecture Notes in Computer Science, pages
                 203–218. Springer, 2010. pre-print available at
                 http://eprint.iacr.org/2010/313.pdf

.. [BCGKKKLNPRRTY2012] \J. Borghoff, A. Canteaut, T. Güneysu, E. B. Kavun, M. Knezevic,
                       \L. R. Knudsen, G. Leander, V. Nikov, C. Paar, C. Rechberger,
                       \P. Rombouts, S. S. Thomsen, and T. Yalcin,
                       *PRINCE - A low-latency block cipher for pervasive computing
                       applications*; in ASIACRYPT, (2012), pp. 208-225.

.. [BdJ2008] Besser, Amnon, and Rob de Jeu. "Li^(p)-Service? An Algorithm
             for Computing p-Adic Polylogarithms." Mathematics of Computation
             (2008): 1105-1134.

.. [BD2004] \M. Becker and A. Desoky.
            *A study of the DVD content scrambling system (CSS) algorithm*; in
            Proceedings of ISSPIT, (2004), pp. 353-356.

.. [BDP2013] Thomas Brüstle, Grégoire Dupont, Matthieu Pérotin
   *On Maximal Green Sequences*
   :arxiv:`1205.2050`

.. [BDMW2010] \K. A. Browning, J. F. Dillon, M. T. McQuistan, and A. J. Wolfe,
              *An APN permutation in dimension six*; in Finite Fields: Theory
              and Applications - FQ9, volume 518 of Contemporary Mathematics,
              pages 33–42. AMS, 2010.

.. [BeCoMe] Frits Beukers, Henri Cohen, Anton Mellit,
   *Finite hypergeometric functions*,
   :arxiv:`1505.02900`

.. [Bee] Robert A. Beezer, *A First Course in Linear Algebra*,
         http://linear.ups.edu/. Accessed 15 July 2010.

.. [Bel2011] Belarusian State University,
             *Information technologies. Data protection. Cryptograpic algorithms for
             encryption and integrity control*; in STB 34.101.31-2011, (2011).

.. [Benasque2009] Fernando Rodriguez Villegas, *The L-function of the quintic*,
   http://users.ictp.it/~villegas/hgm/benasque-2009-report.pdf

.. [Ber2008] \W. Bertram : *Differential Geometry, Lie Groups and
             Symmetric Spaces over General Base Fields and Rings*,
             Memoirs of the American Mathematical Society, vol. 192
             (2008); :doi:`10.1090/memo/0900`; :arxiv:`math/0502168`

.. [Ber1991] \C. Berger, "Une version effective du théorème de
             Hurewicz", https://tel.archives-ouvertes.fr/tel-00339314/en/.

.. [BeukersHeckman] \F. Beukers and \G. Heckman,
   *Monodromy for the hypergeometric function `{}_n F_{n-1}`*,
   Invent. Math. 95 (1989)

.. [BF1999] Thomas Britz, Sergey Fomin,
            *Finite posets and Ferrers shapes*,
            Advances in Mathematics 158, pp. 86-127 (2001),
            :arxiv:`math/9912126` (the arXiv version has fewer errors).

.. [BFZ2005] \A. Berenstein, \S. Fomin, and \A. Zelevinsky, *Cluster
             algebras. III. Upper bounds and double Bruhat cells*,
             Duke Math. J. 126 (2005), no. 1, 1–52.

.. [BG1980] \R. L. Bishop and S. L. Goldberg, *Tensor analysis on
            Manifolds*, Dover (New York) (1980)

.. [BG1985] \M. Blum and S. Goldwasser. An Efficient Probabilistic
            Public-Key Encryption Scheme Which Hides All Partial
            Information. In *Proceedings of CRYPTO 84 on Advances in
            Cryptology*, pp. 289--299, Springer, 1985.

.. [BG1988] \M. Berger & B. Gostiaux : *Differential Geometry:
            Manifolds, Curves and Surfaces*, Springer (New York)
            (1988); :doi:`10.1007/978-1-4612-1033-7`

.. [BH1994] \S. Billey, M. Haiman. *Schubert polynomials for the
            classical groups*. J. Amer. Math. Soc., 1994.

.. [BHS2008] Robert Bradshaw, David Harvey and William
             Stein. strassen_window_multiply_c. strassen.pyx, Sage
             3.0, 2008. http://www.sagemath.org

.. [Big1999] Stephen J. Bigelow. The Burau representation is not
             faithful for `n = 5`. Geom. Topol., 3:397--404, 1999.

.. [Big2003] Stephen J. Bigelow, The Lawrence-Krammer representation,
             Geometric Topology, 2001 Georgia International Topology
             Conference, AMS/IP Studies in Advanced Mathematics 35
             (2003). :arxiv:`math/0204057v1`

.. [Bir1975] \J. Birman. *Braids, Links, and Mapping Class Groups*,
             Princeton University Press, 1975

.. [Bj1980] Anders Björner,
            *Shellable and Cohen-Macaulay partially ordered sets*,
            Trans. Amer. Math. Soc. 260 (1980), 159-183,
            :doi:`10.1090/S0002-9947-1980-0570784-2`

.. [BJKLMPSSS2016] \C. Beierle, J. Jean, S. Kölbl, G. Leander, A. Moradi,
                   \T. Peyrin, Y. Sasaki, P. Sasdrich, and S. M. Sim,
                   *The SKINNY family of block ciphers and its low-latency
                   variant MANTIS*; in CRYPTO, (2016), pp. 123-153.

.. [BK1992] \U. Brehm and W. Kuhnel, "15-vertex triangulations of an
            8-manifold", Math. Annalen 294 (1992), no. 1, 167-193.

.. [BK2001] \W. Bruns and R. Koch, Computing the integral closure of an
            affine semigroup. Uni. Iaggelonicae Acta Math. 39, (2001),
            59-70

.. [BKK2000]  Georgia Benkart, Seok-Jin Kang, Masaki Kashiwara.
              *Crystal bases for the quantum superalgebra* `U_q(\mathfrak{gl}(m,n))`,
              J. Amer. Math. Soc. **13** (2000), no. 2, 295-331.

.. [BKLPPRSV2007]
            \A. Bogdanov, L. Knudsen, G. Leander, C. Paar, A. Poschmann,
            M. Robshaw, Y. Seurin, C. Vikkelsoe. *PRESENT: An Ultra-Lightweight
            Block Cipher*; in Proceedings of CHES 2007; LNCS 7427; pp. 450-466;
            Springer Verlag 2007; available at
            http://www.crypto.rub.de/imperia/md/content/texte/publications/conferences/present_ches2007.pdf

.. [BL2000] Anders Björner and Frank H. Lutz, "Simplicial manifolds,
            bistellar flips and a 16-vertex triangulation of the
            Poincaré homology 3-sphere", Experiment. Math. 9 (2000),
            no. 2, 275-289.

.. [BL2008] Corentin Boissy and Erwan Lanneau, "Dynamics and geometry
            of the Rauzy-Veech induction for quadratic differentials"
            (arxiv:0710.5614) to appear in Ergodic Theory and
            Dynamical Systems.

.. [BM1940] Becker, M. F., and Saunders MacLane. The minimum number of
            generators for inseparable algebraic extensions. Bulletin of the
            American Mathematical Society 46, no. 2 (1940): 182-186.

.. [BM2008] John Adrian Bondy and U.S.R. Murty, "Graph theory", Volume
            244 of Graduate Texts in Mathematics, 2nd edition, Springer, 2008.

.. [BM2003] Bazzi and Mitter, {\it Some constructions of codes from
            group actions}, (preprint March 2003, available on
            Mitter's MIT website).

.. [BM2012] \N. Bruin and A. Molnar, *Minimal models for rational
            functions in a dynamical setting*,
            LMS Journal of Computation and Mathematics, Volume 15
            (2012), pp 400-417.

.. [BN2008] Victor V. Batyrev and Benjamin Nill. Combinatorial aspects
            of mirror symmetry. In *Integer points in polyhedra ---
            geometry, number theory, representation theory, algebra,
            optimization, statistics*, volume 452 of *Contemp. Math.*,
            pages 35--66. Amer. Math. Soc., Providence,
            RI, 2008. arXiv:math/0703456v2 [math.CO].

.. [Bob2013] \J.W. Bober. Conditionally bounding analytic ranks of
             elliptic curves. ANTS
             10, 2013. http://msp.org/obs/2013/1-1/obs-v1-n1-p07-s.pdf

.. [Bo2009] Bosch, S., Algebra, Springer 2009

.. [BP1982] \H. Beker and F. Piper. *Cipher Systems: The Protection of
            Communications*. John Wiley and Sons, 1982.

.. [BP2000] \V. M. Bukhshtaber and T. E. Panov, "Moment-angle
            complexes and combinatorics of simplicial manifolds,"
            *Uspekhi Mat. Nauk* 55 (2000), 171--172.

.. [BP2015] \P. Butera and M. Pernici "Sums of permanental minors
            using Grassmann algebra", International Journal of Graph
            Theory and its Applications, 1 (2015),
            83–96. :arxiv:`1406.5337`

.. [BPRS2009] \J. Bastian, \T. Prellberg, \M. Rubey, \C. Stump, *Counting the
            number of elements in the mutation classes of `\tilde{A}_n`-quivers*;
            :arxiv:`0906.0487`

.. [BPU2016] Alex Biryukov, Léo Perrin, Aleksei Udovenko,
             *Reverse-Engineering the S-Box of Streebog, Kuznyechik and STRIBOBr1*; in
             EuroCrypt'16, pp. 372-402.

.. [Bre2008] \A. Bretscher and D. G. Corneil and M. Habib and C. Paul (2008), "A
             simple Linear Time LexBFS Cograph Recognition Algorithm", SIAM
             Journal on Discrete Mathematics, 22 (4): 1277–1296,
             :doi:`10.1137/060664690`.

.. [Br1910] Bruckner, "Uber die Ableitung der allgemeinen Polytope und
            die nach Isomorphismus verschiedenen Typen der allgemeinen
            Achtzelle (Oktatope)", Verhand. Konik. Akad. Wetenschap,
            Erste Sectie, 10 (1910)

.. [Br2000] Kenneth S. Brown, *Semigroups, rings, and Markov chains*,
            :arxiv:`math/0006145v1`.


.. [BR2000a] \P. Barreto and V. Rijmen,
             *The ANUBIS Block Cipher*; in
             First Open NESSIE Workshop, (2000).

.. [BR2000b] \P. Barreto and V. Rijmen,
             *The Khazad legacy-level Block Cipher*; in
             First Open NESSIE Workshop, (2000).

.. [BR2000c] \P. Barreto and V. Rijmen,
             *The Whirlpool hashing function*; in
             First Open NESSIE Workshop, (2000).

.. [Br2016] *Bresenham's Line Algorithm*, Python, 26 December 2016.
            http://www.roguebasin.com/index.php?title=Bresenham%27s_Line_Algorithm

.. [Bruin-Molnar] \N. Bruin and A. Molnar, *Minimal models for rational
            functions in a dynamical setting*,
            LMS Journal of Computation and Mathematics, Volume 15 (2012),
            pp 400-417.

.. [BS1996] Eric Bach, Jeffrey Shallit. *Algorithmic Number Theory,
            Vol. 1: Efficient Algorithms*. MIT Press, 1996. ISBN
            978-0262024051.

.. [BS2003] \I. Bouyukliev and J. Simonis, Some new results on optimal
            codes over `F_5`, Designs, Codes and Cryptography 30,
            no. 1 (2003): 97-111,
            http://www.moi.math.bas.bg/moiuser/~iliya/pdf_site/gf5srev.pdf.

.. [BS2011] \E. Byrne and A. Sneyd, On the Parameters of Codes with
            Two Homogeneous Weights. WCC 2011-Workshop on coding and
            cryptography,
            pp. 81-90. 2011. https://hal.inria.fr/inria-00607341/document

.. [BS2012] Jonathan Bloom and Dan Saracino, *Modified growth
            diagrams, permutation pivots, and the BWX map `Phi^*`*,
            Journal of Combinatorial Theory, Series A Volume 119,
            Number 6 (2012), pp. 1280-1298.

.. [BSS2009] David Bremner, Mathieu Dutour Sikiric, Achill Schuermann:
             Polyhedral representation conversion up to symmetries,
             Proceedings of the 2006 CRM workshop on polyhedral
             computation, AMS/CRM Lecture Notes, 48 (2009),
             45-71. http://arxiv.org/abs/math/0702239

.. [BSV2010] \M. Bolt, S. Snoeyink, E. Van Andel. "Visual
             representation of the Riemann map and Ahlfors map via the
             Kerzman-Stein equation". Involve 3-4 (2010), 405-420.

.. [BW1996] Anders Bjorner and Michelle L. Wachs. *Shellable nonpure
            complexes and posets. I*. Trans. of
            Amer. Math. Soc. **348** No. 4. (1996)

.. [BZ01] \A. Berenstein, A. Zelevinsky
          *Tensor product multiplicities, canonical bases
          and totally positive varieties*
          Invent. Math. **143** No. 1. (2002), 77-128.

.. _ref-C:

**C**

.. [Car1972] \R. W. Carter. *Simple groups of Lie type*, volume 28 of
             Pure and Applied Mathematics. John Wiley and Sons, 1972.

.. [CS1996] \G. Call and J. Silverman. Computing the Canonical Height on
            K3 Surfaces. Mathematics of Comp. , 65 (1996), 259-290.

.. [CB2007] Nicolas Courtois, Gregory V. Bard: Algebraic Cryptanalysis
            of the Data Encryption Standard, In 11-th IMA Conference,
            Cirencester, UK, 18-20 December 2007, Springer
            LNCS 4887. See also http://eprint.iacr.org/2006/402/.

.. [CC1982] Chottin and R. Cori, *Une preuve combinatoire de la
            rationalité d'une série génératrice associée
            aux arbres*, RAIRO, Inf. Théor. 16, 113--128 (1982)

.. [CDL2015] \A. Canteaut, Sebastien Duval, Gaetan Leurent
             *Construction of Lightweight S-Boxes using Feistel and
             MISTY Structures*; in Proceedings of SAC 2015; LNCS 9566;
             pp. 373-393; Springer-Verlag 2015; available at
             http://eprint.iacr.org/2015/711.pdf

.. [CE2001] Raul Cordovil and Gwihen Etienne. *A note on the
            Orlik-Solomon algebra*. Europ. J. Combinatorics. **22**
            (2001). pp. 165-170. http://www.math.ist.utl.pt/~rcordov/Ce.pdf

.. [Cer1994] \D. P. Cervone, "Vertex-minimal simplicial immersions of
             the Klein bottle in three-space", Geom. Ded. 50 (1994)
             117-141,
             http://www.math.union.edu/~dpvc/papers/1993-03.kb/vmkb.pdf.

.. [CEW2011] Georgios Chalkiadakis, Edith Elkind, and Michael
             Wooldridge. *Computational Aspects of Cooperative Game
             Theory*. Morgan & Claypool Publishers, (2011). ISBN
             9781608456529, :doi:`10.2200/S00355ED1V01Y201107AIM016`.

.. [CGW2013] Daniel Cabarcas, Florian Göpfert, and Patrick
             Weiden. Provably Secure LWE-Encryption with Uniform
             Secret. Cryptology ePrint Archive, Report 2013/164. 2013.
             2013/164. http://eprint.iacr.org/2013/164

.. [CGMRV16] \A. Conte, R. Grossi, A. Marino, R. Rizzi, L. Versari,
             "Directing Road Networks by Listing Strong Orientations.",
             Combinatorial Algorithms, Proceedings of 27th International Workshop,
             IWOCA 2016, August 17-19, 2016, pages 83--95.

.. [Ch2012] Cho-Ho Chu. *Jordan Structures in Geometry and
            Analysis*. Cambridge University Press, New
            York. 2012. IBSN 978-1-107-01617-0.

.. [Cha92] Chameni-Nembua C. and Monjardet B.
           *Les Treillis Pseudocomplémentés Finis*
           Europ. J. Combinatorics (1992) 13, 89-107.

.. [ChLi] \F. Chapoton and M. Livernet, *Pre-Lie algebras and the rooted trees
          operad*, International Math. Research Notices (2001) no 8, pages 395-408.
          Preprint: :arxiv:`math/0002069v2`.

.. [Cha2006] Ruth Charney. *An introduction to right-angled Artin
             groups*. http://people.brandeis.edu/~charney/papers/RAAGfinal.pdf,
             :arxiv:`math/0610668`.

.. [ChenDB] Eric Chen, Online database of two-weight codes,
            http://moodle.tec.hkr.se/~chen/research/2-weight-codes/search.php

.. [CHK2001] Keith D. Cooper, Timothy J. Harvey and Ken Kennedy. *A
             Simple, Fast Dominance Algorithm*, Software practice and
             Experience, 4:1-10 (2001).
             http://www.hipersoft.rice.edu/grads/publications/dom14.pdf

.. [CK1999] David A. Cox and Sheldon Katz. *Mirror symmetry and
            algebraic geometry*, volume 68 of *Mathematical Surveys
            and Monographs*. American Mathematical Society,
            Providence, RI, 1999.

.. [CK2001] \M. Casella and W. Kühnel, "A triangulated K3 surface with
            the minimum number of vertices", Topology 40 (2001),
            753--772.

.. [CKS1999] Felipe Cucker, Pascal Koiran, and Stephen Smale. *A polynomial-time
             algorithm for diophantine equations in one variable*, J. Symbolic
             Computation 27 (1), 21-29, 1999.

.. [CK2015] \J. Campbell and V. Knight. *On testing degeneracy of
            bi-matrix
            games*. http://vknight.org/unpeudemath/code/2015/06/25/on_testing_degeneracy_of_games/ (2015)

.. [CL2013] Maria Chlouveraki and Sofia Lambropoulou. *The
            Yokonuma-Hecke algebras and the HOMFLYPT
            polynomial*. (2015) :arxiv:`1204.1871v4`.

.. [CLRS2001] Thomas H. Cormen, Charles E. Leiserson, Ronald L. Rivest
              and Clifford Stein, *Section 22.4: Topological sort*,
              Introduction to Algorithms (2nd ed.), MIT Press and
              McGraw-Hill, 2001, 549-552, ISBN 0-262-03293-7.

.. [CLS2014] \C. Ceballos, J.-P. Labbé, C. Stump, *Subword complexes,
             cluster complexes, and generalized multi-associahedra*,
             \J. Algebr. Comb. **39** (2014) pp. 17-51.
             :doi:`10.1007/s10801-013-0437-x`, :arxiv:`1108.1776`.

.. [CLS2011] David A. Cox, John Little, and Hal Schenck. *Toric
             Varieties*. Volume 124 of *Graduate Studies in
             Mathematics*. American Mathematical Society, Providence,
             RI, 2011.

.. [CMO2011] \C. Chun, D. Mayhew, J. Oxley, A chain theorem for
             internally 4-connected binary matroids. J. Combin. Theory
             Ser. B 101 (2011), 141-189.

.. [CMO2012] \C. Chun, D. Mayhew, J. Oxley,  Towards a splitter
             theorem for internally 4-connected binary
             matroids. J. Combin. Theory Ser. B 102 (2012), 688-700.

.. [CMR2005] C\. Cid, S\. Murphy, M\. Robshaw *Small Scale Variants of
             the AES*\; in Proceedings of Fast Software Encryption
             2005\; LNCS 3557\; Springer Verlag 2005\; available at
             http://www.isg.rhul.ac.uk/~sean/smallAES-fse05.pdf

.. [CMR2006] C\. Cid, S\. Murphy, and M\. Robshaw *Algebraic Aspects
             of the Advanced Encryption Standard*\; Springer Verlag
             2006

.. [CMT2003] \A. M. Cohen, S. H. Murray, D. E. Talyor.
             *Computing in groups of Lie type*.
             Mathematics of Computation. **73** (2003), no 247. pp. 1477--1498.
             http://www.win.tue.nl/~amc/pub/papers/cmt.pdf

.. [Co1984] \J. Conway, Hexacode and tetracode - MINIMOG and
            MOG. *Computational group theory*, ed. M. Atkinson,
            Academic Press, 1984.

.. [Co1999] John Conway, Neil Sloan. *Sphere Packings, Lattices and Groups*,
            Springer Verlag 1999.

.. [Coh1993] Henri Cohen. A Course in Computational Number
             Theory. Graduate Texts in Mathematics 138. Springer, 1993.

.. [Coh2007I] Henri Cohen, *Number Theory, Vol. I: Tools and
              Diophantine Equations.*  GTM 239, Springer, 2007.

.. [Coh2007] Henri Cohen, Number Theory,
             Volume II.  Graduate Texts in Mathematics 240. Springer, 2007.

.. [Col2013] Julia Collins. *An algorithm for computing the Seifert
             matrix of a link from a braid
             representation*. (2013). http://www.maths.ed.ac.uk/~jcollins/SeifertMatrix/SeifertMatrix.pdf

.. [Con] Keith Conrad, *Groups of order 12*,
         http://www.math.uconn.edu/~kconrad/blurbs/grouptheory/group12.pdf,
         accessed 21 October 2009.

.. [Con2013] Keith Conrad: *Exterior powers*,
             `http://www.math.uconn.edu/~kconrad/blurbs/ <http://www.math.uconn.edu/~kconrad/blurbs/>`_

.. [Con2015] Keith Conrad: *Tensor products*,
             `http://www.math.uconn.edu/~kconrad/blurbs/ <http://www.math.uconn.edu/~kconrad/blurbs/>`_

.. [CP2001] John Crisp and Luis Paris. *The solution to a conjecture
            of Tits on the subgroup generated by the squares of the
            generators of an Artin group*. Invent. Math. **145**
            (2001). No 1, 19-36. :arxiv:`math/0003133`.

.. [CPdA2014] Maria Chlouveraki and Loic Poulain
              d'Andecy. *Representation theory of the Yokonuma-Hecke
              algebra*. (2014) :arxiv:`1302.6225v2`.

.. [CR1962] Curtis, Charles W.; Reiner, Irving "Representation theory
            of finite groups and associative algebras." Pure and
            Applied Mathematics, Vol. XI Interscience Publishers, a
            division of John Wiley & Sons, New York-London 1962, pp
            545--547

.. [Cre1997] \J. E. Cremona, *Algorithms for Modular Elliptic
             Curves*. Cambridge University Press, 1997.

.. [Cre2003] Cressman, Ross. *Evolutionary dynamics and extensive form
            games*. MIT Press, 2003.

.. [Crossproduct] Algebraic Properties of the Cross Product
                  :wikipedia:`Cross_product`

.. [CS1986] \J. Conway and N. Sloane. *Lexicographic codes:
            error-correcting codes from game theory*, IEEE
            Trans. Infor. Theory **32** (1986) 337-348.

.. [Cu1984] \R. Curtis, The Steiner system `S(5,6,12)`, the Mathieu
            group `M_{12}`, and the kitten. *Computational group
            theory*, ed. M. Atkinson, Academic Press, 1984.

.. [Cun1986] \W. H. Cunningham, Improved Bounds for Matroid Partition
             and Intersection Algorithms. SIAM Journal on Computing
             1986 15:4, 948-957

.. _ref-D:

**D**

.. [Dat2007] Basudeb Datta, "Minimal triangulations of
             manifolds", J. Indian Inst. Sci. 87 (2007), no. 4,
             429-449.

.. [Dav1997] B.A. Davey, H.A. Priestley,
             *Introduction to Lattices and Order*,
             Cambridge University Press, 1997.

.. [DCSW2008] \C. De Canniere, H. Sato, D. Watanabe,
              *Hash Function Luffa: Specification*; submitted to
              NIST SHA-3 Competition, 2008. Available at
              http://www.sdl.hitachi.co.jp/crypto/luffa/

.. [DCW2016] Dan-Cohen, Ishai, and Stefan Wewers. "Mixed Tate motives and the
             unit equation." International Mathematics Research Notices
             2016.17 (2016): 5291-5354.

.. [DD2010] Tim Dokchitser and Vladimir Dokchitser,
            *On the Birch-Swinnerton-Dyer quotients modulo squares*,
            Ann. Math. (2) 172 (2010), 567-596.

.. [DDLL2013] Léo Ducas, Alain Durmus, Tancrède Lepoint and Vadim
              Lyubashevsky. *Lattice Signatures and Bimodal
              Gaussians*; in Advances in Cryptology – CRYPTO 2013;
              Lecture Notes in Computer Science Volume 8042, 2013, pp
              40-56 http://www.di.ens.fr/~lyubash/papers/bimodal.pdf

.. [Dec1998] \W. Decker and T. de Jong. Groebner Bases and Invariant
             Theory in Groebner Bases and Applications. London
             Mathematical Society Lecture Note Series No. 251. (1998)
             61--89.

.. [DEMS2016] \C. Dobraunig, M. Eichlseder, F. Mendel, and M. Schläffer,
              *Ascon v1.2*; in CAESAR Competition, (2016).

.. [De1973] \P. Delsarte, An algebraic approach to the association
            schemes of coding theory, Philips Res. Rep., Suppl.,
            vol. 10, 1973.

.. [De1974] \M. Demazure, Desingularisation des varietes de Schubert,
            Ann. E. N. S., Vol. 6, (1974), p. 163-172

.. [Deh2011] \P. Dehornoy, Le probleme d'isotopie des tresses, in
             Leçons mathématiques de Bordeaux, vol. 4, pages 259-300,
             Cassini (2011).

.. [deG2000] Willem A. de Graaf. *Lie Algebras: Theory and Algorithms*.
             North-Holland Mathematical Library. (2000).
             Elsevier Science B.V.

.. [Deo1987a] \V. Deodhar, A splitting criterion for the Bruhat
              orderings on Coxeter groups. Comm. Algebra,
              15:1889-1894, 1987.

.. [Deo1987b] \V.V. Deodhar, On some geometric aspects of Bruhat
              orderings II. The parabolic analogue of Kazhdan-Lusztig
              polynomials, J. Alg. 111 (1987) 483-506.

.. [Dev2005] Devaney, Robert L. *An Introduction to Chaotic Dynamical Systems.*
             Boulder: Westview, 2005, 331.

.. [DGRB2010] David Avis, Gabriel D. Rosenberg, Rahul Savani, Bernhard
              von Stengel. *Enumeration of Nash equilibria for
              two-player games.*
              http://www.maths.lse.ac.uk/personal/stengel/ETissue/ARSvS.pdf (2010)

.. [DHSW2003] Dumas, Heckenbach, Saunders, Welker, "Computing
              simplicial homology based on efficient Smith normal form
              algorithms," in "Algebra, geometry, and software
              systems" (2003), 177-206.

.. [DI1989]  Dan Gusfield and Robert W. Irving. *The stable marriage
             problem: structure and algorithms*. Vol. 54. Cambridge:
             MIT press, 1989.

.. [DI1995] \F. Diamond and J. Im, Modular forms and modular curves.
            In: V. Kumar Murty (ed.), Seminar on Fermat's Last Theorem
            (Toronto, 1993-1994), 39-133.  CMS Conference
            Proceedings 17.  American Mathematical Society, 1995.

.. [Dil1940] Lattice with Unique Irreducible Decompositions
             \R. P. Dilworth, 1940 (Annals of Mathematics 41, 771-777)
             With comments by B. Monjardet
             http://cams.ehess.fr/docannexe.php?id=1145

.. [Di2000] \L. Dissett, Combinatorial and computational aspects of
            finite geometries, 2000,
            https://tspace.library.utoronto.ca/bitstream/1807/14575/1/NQ49844.pdf

.. [DLHK2007] \J. A. De Loera, D. C. Haws, M. Köppe, Ehrhart
              polynomials of matroid polytopes and
              polymatroids. Discrete & Computational Geometry, Volume
              42, Issue 4. :arxiv:`0710.4346`,
              :doi:`10.1007/s00454-008-9120-8`

.. [DLMF-Bessel] \F. W. J. Olver and L. C. Maximon: 10. Bessel
                 Functions, in NIST Digital Library of Mathematical
                 Functions. http://dlmf.nist.gov/10

.. [DLMF-Error] \N. M. Temme: 7. Error Functions, Dawson’s and Fresnel
                 Integrals, in NIST Digital Library of Mathematical
                 Functions. http://dlmf.nist.gov/7

.. [DLMF-Struve] \R. B. Paris: 11. Struve and Related Functions, in
                 NIST Digital Library of Mathematical
                 Functions. http://dlmf.nist.gov/11

.. [DLRS2010] De Loera, Rambau and Santos, "Triangulations: Structures
              for Algorithms and Applications", Algorithms and
              Computation in Mathematics, Volume 25, Springer, 2011.

.. [DN1990] Claude Danthony and Arnaldo Nogueira "Measured foliations
            on nonorientable surfaces", Annales scientifiques de
            l'Ecole Normale Superieure, Ser. 4, 23, no. 3 (1990) p
            469-494

.. [Do2009] \P. Dobcsanyi et
            al. DesignTheory.org. http://designtheory.org/database/

.. [DPV2001] \J. Daemen, M. Peeters, and G. Van Assche,
             *Bitslice ciphers and power analysis attacks*; in FSE, (2000), pp. 134-149.

.. [DP2008] Jean-Guillaume Dumas and Clement Pernet. Memory efficient
            scheduling of Strassen-Winograd's matrix multiplication
            algorithm. arXiv:0707.2347v1, 2008.

.. [DPVAR2000] \J. Daemen, M. Peeters, G. Van Assche, and V. Rijmen,
               *Nessie proposal: NOEKEON*; in First Open NESSIE Workshop, (2000).

.. [DR2002] Joan Daemen, Vincent Rijmen. *The Design of
            Rijndael*. Springer-Verlag Berlin Heidelberg, 2002.

.. [Dro1987] Carl Droms. *Isomorphisms of graph groups*. Proc. of the
             Amer. Math. Soc. **100**
             (1987). No 3. http://educ.jmu.edu/~dromscg/vita/preprints/Isomorphisms.pdf

.. [Du2003] \I. Duursma, "Extremal weight enumerators and
            ultraspherical polynomials", Discrete Mathematics 268
            (2003), 103–127.

.. [Du2009] Du Ye. *On the Complexity of Deciding Degeneracy in
            Games*. http://arxiv.org/pdf/0905.3012v1.pdf (2009)

.. [DW1995] Andreas W.M. Dress and Walter Wenzel, *A Simple Proof of
            an Identity Concerning Pfaffians of Skew Symmetric
            Matrices*, Advances in Mathematics, volume 112, Issue 1,
            April 1995,
            pp. 120-134. http://www.sciencedirect.com/science/article/pii/S0001870885710298

.. [DW2007] \I. Dynnikov and B. Wiest, On the complexity of
            braids, J. Europ. Math. Soc. 9 (2007)

.. _ref-E:

**E**

.. [Eb1989] \W. Eberly, "Computations for algebras and group
            representations". Ph.D. Thesis, University of
            Toronto, 1989. http://www.cpsc.ucalgary.ca/~eberly/Research/Papers/phdthesis.pdf

.. [Ed1974] \A. R. Edmonds, 'Angular Momentum in Quantum Mechanics',
            Princeton University Press (1974)

.. [Eh2013] Ehrhardt, Wolfgang. "The AMath and DAMath Special
            Functions: Reference Manual and Implementation Notes,
            Version
            1.3". 2013. http://www.wolfgang-ehrhardt.de/specialfunctions.pdf.

.. [EM2001] Pavel Etingof and Xiaoguang Ma.
            *Lecture notes on Cherednik algebras*.
            http://www-math.mit.edu/~etingof/73509.pdf :arXiv:`1001.0432`.

.. [EP2013] David Einstein, James Propp. *Combinatorial,
            piecewise-linear, and birational homomesy for products of
            two chains*. :arxiv:`1310.5294v1`.

.. [EP2013b] David Einstein, James Propp. *Piecewise-linear and
             birational toggling*. Extended abstract for
             FPSAC 2014. http://faculty.uml.edu/jpropp/fpsac14.pdf

.. [ERH2015] Jorge Espanoza and Steen Ryom-Hansen. *Cell structures
             for the Yokonuma-Hecke algebra and the algebra of braids
             and ties*. (2015) :arxiv:`1506.00715`.

.. [ESSS2012] \D. Engels, M.-J. O. Saarinen, P. Schweitzer, and E. M. Smith,
              *The Hummingbird-2 lightweight authenticated encryption algorithm*; in
              RFIDSec, (2011), pp. 19-31.

.. [ETS2006a] ETSI/Sage,
              *Specification of the 3GPP Confidentiality and Integrity Algorithms
              UEA2 & UIA2*; in Document 5: Design and Evaluation Report, (2006).

.. [ETS2011] ETSI/Sage,
             *Specification of the 3GPP Confidentiality and Integrity Algorithms
             128-EEA3 & 128-EIA3*; in Document 4: Design and Evaluation Report, (2011).

.. [Ewa1996] Ewald, "Combinatorial Convexity and Algebraic Geometry",
             vol. 168 of Graduate Texts in Mathematics, Springer, 1996

.. [EZ1950] \S. Eilenberg and J. Zilber, "Semi-Simplicial Complexes
            and Singular Homology", Ann. Math. (2) 51 (1950), 499-513.

.. [EPW14] Ben Elias, Nicholas Proudfoot, and Max Wakefield.
           *The Kazhdan-Lusztig polynomial of a matroid*. 2014.
           :arxiv:`1412.7408`.

.. _ref-F:

**F**

.. [Fedorov2015] Roman Fedorov, *Variations of Hodge structures for hypergeometric
   differential operators and parabolic Higgs bundles*,
   :arxiv:`1505.01704`

.. [Fe1997] Stefan Felsner, "On the Number of Arrangements of
            Pseudolines", Proceedings SoCG 96, 30-37. Discrete &
            Computational Geometry 18 (1997),
            257-267. http://page.math.tu-berlin.de/~felsner/Paper/numarr.pdf

.. [FT00] Stefan Felsner, William T. Trotter,
          Dimension, Graph and Hypergraph Coloring,
          Order,
          2000, Volume 17, Issue 2, pp 167-177,
          http://link.springer.com/article/10.1023%2FA%3A1006429830221

.. [Fe2012] Hans L. Fetter, "A Polyhedron Full of Surprises",
            Mathematics Magazine 85 (2012), no. 5, 334-342.

.. [Fed2015] Federal Agency on Technical Regulation and Metrology (GOST),
             GOST R 34.12-2015, (2015)

.. [Feu2009] \T. Feulner. The Automorphism Groups of Linear Codes and
             Canonical Representatives of Their Semilinear Isometry
             Classes. Advances in Mathematics of Communications 3 (4),
             pp. 363-383, Nov 2009

.. [Feu2013] Feulner, Thomas, "Eine kanonische Form zur Darstellung
             aequivalenter Codes -- Computergestuetzte Berechnung und
             ihre Anwendung in der Codierungstheorie, Kryptographie
             und Geometrie", Dissertation, University of
             Bayreuth, 2013.

.. [FH2015] \J. A. de Faria, B. Hutz. Combinatorics of Cycle Lengths on
            Wehler K3 Surfaces over finite fields. New Zealand Journal
            of Mathematics 45 (2015), 19–31.

.. [FM2014] Cameron Franc and Marc Masdeu, "Computing fundamental
            domains for the Bruhat-Tits tree for GL_2(Qp), p-adic
            automorphic forms, and the canonical embedding of Shimura
            curves". LMS Journal of Computation and Mathematics
            (2014), volume 17, issue 01, pp. 1-23.

.. [FMV2014] Xander Faber, Michelle Manes, and Bianca Viray. Computing
             Conjugating Sets and Automorphism Groups of Rational Functions.
             Journal of Algebra, 423 (2014), 1161-1190.

.. [Fom1994] Sergey V. Fomin, "Duality of graded graphs". Journal of
             Algebraic Combinatorics Volume 3, Number 4 (1994),
             pp. 357-404.

.. [Fom1995] Sergey V. Fomin, "Schensted algorithms for dual graded
             graphs". Journal of Algebraic Combinatorics Volume 4,
             Number 1 (1995), pp. 5-45.

.. [FOS2010] \G. Fourier, M. Okado, A. Schilling. *Perfectness of
             Kirillov-Reshetikhin crystals for nonexceptional types*.
             Contemp. Math. 506 (2010) 127-143 ( :arxiv:`0811.1604` )

.. [FP1996] Komei Fukuda, Alain Prodon: Double Description Method
            Revisited, Combinatorics and Computer Science, volume 1120
            of Lecture Notes in Computer Science, page
            91-111. Springer (1996)

.. [FR1985] Friedl, Katalin, and Lajos Rónyai. "Polynomial time
            solutions of some problems of computational
            algebra". Proceedings of the seventeenth annual ACM
            symposium on Theory of computing. ACM, 1985.

.. [FRT1990] Faddeev, Reshetikhin and Takhtajan.
             *Quantization of Lie Groups and Lie Algebras*.
             Leningrad Math. J. vol. **1** (1990), no. 1.

.. [FS2009] Philippe Flajolet and Robert Sedgewick,
            `Analytic combinatorics <http://algo.inria.fr/flajolet/Publications/AnaCombi/book.pdf>`_.
            Cambridge University Press, Cambridge, 2009.
            See also the `Errata list <http://ac.cs.princeton.edu/errata/>`_.

.. [FST2012] \A. Felikson, \M. Shapiro, and \P. Tumarkin, *Cluster Algebras of
            Finite Mutation Type Via Unfoldings*, Int Math Res Notices (2012)
            2012 (8): 1768-1804.

.. [Fu1993] Wiliam Fulton, *Introduction to Toric Varieties*,
            Princeton University Press, 1993.

.. [FY2004] Eva Maria Feichtner and Sergey Yuzvinsky. *Chow rings of
            toric varieties defined by atomic lattices*. Inventiones
            Mathematicae. **155** (2004), no. 3, pp. 515-536.

.. [FZ2007] \S. Fomin and \A. Zelevinsky, *Cluster algebras IV. Coefficients*,
            Compos. Math. 143 (2007), no. 1, 112-164.

.. _ref-G:

**G**

.. [Ga02] Shuhong Gao, A new algorithm for decoding Reed-Solomon
          Codes, January 31, 2002

.. [Gambit] Richard D. McKelvey, Andrew M. McLennan, and
            Theodore L. Turocy, *Gambit: Software Tools for Game
            Theory, Version 13.1.2.*. http://www.gambit-project.org
            (2014).

.. [Gar2015] \V. Garg *Introduction to Lattice Theory with Computer
             Science Applications* (2015), Wiley.

.. [GDR1999] \R. González-Díaz and P. Réal, *A combinatorial method
             for computing Steenrod squares* in J. Pure Appl. Algebra
             139 (1999), 89-108.

.. [GDR2003] \R. González-Díaz and P. Réal, *Computation of cohomology
             operations on finite simplicial complexes* in Homology,
             Homotopy and Applications 5 (2003), 83-93.

.. [Ge2005] Loukas Georgiadis, *Linear-Time Algorithms for Dominators
            and Related Problems*, PhD thesis, Princetown University,
            TR-737-05, (2005).
            ftp://ftp.cs.princeton.edu/reports/2005/737.pdf

.. [GG2012] Jim Geelen and Bert Gerards, Characterizing graphic
            matroids by a system of linear equations,
            submitted, 2012. Preprint:
            http://www.gerardsbase.nl/papers/geelen_gerards=testing-graphicness%5B2013%5D.pdf

.. [GGD2011] \E. Girondo, \G. Gonzalez-Diez, *Introduction to Compact
             Riemann surfaces and Dessins d'enfant*, (2011)
             London Mathematical Society, Student Text 79.

.. [GGNS2013] \B. Gerard, V. Grosso, M. Naya-Plasencia, and F.-X. Standaert,
              *Block ciphers that are easier to mask: How far can we go?*; in
              CHES, (2013), pp. 383-399.

.. [GGOR2003] \V. Ginzberg, N. Guay, E. Opdam, R. Rouquier.
              *On the category `\mathcal{O}` for rational Cherednik algebras*.
              Invent. Math. **154** (2003). :arxiv:`math/0212036`.

.. [GHJV1994] \E. Gamma, R. Helm, R. Johnson, J. Vlissides, *Design
              Patterns: Elements of Reusable Object-Oriented
              Software*. Addison-Wesley (1994). ISBN 0-201-63361-2.

.. [GK2013] Roland Grinis and Alexander Kasprzyk, Normal forms of
            convex lattice polytopes, arXiv:1301.6641

.. [GKZ1994] Gelfand, I. M.; Kapranov, M. M.; and
             Zelevinsky, A. V. "Discriminants, Resultants and
             Multidimensional Determinants" Birkhauser 1994

.. [GL1996] \G. Golub and C. van Loan. *Matrix Computations*. 3rd
            edition, Johns Hopkins Univ. Press, 1996.

.. [GLSVJGK2014] \V. Grosso, G. Leurent, F.-X. Standaert, K. Varici,
                 \F. D. A. Journault, L. Gaspar, and S. Kerckhof,
                 *SCREAM & iSCREAM Side-Channel Resistant Authenticated Encryption
                 with Masking*; in CAESAR Competition, (2014).

.. [GM2002] Daniel Goldstein and Andrew Mayer. On the equidistribution
            of Hecke points. Forum Mathematicum, 15:2, pp. 165--189,
            De Gruyter, 2003.

.. [GNL2011] \Z. Gong, S. Nikova, and Y. W. Law,
             *KLEIN: A new family of lightweight block ciphers*; in
             RFIDSec, (2011), p. 1-18.

.. [Go1967] Solomon Golomb, Shift register sequences, Aegean Park
            Press, Laguna Hills, Ca, 1967

.. [God1968] \R. Godement: *Algebra*, Hermann (Paris) / Houghton Mifflin
             (Boston) (1968)

.. [Gor1980] Daniel Gorenstein, Finite Groups (New York: Chelsea
             Publishing, 1980)

.. [Gor2009] Alexey G. Gorinov, "Combinatorics of double cosets and
             fundamental domains for the subgroups of the modular
             group", preprint :arxiv:`0901.1340`

.. [GPV2008] Craig Gentry, Chris Peikert, Vinod Vaikuntanathan. *How
             to Use a Short Basis: Trapdoors for Hard Lattices and New
             Cryptographic
             Constructions*. STOC 2008. http://www.cc.gatech.edu/~cpeikert/pubs/trap_lattice.pdf

.. [GR2001] \C.Godsil and G.Royle, *Algebraic Graph Theory*. Graduate
            Texts in Mathematics, Springer, 2001.

.. [Gr2007] \J. Green, Polynomial representations of `GL_n`, Springer
            Verlag, 2007.

.. [GriRei16] Darij Grinberg, Victor Reiner,
              *Hopf Algebras in Combinatorics*,
              :arxiv:`1409.8356v4`.

.. [GR2013] Darij Grinberg, Tom Roby. *Iterative properties of
            birational rowmotion*.
            http://www.cip.ifi.lmu.de/~grinberg/algebra/skeletal.pdf

.. [GroLar1] \R. Grossman and R. G. Larson, *Hopf-algebraic structure of
             families of trees*, J. Algebra 126 (1) (1989), 184-210.
             Preprint: :arxiv:`0711.3877v1`

.. [Grinb2016a] Darij Grinberg,
                *Double posets and the antipode of QSym*,
                :arxiv:`1509.08355v3`.

.. [GrS1967] Grunbaum and Sreedharan, "An enumeration of simplicial
             4-polytopes with 8 vertices", J. Comb. Th. 2,
             437-465 (1967)

.. [GS1999] Venkatesan Guruswami and Madhu Sudan, Improved Decoding of
            Reed-Solomon Codes and Algebraic-Geometric Codes, 1999

.. [GT1996] \P. Gianni and B. Trager. "Square-free algorithms in
            positive characteristic". Applicable Algebra in Engineering,
            Communication and Computing, 7(1), 1-14 (1996)

.. [GT2014] \M.S. Gowda and J. Tao. On the bilinearity rank of a
            proper cone and Lyapunov-like
            transformations. Mathematical Programming, 147 (2014)
            155-170.

.. [Gu] GUAVA manual, http://www.gap-system.org/Packages/guava.html

.. [GW2014] \G. Gratzer and F. Wehrung,
            Lattice Theory: Special Topics and Applications Vol. 1,
            Springer, 2014.

.. [GZ1983] Greene; Zaslavsky, "On the Interpretation of Whitney
            Numbers Through Arrangements of Hyperplanes, Zonotopes,
            Non-Radon Partitions, and Orientations of
            Graphs". Transactions of the American Mathematical
            Society, Vol. 280, No. 1. (Nov., 1983), pp. 97-126.

.. _ref-H:

**H**

.. [Ha2005] Gerhard Haring. [Online] Available:
            http://osdir.com/ml/python.db.pysqlite.user/2005-11/msg00047.html

.. [Hac2016] \M. Hachimori. http://infoshako.sk.tsukuba.ac.jp/~hachi/math/library/dunce_hat_eng.html

.. [Hat2002] Allen Hatcher, "Algebraic Topology", Cambridge University
             Press (2002).

.. [He2002] \H. Heys *A Tutorial on Linear and Differential
            Cryptanalysis* ; 2002' available at
            http://www.engr.mun.ca/~howard/PAPERS/ldc_tutorial.pdf

.. [Hes2002] \F. Hess, "Computing Riemann-Roch spaces in algebraic
             function fields and related topics," J. Symbolic
             Comput. 33 (2002), no. 4, 425--445.

.. [Hig2008] \N. J. Higham, "Functions of matrices: theory and computation",
             Society for Industrial and Applied Mathematics (2008).

.. [HJ2004] Tom Hoeholdt and Joern Justesen, A Course In
            Error-Correcting Codes, EMS, 2004

.. [HKOTY1999] \G. Hatayama, A. Kuniba, M. Okado, T. Tagaki, and Y. Yamada,
               *Remarks on fermionic formula*. Contemp. Math., **248** (1999).

.. [HKP2010] \T. J. Haines, R. E. Kottwitz, A. Prasad, Iwahori-Hecke
             Algebras, J. Ramanujan Math. Soc., 25 (2010),
             113--145. :arxiv:`0309168v3` :mathscinet:`MR2642451`

.. [HL2014] Thomas Hamilton and David Loeffler, "Congruence testing
            for odd modular subgroups", LMS J. Comput. Math. 17
            (2014), no. 1, 206-208, :doi:`10.1112/S1461157013000338`.

.. [Hli2006] Petr Hlineny, "Equivalence-free exhaustive generation of
             matroid representations", Discrete Applied Mathematics
             154 (2006), pp. 1210-1222.

.. [HLY2002] Yi Hu, Chien-Hao Liu, and Shing-Tung Yau. Toric morphisms
             and fibrations of toric Calabi-Yau
             hypersurfaces. *Adv. Theor. Math. Phys.*,
             6(3):457-506, 2002. arXiv:math/0010082v2 [math.AG].

.. [Hoc] Winfried Hochstaettler, "About the Tic-Tac-Toe Matroid",
         preprint.

.. [HN2006] Florent Hivert and Janvier Nzeutchap. *Dual Graded Graphs
            in Combinatorial Hopf Algebras*.
            https://www.lri.fr/~hivert/PAPER/commCombHopfAlg.pdf

.. [HP2003] \W. C. Huffman, V. Pless, Fundamentals of Error-Correcting
            Codes, Cambridge Univ. Press, 2003.

.. [HP2016] \S. Hopkins, D. Perkinson. "Bigraphical
            Arrangements". Transactions of the American Mathematical
            Society 368 (2016), 709-725. :arxiv:`1212.4398`

.. [HPS2008] \J. Hoffstein, J. Pipher, and J.H. Silverman. *An
             Introduction to Mathematical
             Cryptography*. Springer, 2008.

.. [HPS2017] Graham Hawkes, Kirill Paramonov, and Anne Schilling.
             *Crystal analysis of type* `C` *Stanley symmetric functions*.
             Electronic J. Comb. 24(3) (2017) #P3.51. :arxiv:`1704.00889`.

.. [HOLM2016] Tristan Holmes and \J. \B. Nation,
              *Inflation of finite lattices along all-or-nothing sets*.
              http://www.math.hawaii.edu/~jb/inflation.pdf

.. [HR2016]  Clemens Heuberger and Roswitha Rissner, "Computing
             `J`-Ideals of a Matrix Over a Principal Ideal Domain",
             :arxiv:`1611.10308`, 2016.

.. [HRT2000] \R.B. Howlett, L.J. Rylands, and D.E. Taylor.
             *Matrix generators for exceptional groups of Lie type*.
             J. Symbolic Computation. **11** (2000).
             http://www.maths.usyd.edu.au/u/bobh/hrt.pdf

.. [Hsu1996] Tim Hsu, "Identifying congruence subgroups of the modular
             group", Proc. AMS 124, no. 5, 1351-1359 (1996)

.. [Hsu1997] Tim Hsu, "Permutation techniques for coset
             representations of modular subgroups", in L. Schneps
             (ed.), Geometric Galois Actions II: Dessins d'Enfants,
             Mapping Class Groups and Moduli, volume 243 of LMS
             Lect. Notes, 67-77, Cambridge Univ. Press (1997)

.. [Hutz2007] \B. Hutz. Arithmetic Dynamics on Varieties of dimension greater
              than one. PhD Thesis, Brown University 2007

.. [Hutz2009] \B. Hutz. Good reduction of periodic points, Illinois Journal of
              Mathematics 53 (Winter 2009), no. 4, 1109-1126.

.. [Hutz2015] \B. Hutz. Determination of all rational preperiodic points
              for morphisms of PN. Mathematics of Computation, 84:291 (2015), 289-308.

.. [Huy2005] \D. Huybrechts : *Complex Geometry*, Springer (Berlin)
             (2005).

.. _ref-I:

**I**

.. [IK2010] Kenji Iohara and Yoshiyuki Koga.
            *Representation Theory of the Virasoro Algebra*. 
            Springer, (2010).

.. [ILS2012] Giuseppe F. Italiano, Luigi Laura, and Federico
             Santaroni. *Finding strong bridges and strong
             articulation points in linear time*. Theoretical Computer
             Science, 447, 74–84 (2012).
             :doi:`10.1016/j.tcs.2011.11.011`

.. [IR1990] \K. Ireland and M. Rosen, *A Classical Introduction to
            Modern Number Theory*, Springer-Verlag, GTM volume
            84, 1990.

.. [ISSK2009] \M. Izadi, B. Sadeghiyan, S. S. Sadeghian, H. A. Khanooki,
              *MIBS: A new lightweight block cipher*; in
              CANS, (2009), pp. 334-348.

.. [Iwa1964] \N. Iwahori, On the structure of a Hecke ring of a
             Chevalley group over a finite
             field,  J. Fac. Sci. Univ. Tokyo Sect. I, 10 (1964),
             215--236 (1964). :mathscinet:`MR0165016`

.. [Iwa1972] \K. Iwasawa, *Lectures on p-adic L-functions*, Princeton
             University Press, 1972.

.. _ref-J:

**J**

.. [Ja1971] \N. Jacobson. *Exceptional Lie Algebras*. Marcel Dekker,
            Inc. New York. 1971. IBSN No. 0-8247-1326-5.

.. [JL2009] Nicolas Jacon and Cedric Lecouvey.
            *Kashiwara and Zelevinsky involutions in affine type A*.
            Pac. J. Math. 243(2):287-311 (2009).

.. [Joh1990] \D.L. Johnson. *Presentations of Groups*. Cambridge
             University Press. (1990).

.. [Jon1987] \V. Jones, Hecke algebra representations of braid groups
             and link polynomials.  Ann. of Math. (2) 126 (1987),
             no. 2, 335--388. :doi:`10.2307/1971403`
             :mathscinet:`MR0908150`

.. [Jon2005] \V. Jones, The Jones
             Polynomial, 2005. https://math.berkeley.edu/~vfr/jones.pdf

.. [JRJ94] Jourdan, Guy-Vincent; Rampon, Jean-Xavier; Jard, Claude
           (1994), "Computing on-line the lattice of maximal antichains
           of posets", Order 11 (3) p. 197-210, :doi:`10.1007/BF02115811`

.. [Joy2004] \D. Joyner, Toric codes over finite fields, Applicable
             Algebra in Engineering, Communication and Computing, 15,
             (2004), p. 63-79.

.. [Joy2006] \D. Joyner, *On quadratic residue codes and hyperelliptic
             curves*, (preprint 2006)

.. [JPdA15] \N. Jacon and L. Poulain d'Andecy. *An isomorphism theorem
            for Yokonuma-Hecke algebras and applications to link
            invariants*. (2015) :arxiv:`1501.06389v3`.

.. _ref-K:

**K**

.. [Ka1990] Victor G. Kac. *Infinite-dimensional Lie Algebras*. Third
            edition. Cambridge University Press, Cambridge, 1990.

.. [Kal1992] \B. Kaliski,
             *The MD2 message-digest algorithm*; in
             RFS 1319, (1992).

.. [Ka1993] Masaki Kashiwara, The crystal base and Littelmann's
            refined Demazure character formula, Duke Math. J. 71
            (1993), no. 3, 839--858.

.. [Kal1980] \T. Kaliath, "Linear Systems", Prentice-Hall, 1980,
             383--386.

.. [Kam2007] Joel Kamnitzer,
             *The crystal structure on the set of Mirković-Vilonen polytopes*,
             Adv. Math. **215** (2007), 66-93.

.. [Kam2010] Joel Kamnitzer, *Mirković-Vilonen cycles and polytopes*,
             Ann. Math. (2) **171** (2010), 731-777.

.. [Kan1958] \D. M. Kan, *A combinatorial definition of homotopy
             groups*, Ann. Math. (2) 67 (1958), 282-312.

.. [Kat1991] Nicholas M. Katz, *Exponential sums and differential equations*,
             Princeton University Press, Princeton NJ, 1991.

.. [Kaw2009] Kawahira, Tomoki. *An algorithm to draw external rays of the
             Mandelbrot set*, Nagoya University, 23 Apr. 2009.
             math.titech.ac.jp/~kawahira/programs/mandel-exray.pdf

.. [KB1983] \W. Kühnel and T. F. Banchoff, "The 9-vertex complex
            projective plane", Math. Intelligencer 5 (1983), no. 3,
            11-22.

.. [Ke1991] \A. Kerber. Algebraic combinatorics via finite group
            actions, 2.2 p. 70. BI-Wissenschaftsverlag,
            Mannheim, 1991.

.. [Ke2008] \B. Keller, *Cluster algebras, quiver representations
            and triangulated categories*, :arXiv:`0807.1960`.

.. [KK1995] Victor Klee and Peter Kleinschmidt,
            *Convex polytopes and related complexes.*, in \R. L. Graham,
            \M. Grötschel, \L Lovász, *Handbook of combinatorics*,
            Vol. 1, Chapter 18, 1995

.. [KKMMNN1992] S-J. Kang, M. Kashiwara, K. C. Misra, T. Miwa, T. Nakashima,
                and A. Nakayashiki. *Affine crystals and vertex models*.
                Int. J. Mod. Phys. A, **7** (suppl. 1A), (1992) pp. 449-484.

.. [KKPSSSYYLLCHH2004] \D. Kwon, J. Kim, S. Park, S. H. Sung, Y. Sohn,
                       \J. H. Song, Y. Yeom, E-J. Yoon, S. Lee, J. Lee,
                       \S. Chee, D. Han, and J. Hong,
                       *New block cipher: ARIA*; in ICISC, (2004), pp. 432-445.

.. [KL1990] \P. Kleidman and M. Liebeck. *The subgroup structure of
            the finite classical groups*. Cambridge University Press, 1990.

.. [KL2008] Chris Kurth and Ling Long, "Computations with finite index
            subgroups of `{\rm PSL}_2(\ZZ)` using Farey symbols",
            Advances in algebra and combinatorics, 225--242, World
            Sci. Publ., Hackensack, NJ, 2008. Preprint version:
            :arxiv:`0710.1835`

.. [KLLRSY2014] \E. B. Kavun, M. M. Lauridsen, G. Leander, C. Rechberger,
                \P. Schwabe, and T. Yalcin, *Prost v1*; CAESAR Competition, (2014).

.. [KLPR2010] \L. R. Knudsen, G. Leander, A. Poschmann, and M. J. B. Robshaw,
              *PRINTcipher: A block cipher for IC-printing*; in
              CHES, (2010), pp. 16-32.

.. [KLS2013] Allen Knutson, Thomas Lam, and David Speyer.
             *Positroid Varieties: Juggling and Geometry*
             Compositio Mathematica, **149** (2013), no. 10.
             :arXiv:`1111.3660`.

.. [KMAUTOM2000] Masayuki Kanda, Shiho Moriai, Kazumaro Aoki, Hiroki Ueda,
                 Youichi Takashima, Kazuo Ohta, and Tsutomu Matsumoto,
                 *E2 - a new 128-bit block cipher*; in IEICE Transactions on
                 Fundamentals of Electronics, Communications and Computer Sciences,
                 E83-A(1):48–59, 12 2000.

.. [KMM2004] Tomasz Kaczynski, Konstantin Mischaikow, and Marian
             Mrozek, "Computational Homology", Springer-Verlag (2004).

.. [KMN2012] On the trace of the antipode and higher
             indicators. Yevgenia Kashina and Susan Montgomery and
             Richard Ng. Israel J. Math., v.188, 2012.

.. [KN1963] \S. Kobayashi & K. Nomizu : *Foundations of Differential
            Geometry*, vol. 1, Interscience Publishers (New York)
            (1963).

.. [KNS2011] Atsuo Kuniba and Tomoki Nakanishi and Junji Suzuki,
             `T`-*systems and* `Y`-*systems in integrable systems*.
             \J. Phys. A, **44** (2011), no. 10.

.. [KnotAtlas] The Knot atlas. http://katlas.org/wiki/Main_Page

.. [Knu1995] Donald E. Knuth, *Overlapping Pfaffians*,
             :arxiv:`math/9503234v1`.

.. [Knu2005] Lars R. Knudsen, *SMASH - A Cryptographic Hash Function*; in
             FSE'05, (2005), pp. 228-242.

.. [Kob1993] Neal Koblitz, *Introduction to Elliptic Curves and
             Modular Forms*.  Springer GTM 97, 1993.

.. [Koe1999] Wolfram Koepf: Effcient Computation of Chebyshev
             Polynomials in Computer Algebra Systems: A Practical
             Guide. John Wiley, Chichester (1999): 79-99.

.. [Koh2000] David Kohel, *Hecke Module Structure of Quaternions*, in
             Class Field Theory — Its Centenary and Prospect (Tokyo,
             1998), Advanced Studies in Pure Mathematics, 30,
             177-196, 2000.

.. [Koh2007] \A. Kohnert, *Constructing two-weight codes with prescribed
             groups of automorphisms*, Discrete applied mathematics 155,
             no. 11 (2007):
             1451-1457. http://linearcodes.uni-bayreuth.de/twoweight/

.. [Kos1985] \J.-L. Koszul, *Crochet de Schouten-Nijenhuis et
             cohomologie*, in *Élie Cartan et les mathématiques
             d'aujourd'hui*, Astérisque hors série (1985), p. 257

.. [KP2002] Volker Kaibel and Marc E. Pfetsch, "Computing the Face
            Lattice of a Polytope from its Vertex-Facet Incidences",
            Computational Geometry: Theory and Applications, Volume
            23, Issue 3 (November 2002), 281-290.  Available at
            http://portal.acm.org/citation.cfm?id=763203 and free of
            charge at http://arxiv.org/abs/math/0106043

.. [Kra2006] Christian Krattenthaler.  *Growth diagrams, and
             increasing and decreasing chains in fillings of Ferrers
             shapes*.  Advances in Applied Mathematics Volume 37,
             Number 3 (2006), pp. 404-431.

.. [Kr1971] \D. Kraines, "On excess in the Milnor basis," Bull. London
            Math. Soc. 3 (1971), 363-365.

.. [Kr2016] Stefan Kranich, An epsilon-delta bound for plane algebraic curves
            and its use for certified homotopy continuation of systems of plane
            algebraic curves, arXiv:1505.03432

.. [KR2001] \J. Kahane and A. Ryba. *The hexad game*, Electronic
            Journal of Combinatorics, **8**
            (2001). http://www.combinatorics.org/Volume_8/Abstracts/v8i2r11.html

.. [KS1998] Maximilian Kreuzer and Harald Skarke, Classification of
            Reflexive Polyhedra in Three Dimensions,
            arXiv:hep-th/9805190

.. [KS2002] \A. Khare and U. Sukhatme. "Cyclic Identities Involving
            Jacobi Elliptic Functions",
            preprint 2002. :arxiv:`math-ph/0201004`

.. [KSV2011] Ian Kiming, Matthias Schuett and Helena Verrill, "Lifts
             of projective congruence groups", J. London
             Math. Soc. (2011) 83 (1): 96-120,
             :doi:`10.1112/jlms/jdq062`. Arxiv version:
             :arxiv:`0905.4798`.

.. [KT1986] \N. Kerzman and M. R. Trummer. "Numerical Conformal
            Mapping via the Szego kernel". Journal of Computational
            and Applied Mathematics, 14(1-2): 111--123, 1986.

.. [Kuh1987] \W. Kühnel, "Minimal triangulations of Kummer varieties",
             Abh. Math. Sem. Univ. Hamburg 57 (1987), 7-20.

.. [Kuh1995] Kuhnel, "Tight Polyhedral Submanifolds and Tight
             Triangulations" Lecture Notes in Mathematics Volume 1612,
             1995

.. [Kul1991] Ravi Kulkarni, "An arithmetic geometric method in the
             study of the subgroups of the modular group", American
             Journal of Mathematics 113 (1991), no 6, 1053-1133

.. [Kur2008] Chris Kurth, "K Farey package for Sage",
             http://wayback.archive-it.org/855/20100510123900/http://www.public.iastate.edu/~kurthc/research/index.html

.. [Kwon2012] Jae-Hoon Kwon. *Crystal bases of* `q`-*deformed Kac Modules
              over the Quantum Superalgebra* `U_q(\mathfrak{gl}(m|n))`.
              International Mathematics Research Notices. Vol. 2014, No. 2,
              pp. 512-550 (2012)

.. [KZ2003] \M. Kontsevich, A. Zorich "Connected components of the
            moduli space of Abelian differentials with prescripebd
            singularities" Invent. math. 153, 631-678 (2003)

.. _ref-L:

**L**

.. [Lam2004] Thomas Lam, *Growth diagrams, domino insertion and
             sign-imbalance*.  Journal of Combinatorial Theory,
             Series A Volume 107, Number 1 (2004), pp. 87-115.

.. [Lam2005] \T. Lam, Affine Stanley symmetric functions,
             Amer. J. Math.  128 (2006), no. 6, 1553--1586.

.. [Lam2008] \T. Lam. *Schubert polynomials for the affine
             Grassmannian*. J. Amer. Math. Soc., 2008.

.. [Lan2002] \S. Lang : *Algebra*, 3rd ed., Springer (New York) (2002);
             :doi:`10.1007/978-1-4613-0041-0`

.. [Lan2008] \E. Lanneau "Connected components of the strata of the
             moduli spaces of quadratic differentials", Annales
             sci. de l'ENS, serie 4, fascicule 1, 41, 1-56 (2008)

.. [Lau2011] Alan G.B. Lauder, "Computations with classical and p-adic
             modular forms", LMS J. of Comput. Math. 14 (2011),
             214-231.

.. [LB1988] Lee, P.J., Brickell, E.F. An observation on the security of
            McEliece's public-key cryptosystem. EuroCrypt 1988. LNCS, vol. 330, pp.
            275–280.

.. [LdB1982] \A. Liberato de Brito, 'FORTRAN program for the integral
             of three spherical harmonics', Comput. Phys. Commun.,
             Volume 25, pp. 81-85 (1982)

.. [Lee1996] Marc van Leeuwen.  *The Robinson-Schensted and
             Sch\"utzenberger algorithms, an elementary approach*.
             Electronic Journal of Combinatorics 3, no. 2 (1996):
             Research Paper 15, approx. 32 pp. (electronic)

.. [Lee1997] \J. M. Lee, *Riemannian Manifolds*, Springer (New York) (1997);
             :doi:`10.1007/b98852`

.. [Lee2011] \J. M. Lee, *Introduction to Topological Manifolds*, 2nd ed.,
             Springer (New York) (2011); :doi:`10.1007/978-1-4419-7940-7`

.. [Lee2013] \J. M. Lee, *Introduction to Smooth Manifolds*, 2nd ed.,
             Springer (New York) (2013); :doi:`10.1007/978-1-4419-9982-5`

.. [Lev2014] Lionel Levine. Threshold state and a conjecture of
             Poghosyan, Poghosyan, Priezzhev and Ruelle,
             Communications in Mathematical Physics.

.. [Lew2000] Robert Edward Lewand. *Cryptological Mathematics*. The
             Mathematical Association of America, 2000.

.. [Li1995] Peter Littelmann, Crystal graphs and Young
            tableaux, J. Algebra 175 (1995), no. 1, 65--87.

.. [Lic1977] \A. Lichnerowicz, *Les variétés de Poisson et leurs
             algèbres de Lie associées*, Journal of Differential
             Geometry **12**, 253 (1977); :doi:`10.4310/jdg/1214433987`

.. [Lic1997] William B. Raymond Lickorish. An Introduction to Knot
             Theory, volume 175 of Graduate Texts in
             Mathematics. Springer-Verlag, New York, 1997. ISBN
             0-387-98254-X

.. [Lim] \C. H. Lim,
         *CRYPTON: A New 128-bit Block Cipher*; available at
         http://next.sejong.ac.kr/~chlim/pub/cryptonv05.ps

.. [Lim2001] \C. H. Lim,
             *A Revised Version of CRYPTON: CRYPTON V1.0*; in FSE'01, pp. 31--45.

.. [Lin1999] \J. van Lint, Introduction to coding theory, 3rd ed.,
             Springer-Verlag GTM, 86, 1999.

.. [Liv2006] \M. Livernet, *A rigidity theorem for pre-Lie algebras*, J. Pure Appl.
             Algebra 207 (2006), no 1, pages 1-18.
             Preprint: :arxiv:`math/0504296v2`.

.. [LLYCL2005] \H. J. Lee, S. J. Lee, J. H. Yoon, D. H. Cheon, and J. I. Lee,
               *The SEED Encryption Algorithm*; in
               RFC 4269, (2005).

.. [LLZ2014] \K. Lee, \L. Li, and \A. Zelevinsky, *Greedy elements in rank 2
             cluster algebras*, Selecta Math. 20 (2014), 57-82.

.. [LLMSSZ2013] Thomas Lam, Luc Lapointe, Jennifer Morse, Anne
                Schilling, Mark Shimozono and Mike Zabrocki.
                *k-Schur functions and affine Schubert calculus*.
                https://arxiv.org/pdf/1301.3569.pdf

.. [LM2006] Vadim Lyubashevsky and Daniele Micciancio. Generalized
            compact knapsacks are collision resistant. ICALP,
            pp. 144--155, Springer, 2006.

.. [LMR2010] \N. Linial, R. Meshulam and M. Rosenthal, "Sum complexes
             -- a new family of hypertrees", Discrete & Computational
             Geometry, 2010, Volume 44, Number 3, Pages 622-636

.. [Lod1995] Jean-Louis Loday. *Cup-product for Leibniz cohomology and
             dual Leibniz algebras*. Math. Scand., pp. 189--196
             (1995). http://www.math.uiuc.edu/K-theory/0015/cup_product.pdf

.. [Loe2007] David Loeffler, *Spectral expansions of overconvergent
             modular functions*, Int. Math. Res. Not 2007 (050).
             `Arxiv preprint <http://uk.arxiv.org/abs/math/0701168>`_.

.. [Lot2005] \M. Lothaire, *Applied combinatorics on
             words*. Cambridge University Press (2005).

.. [LP2007] \G. Leander and A. Poschmann,
            *On the Classification of 4 Bit S-boxes*; in WAIFI, (2007), pp. 159-176.

.. [LP2011] Richard Lindner and Chris Peikert. Better key sizes (and
            attacks) for LWE-based encryption. in Proceeding of the
            11th international conference on Topics in cryptology:
            CT-RSA 2011. Springer 2011,
            :doi:`10.1007/978-3-642-19074-2_21`

.. [LPR2010] Vadim Lyubashevsky, Chris Peikert, and Oded Regev. On
             Ideal Lattices and Learning with Errors over Rings. in
             Advances in Cryptology --
             EUROCRYPT 2010. Springer 2010. :doi:`10.1007/978-3-642-13190-5_1`

.. [LS2007] Thomas Lam and Mark Shimozono.  *Dual graded graphs for
            Kac-Moody algebras*.  Algebra & Number Theory 1.4 (2007)
            pp. 451-488.

.. [LSS2009] \T. Lam, A. Schilling, M. Shimozono. *Schubert
             polynomials for the affine Grassmannian of the symplectic
             group*. Mathematische Zeitschrift 264(4) (2010) 765-811
             (:arxiv:`0710.2720`)

.. [LT1998] \B. Leclerc, J.-Y. Thibon, Littlewood-Richardson
            coefficients and Kazhdan-Lusztig polynomials,
            http://front.math.ucdavis.edu/9809.5122

.. [LT2009] \G. I. Lehrer and D. E. Taylor. *Unitary reflection
            groups*. Australian Mathematical Society Lecture
            Series, 2009.

.. [Lut2002] Frank H. Lutz, Császár's Torus, Electronic Geometry Model
             No. 2001.02.069
             (2002). http://www.eg-models.de/models/Classical_Models/2001.02.069/_direct_link.html

.. [Lut2005] Frank H. Lutz, "Triangulated Manifolds with Few Vertices:
             Combinatorial Manifolds", preprint (2005),
             :arXiv:`math/0506372`

.. [LV2012] Jean-Louis Loday and Bruno Vallette. *Algebraic
            Operads*. Springer-Verlag Berlin Heidelberg
            (2012). :doi:`10.1007/978-3-642-30362-3`.

.. [Ltd06] Beijing Data Security Technology Co. Ltd,
           *Specification of SMS4, Block Cipher for WLAN Products - SMS4* (in Chinese);
           Available at http://www.oscca.gov.cn/UpFile/200621016423197990.pdf, (2006).

.. [LTV1999] Bernard Leclerc, Jean-Yves Thibon, and Eric Vasserot.
             *Zelevinsky's involution at roots of unity*.
             J. Reine Angew. Math. 513:33-51 (1999).

.. [LW2012] David Loeffler and Jared Weinstein, *On the computation of
            local components of a newform*, Mathematics of Computation
            **81** (2012) 1179-1200. :doi:`10.1090/S0025-5718-2011-02530-5`

.. [Lyo2003] \R. Lyons, Determinantal probability
             measures. Publications Mathematiques de l'Institut des
             Hautes Etudes Scientifiques 98(1)  (2003), pp. 167-212.

.. _ref-M:

**M**

.. [MagmaHGM] *Hypergeometric motives* in Magma,
   http://magma.maths.usyd.edu.au/~watkins/papers/HGM-chapter.pdf

.. [Mas94] James L. Massey,
           *SAFER K-64: A byte-oriented block-ciphering algorithm*; in
           FSE’93, Volume 809 of LNCS, pages 1-17.
           Springer, Heidelberg, December 1994.

.. [Mat1992] \O. Mathieu. *Classification of Harish-Chandra
             modules over the Virasoro Lie algebra*.
             Invent. Math. **107(2)** (1992), pp. 225-234.

.. [Mat2002] Jiří Matousek, "Lectures on Discrete Geometry", Springer,
             2002

.. [Ma2009] Sarah Mason, An Explicit Construction of Type A Demazure
            Atoms, Journal of Algebraic Combinatorics, Vol. 29,
            (2009), No. 3, p.295-313. :arXiv:`0707.4267`

.. [Mac1915] Percy A. MacMahon, *Combinatory Analysis*,
             Cambridge University Press (1915--1916).
             (Reprinted: Chelsea, New York, 1960).

.. [MAR2009] \H. Molina-Abril and P. Réal, *Homology computation using
             spanning trees* in Progress in Pattern Recognition, Image
             Analysis, Computer Vision, and Applications, Lecture
             Notes in Computer Science, volume 5856, pp 272-278,
             Springer, Berlin (2009).

.. [Mar1997] \C.-M. Marle, *The Schouten-Nijenhuis bracket and interior
             products*, Journal of Geometry and Physics **23**, 350
             (1997); :doi:`10.1016/S0393-0440(97)80009-5`

.. [Mas1969] James L. Massey, "Shift-Register Synthesis and BCH
             Decoding." IEEE Trans. on Information Theory, vol. 15(1),
             pp. 122-127, Jan 1969.

.. [MatroidDatabase] `Database of Matroids <http://www-imai.is.s.u-tokyo.ac.jp/~ymatsu/matroid/index.html>`_

.. [May1964] \J. P. May, "The cohomology of restricted Lie algebras
             and of Hopf algebras; application to the Steenrod
             algebra." Thesis, Princeton Univ., 1964.

.. [May1967] \J. P. May, Simplicial Objects in Algebraic Topology,
             University of Chicago Press (1967)

.. [McC1978] \K. McCrimmon. *Jordan algebras and their
             applications*. Bull. Amer. Math. Soc. **84** 1978.

.. [McM1992] John McMillan. *Games, strategies, and managers*. Oxford
             University Press.

.. [Mil1958] \J. W. Milnor, "The Steenrod algebra and its dual,"
             Ann. of Math. (2) 67 (1958), 150-171.

.. [MMIB2012] \Y. Matsumoto, S. Moriyama, H. Imai, D. Bremner:
              Matroid Enumeration for Incidence Geometry,
              Discrete and Computational Geometry,
              vol. 47, issue 1, pp. 17-43, 2012.

.. [MMY2003] Jean-Christophe Yoccoz, Stefano Marmi and Pierre Moussa
             "On the cohomological equation for interval exchange
             maps", C. R. Acad. Sci. Paris, projet de Note, 2003
             Systèmes dynamiques/Dynamical
             Systems. :arxiv:`math/0304469v1`

.. [MM2015] \J. Matherne and \G. Muller, *Computing upper cluster algebras*,
            Int. Math. Res. Not. IMRN, 2015, 3121-3149.

.. [MNO1994] Alexander Molev, Maxim Nazarov, and Grigori Olshanski.
             *Yangians and classical Lie algebras*. (1994)
             :arxiv:`hep-th/9409025`

.. [Mol2007] Alexander Ivanovich Molev.
             *Yangians and Classical Lie Algebras*.
             Mathematical Surveys and Monographs.
             Providence, RI: American Mathematical Society. (2007)

.. [Mol2015] \A. Molnar, Fractional Linear Minimal Models of Rational Functions,
             M.Sc. Thesis.

.. [Mon1998] \K. G. Monks, "Change of basis, monomial relations, and
             `P^s_t` bases for the Steenrod algebra," J. Pure
             Appl. Algebra 125 (1998), no. 1-3, 235-260.

.. [MoPa1994] \P. Morton and P. Patel. The Galois theory of periodic points
              of polynomial maps. Proc. London Math. Soc., 68 (1994), 225-263.

.. [MR1989] \G. Melançon and C. Reutenauer.
            *Lyndon words, free algebras and shuffles*,
            Can. J. Math., Vol. XLI, No. 4, 1989, pp. 577-591.

.. [MR2002] \S. Murphy, M. Robshaw *Essential Algebraic Structure
            Within the AES*\; in Advances in Cryptology \- CRYPTO
            2002\; LNCS 2442\; Springer Verlag 2002

.. [MS2003] \T. Mulders, A. Storjohann, "On lattice reduction for
            polynomial matrices", J. Symbolic Comput. 35 (2003),
            no. 4, 377--401

.. [MS2011] \G. Musiker and \C. Stump, *A compendium on the cluster algebra
            and quiver package in sage*, :arxiv:`1102.4844`.

.. [MSZ2013] Michael Maschler, Solan Eilon, and Zamir Shmuel. *Game
             Theory*. Cambridge: Cambridge University Press,
             (2013). ISBN 9781107005488.

.. [Mu1997] Murty, M. Ram. *Congruences between modular forms*. In "Analytic
            Number Theory" (ed. Y. Motohashi), London Math. Soc. Lecture Notes
            247 (1997), 313-320, Cambridge Univ. Press.

.. [MV2010] \D. Micciancio, P. Voulgaris. *A Deterministic Single
            Exponential Time Algorithm for Most Lattice Problems based
            on Voronoi Cell Computations*. Proceedings of the 42nd ACM
            Symposium Theory of Computation, 2010.

.. [MvOV1996] \A. J. Menezes, P. C. van Oorschot,
              and S. A. Vanstone. *Handbook of Applied
              Cryptography*. CRC Press, 1996.

.. [MW2009] Meshulam and Wallach, "Homological connectivity of random
            `k`-dimensional complexes", preprint, math.CO/0609773.

.. _ref-N:

**N**

.. [Nas1950] John Nash. *Equilibrium points in n-person games.*
             Proceedings of the National Academy of Sciences 36.1
             (1950): 48-49.

.. [Nie2013] Johan S. R. Nielsen, List Decoding of Algebraic Codes,
             Ph.D. Thesis, Technical University of Denmark, 2013

.. [Nie] Johan S. R. Nielsen, Codinglib,
         https://bitbucket.org/jsrn/codinglib/.

.. [Nij1955] \A. Nijenhuis, *Jacobi-type identities for bilinear
             differential concomitants of certain tensor fields. I*,
             Indagationes Mathematicae (Proceedings) **58**, 390 (1955).

.. [NN2007] Nisan, Noam, et al., eds. *Algorithmic game theory.*
            Cambridge University Press, 2007.

.. [Nog1985] Arnaldo Nogueira, "Almost all Interval Exchange
             Transformations with Flips are Nonergodic" (Ergod. Th. &
             Dyn. Systems, Vol 5., (1985), 257-271

.. [Normaliz] Winfried Bruns, Bogdan Ichim, and Christof Soeger,
              Normaliz,
              http://www.mathematik.uni-osnabrueck.de/normaliz/

.. [NZ2012] \T. Nakanishi and \A. Zelevinsky, *On tropical dualities in
            cluster algebras*, Algebraic groups and quantum groups,
            Contemp. Math., vol. 565, Amer. Math. Soc.,
            Providence, RI, 2012, pp.  217-226.

.. [Nze2007] Janvier Nzeutchap.  *Binary Search Tree insertion, the
             Hypoplactic insertion, and Dual Graded Graphs*.
             :arXiv:`0705.2689` (2007).

.. _ref-O:

**O**

.. [OGKRKGBDDP2015] \R. Oliynykov, I. Gorbenko, O. Kazymyrov, V. Ruzhentsev,
                    \O. Kuznetsov, Y. Gorbenko, A. Boiko, O. Dyrda, V. Dolgov,
                    and A. Pushkaryov,
                    *A new standard of ukraine: The kupyna hash function*; in
                    Cryptology ePrint Archive, (2015), 885.

.. [Oha2011] \R.A. Ohana. On Prime Counting in Abelian Number
             Fields. http://wstein.org/home/ohanar/papers/abelian_prime_counting/main.pdf.

.. [ONe1983] \B. O'Neill : *Semi-Riemannian Geometry*, Academic Press
             (San Diego) (1983)

.. [Or2016] \M. Orlitzky. The Lyapunov rank of an improper
            cone. Citation: Optimization Methods and Software
            (accepted
            2016-06-12). http://www.optimization-online.org/DB_HTML/2015/10/5135.html. :doi:`10.1080/10556788.2016.1202246`

.. [Oxl1992] James Oxley, *Matroid theory*, Oxford University
             Press, 1992.

.. [Oxl2011] James Oxley, *Matroid Theory, Second Edition*. Oxford
             University Press, 2011.

.. _ref-P:

**P**

.. [PALP] Maximilian Kreuzer, Harald Skarke: "PALP: A Package for
          Analyzing Lattice Polytopes with Applications to Toric
          Geometry" omput.Phys.Commun. 157 (2004) 87-106
          :arxiv:`math/0204356`

.. [Pana2002] \F. Panaite, *Relating the Connes-Kreimer and
              Grossman-Larson Hopf algebras built on rooted trees*,
              Lett. Math. Phys. 51 (2000), no. 3, pages 211-219.
              Preprint: :arxiv:`math/0003074v1`

.. [PearsonTest] :wikipedia:`Goodness_of_fit`, accessed 13th
                 October 2009.

.. [Pen2012] \R. Pendavingh, On the evaluation at `(-i, i)` of the
             Tutte polynomial of a binary matroid. Preprint:
             :arxiv:`1203.0910`

.. [Pet2010] Christiane Peters, Information-set decoding for linear codes over
             `GF(q)`, Proc. of PQCrypto 2010, pp. 81-94.

.. [Pha2002] \R. C.-W. Phan. Mini advanced encryption standard
             (mini-AES): a testbed for cryptanalysis
             students. Cryptologia, 26(4):283--306, 2002.

.. [Piz1980] \A. Pizer. An Algorithm for Computing Modular Forms on
             `\Gamma_0(N)`, J. Algebra 64 (1980), 340-390.

.. [Platt1976] \C. R. Platt,
               Planar lattices and planar graphs,
               Journal of Combinatorial Theory Series B,
               Vol 21, no. 1 (1976): 30-39.

.. [Pon2010] \S. Pon. *Types B and D affine Stanley symmetric
             functions*, unpublished PhD Thesis, UC Davis, 2010.

.. [Pos2005] \A. Postnikov, Affine approach to quantum Schubert
             calculus, Duke Math. J. 128 (2005) 473-509

.. [PPW2013] \D. Perkinson, J. Perlman, and J. Wilmes.
             *Primer for the algebraic geometry of sandpiles*.
             Tropical and Non-Archimedean
             Geometry, Contemp. Math., 605, Amer. Math. Soc.,
             Providence, RI, 2013.
             :arxiv:`1112.6163`

.. [PR2015] \P. Pilarczyk and P. Réal, *Computation of cubical
            homology, cohomology, and (co)homological operations via
            chain contraction*, Adv. Comput. Math. 41 (2015), pp
            253--275.

.. [PRC2012] \G. Piret, T. Roche, and C. Carlet,
             *PICARO - a block cipher allowing efficient higher-order side-channel
             resistance*; in ACNS, (2012), pp. 311-328.

.. [Prototype_pattern] Prototype pattern,
                       :wikipedia:`Prototype_pattern`

.. [PS2011] \R. Pollack, and G. Stevens.  *Overconvergent modular
            symbols and p-adic L-functions.* Annales scientifiques de
            l'Ecole normale superieure.
            Vol. 44. No. 1. Elsevier, 2011.

.. [PUNTOS] Jesus A. De Loera
            http://www.math.ucdavis.edu/~deloera/RECENT_WORK/puntos2000

.. [PvZ2010] \R. A. Pendavingh, S. H. M. van Zwam, Lifts of matroid
             representations over partial fields, Journal of
             Combinatorial Theory, Series B, Volume 100, Issue 1,
             January 2010, Pages 36-67

.. [PZ2008] \J. H. Palmieri and J. J. Zhang, "Commutators in the
            Steenrod algebra," New York J. Math. 19 (2013), 23-37.

.. [Propp1997] James Propp,
               *Generating Random Elements of Finite Distributive Lattices*,
               Electron. J. Combin. 4 (1997), no. 2, The Wilf Festschrift volume,
               Research Paper 15.
               http://www.combinatorics.org/ojs/index.php/eljc/article/view/v4i2r15

.. _ref-Q:
.. _ref-R:

**R**

.. [Raj1987] \A. Rajan, Algorithmic applications of connectivity and
             related topics in matroid theory. Ph.D. Thesis,
             Northwestern university, 1987.

.. [Rau1979] Gerard Rauzy, "Echanges d'intervalles et transformations
             induites", Acta Arith. 34, no. 3, 203-212, 1980

.. [Red2001] Maria Julia Redondo. *Hochschild cohomology: some methods
             for computations*. Resenhas IME-USP 5 (2), 113-137
             (2001). http://inmabb.criba.edu.ar/gente/mredondo/crasp.pdfc

.. [Reg09] Oded Regev. On Lattices, Learning with Errors, Random
           Linear Codes, and Cryptography. in Journal of the ACM
           56(6). ACM 2009, :doi:`10.1145/1060590.1060603`

.. [Reg1958] \T. Regge, 'Symmetry Properties of Clebsch-Gordan
             Coefficients', Nuovo Cimento, Volume 10, pp. 544 (1958)

.. [Reg1959] \T. Regge, 'Symmetry Properties of Racah Coefficients',
             Nuovo Cimento, Volume 11, pp. 116 (1959)

.. [Reg2005] Oded Regev. On lattices, learning with errors, random
             linear codes, and cryptography. STOC, pp. 84--93,
             ACM, 2005.

.. [Reu1993] \C. Reutenauer. *Free Lie Algebras*. Number 7 in London
             Math. Soc. Monogr. (N.S.). Oxford University
             Press. (1993).

.. [Rho69] John Rhodes, *Characters and complexity of finite semigroups*
           \J. Combinatorial Theory, vol 6, 1969

.. [RH2003] \J. Rasch and A. C. H. Yu, 'Efficient Storage Scheme for
            Pre-calculated Wigner 3j, 6j and Gaunt Coefficients',
            SIAM J. Sci. Comput. Volume 25, Issue 4,
            pp. 1416-1428 (2003)

.. [RH2003b] \G. G. Rose and P. Hawkes,
            *Turing: A fast stream cipher*; in FSE, (2003), pp. 290-306.

.. [Rio1958] \J. Riordan, "An Introduction to Combinatorial Analysis",
             Dover Publ. (1958)

.. [Ris2016] Roswitha Rissner, "Null ideals of matrices over residue
             class rings of principal ideal domains". Linear Algebra
             Appl., **494** (2016) 44–69. :doi:`10.1016/j.laa.2016.01.004`.

.. [RMA2009] \P. Réal and H. Molina-Abril, *Cell AT-models for digital
             volumes* in Torsello, Escolano, Brun (eds.), Graph-Based
             Representations in Pattern Recognition, Lecture Notes in
             Computer Science, volume 5534, pp. 314-3232, Springer,
             Berlin (2009).

.. [RNPA2011] \G. Rudolf, N. Noyan, D. Papp, and F. Alizadeh. Bilinear
              optimality constraints for the cone of positive
              polynomials. Mathematical Programming, Series B,
              129 (2011) 5-31.

.. [Rob1991] Tom Roby, "Applications and extensions of Fomin's
             generalization of the Robinson-Schensted correspondence
             to differential posets".  Ph.D. Thesis, M.I.T.,
             Cambridge, Massachusetts, 1991.

.. [Roberts2015] David P. Roberts, *Hypergeometric Motives I*, https://icerm.brown.edu/materials/Slides/sp-f15-offweeks/Hypergeomteric_Motives,_I_]_David_Roberts,_University_of_Minnesota_-_Morris.pdf

.. [Roberts2017] David P. Roberts, *Hypergeometric motives and an unusual
   application of the Guinand-Weil-Mestre explicit formula*,
   https://www.matrix-inst.org.au/wp_Matrix2016/wp-content/uploads/2016/04/Roberts-2.pdf

.. [Roc1970] \R.T. Rockafellar, *Convex Analysis*. Princeton
             University Press, Princeton, 1970.

.. [Ros1999] \K. Rosen *Handbook of Discrete and Combinatorial
             Mathematics* (1999), Chapman and Hall.

.. [Rot2001] Gunter Rote, *Division-Free Algorithms for the
             Determinant and the Pfaffian: Algebraic and Combinatorial
             Approaches*, H. Alt (Ed.): Computational Discrete
             Mathematics, LNCS 2122,
             pp. 119–135, 2001. http://page.mi.fu-berlin.de/rote/Papers/pdf/Division-free+algorithms.pdf

.. [Rot2006] Ron Roth, Introduction to Coding Theory, Cambridge
             University Press, 2006

.. [RSS] :wikipedia:`Residual_sum_of_squares`, accessed 13th
         October 2009.

.. [Rud1958] \M. E. Rudin. *An unshellable triangulation of a
             tetrahedron*. Bull. Amer. Math. Soc. 64 (1958), 90-91.

.. _ref-S:

**S**

.. [Saa2011] \M-J. O. Saarinen,
             *Cryptographic Analysis of All 4 x 4-Bit S-Boxes*; in
             SAC, (2011), pp. 118-133.

.. [Sag1987] Bruce E. Sagan.  *Shifted tableaux, Schur Q-functions,
             and a conjecture of R. Stanley*.  Journal of
             Combinatorial Theory, Series A Volume 45 (1987),
             pp. 62-103.

.. [Sch1996] \E. Schaefer. A simplified data encryption
             algorithm. Cryptologia, 20(1):77--84, 1996.

.. [Sch2006] Oliver Schiffmann. *Lectures on Hall algebras*,
             preprint, 2006. :arxiv:`0611617v2`.

.. [Sch2015] George Schaeffer. *Hecke stability and weight 1 modular forms*.
             Math. Z. 281:159–191, 2015. :doi:`10.1007/s00209-015-1477-9`

.. [Sco1985] \R. Scott,
             *Wide-open encryption design offers flexible implementations*; in
             Cryptologia, (1985), pp. 75-91.

.. [SE1962] \N. E. Steenrod and D. B. A. Epstein, Cohomology
            operations, Ann. of Math. Stud. 50 (Princeton University
            Press, 1962).

.. [Ser1992] \J.-P. Serre : *Lie Algebras and Lie Groups*, 2nd ed.,
             Springer (Berlin) (1992);
             :doi:`10.1007/978-3-540-70634-2`

.. [Ser2010] \F. Sergeraert, *Triangulations of complex projective
             spaces* in Scientific contributions in honor of Mirian
             Andrés Gómez, pp 507-519, Univ. La Rioja Serv. Publ., Logroño (2010).

.. [Sey1981] \P. D. Seymour, Nowhere-zero 6-flows, J. Comb. Theory Ser B,
             30 (1981), 130-135. :doi: `10.1016/0095-8956(81)90058-7`

.. [SH1995] \C. P. Schnorr and H. H. Hörner. *Attacking the
            Chor-Rivest Cryptosystem by Improved Lattice
            Reduction*. Advances in Cryptology - EUROCRYPT '95. LNCS
            Volume 921, 1995, pp 1-12.

<<<<<<< HEAD
.. [Shi1971]  Shimura, Goro. *Introduction to the arithmetic theory of
            automorphic functions*. Princeton University Press, 1971.
=======
.. [Shi1971] Goro Shimura, *Introduction to the arithmetic theory of
             automorphic functions*. Publications of the Mathematical
             Society of Japan and Princeton University Press, 1971.
>>>>>>> 0a674fd4

.. [Shr2004] \S. Shreve, *Stochastic Calculus for Finance II:
             Continuous-Time Models*.  New York: Springer, 2004

.. [SIHMAS2011] \K. Shibutani, T. Isobe, H. Hiwatari, A. Mitsuda, T. Akishita,
                and T. Shirai, *Piccolo: An ultra-lightweight block-cipher*; in
                CHES, (2011), pp. 342-457.

.. [Sil1994] Joseph H. Silverman, Advanced topics in the arithmetic of
             elliptic curves. GTM 151, Springer-Verlag, New York, 1994.

.. [Sil2007] Joseph H. Silverman. The Arithmetic of Dynamics Systems.
             GTM 241, Springer-Verlag, New York, 2007.

.. [SK2011] \J. Spreer and W. Kühnel, "Combinatorial properties of the
            K3 surface: Simplicial blowups and slicings", Experimental
            Mathematics, Volume 20, Issue 2, 2011.

.. [SKWWHF1998] \B. Schneier, J. Kelsey, D. Whiting, D. Wagner, C. Hall,
                and N. Ferguson, *Twofish: A 128-bit block cipher*; in
                AES Submission, (1998).

.. [Sky2003] Brian Skyrms. *The stag hunt and the evolution of social
             structure*. Cambridge University Press, 2003.

.. [SLB2008] Shoham, Yoav, and Kevin Leyton-Brown. *Multiagent
             systems: Algorithmic, game-theoretic, and logical
             foundations.* Cambridge University Press, 2008.

.. [SMMK2013] \T. Suzaki, K. Minematsu, S. Morioka, and E. Kobayashi,
              *TWINE: A lightweight block cipher for multiple platforms*; in
              SAC, (2012), pp. 338-354.

.. [Sor1984] \A. Sorkin, *LUCIFER: a cryptographic algorithm*;
             in Cryptologia, 8(1), pp. 22–35, 1984.

.. [Spa1966] Edwin H. Spanier, *Algebraic Topology*,
             Springer-Verlag New York, 1966.
             :doi:`10.1007/978-1-4684-9322-1`,
             ISBN 978-1-4684-9322-1.

.. [Spe2013] \D. Speyer, *An infinitely generated upper cluster algebra*,
             :arxiv:`1305.6867`.

.. [SPGQ2006] \F.-X. Standaert, G. Piret, N. Gershenfeld, and J.-J. Quisquater,
              *Sea: A scalable encryption algorithm for small embedded applications*; in
              CARDIS, (2006), pp. 222-236.

.. [SPRQL2004] \F.-X. Standaert, G. Piret, G. Rouvroy, J.-J. Quisquarter,
               and J.-D. Legat, *ICEBERG: An involutional cipher efficient for block
               encryption in reconfigurable hardware*; in FSE, (2004), pp. 279-299.

.. [SS1990] Bruce E. Sagan and Richard P. Stanley.
            *Robinson-Schensted algorithms for skew tableaux*.
            Journal of Combinatorial Theory, Series A 55.2 (1990) pp. 161-193.

.. [SS1992] \M. A. Shtan'ko and M. I. Shtogrin, "Embedding cubic
            manifolds and complexes into a cubic lattice", *Uspekhi
            Mat. Nauk* 47 (1992), 219-220.

.. [SS2015] Anne Schilling and Travis Scrimshaw.
            *Crystal structure on rigged configurations and the filling map*.
            Electron. J. Combin., **22(1)** (2015) #P1.73. :arxiv:`1409.2920`.

.. [SS2015II] Ben Salisbury and Travis Scrimshaw.
              *A rigged configuration model for* `B(\infty)`.
              J. Combin. Theory Ser. A, **133** (2015) pp. 29-75.
              :arxiv:`1404.6539`.

.. [SS2017] Ben Salisbury and Travis Scrimshaw.
            *Rigged configurations for all symmetrizable types*.
            Electron. J. Combin., **24(1)** (2017) #P1.30. :arxiv:`1509.07833`.

.. [SSAMI2007] \T. Shirai, K. Shibutani, T. Akishita, S. Moriai, and T. Iwata,
               *The 128-bit blockcipher CLEFIA (extended abstract)*; in
               FSE, (2007), pp. 181-195.

.. [ST2011] \A. Schilling, P. Tingley. *Demazure crystals,
            Kirillov-Reshetikhin crystals, and the energy function*.
            Electronic Journal of Combinatorics. **19(2)**. 2012.
            :arXiv:`1104.2359`

.. [St1986] Richard Stanley. *Two poset polytopes*,
            Discrete Comput. Geom. (1986), :doi:`10.1007/BF02187680`

.. [Sta2007] Stanley, Richard: *Hyperplane Arrangements*, Geometric
             Combinatorics (E. Miller, V. Reiner, and B. Sturmfels,
             eds.), IAS/Park City Mathematics Series, vol. 13,
             American Mathematical Society, Providence, RI, 2007,
             pp. 389-496.

.. [EnumComb1] Stanley, Richard P.
               *Enumerative Combinatorics, volume 1*,
               Second Edition,
               Cambridge University Press (2011).
               http://math.mit.edu/~rstan/ec/ec1/

.. [Stan2009] Richard Stanley,
              *Promotion and evacuation*,
              Electron. J. Combin. 16 (2009), no. 2, Special volume in honor of
              Anders Björner,
              Research Paper 9, 24 pp.

.. [Ste2003] John R. Stembridge, A local characterization of
             simply-laced crystals, Transactions of the American
             Mathematical Society, Vol. 355, No. 12 (Dec., 2003),
             pp. 4807--4823

.. [Sti2006] Douglas R. Stinson. *Cryptography: Theory and
             Practice*. 3rd edition, Chapman \& Hall/CRC, 2006.

.. [Sto1998] \A. Storjohann, An O(n^3) algorithm for Frobenius normal
             form. Proceedings of the International Symposium on
             Symbolic and Algebraic Computation (ISSAC'98), ACM Press,
             1998, pp. 101-104.

.. [Sto2000] \A. Storjohann, Algorithms for Matrix Canonical
             Forms. PhD Thesis. Department of Computer Science, Swiss
             Federal Institute of Technology -- ETH, 2000.

.. [Sto2011] \A. Storjohann, Email Communication. 30 May 2011.

.. [Str1969] Volker Strassen. Gaussian elimination is not
             optimal. Numerische Mathematik, 13:354-356, 1969.

.. [Striker2011] \J. Striker. *A unifying poset perspective on
                 alternating sign matrices, plane partitions, Catalan objects,
                 tournaments, and tableaux*, Advances in Applied Mathematics 46
                 (2011), no. 4, 583-609. :arXiv:`1408.5391`

.. [Stu1987] \J. Sturm, On the congruence of modular forms, Number
             theory (New York, 1984-1985), Springer, Berlin, 1987,
             pp. 275-280.

.. [Stu1993] \B. Sturmfels, Algorithms in invariant theory, Springer-Verlag,
             1993.

.. [STW2013] \J. Schejbal, E. Tews, and J. Wälde,
             *Reverse engineering of chiasmus from gstool*; in
             30c3, (2013).

.. [STW2016] \C. Stump, H. Thomas, N. Williams. *Cataland II*, in
             preparation, 2016.

.. [sudoku:escargot]  "Al Escargot", due to Arto Inkala,
                      http://timemaker.blogspot.com/2006/12/ai-escargot-vwv.html

.. [sudoku:norvig] Perter Norvig, "Solving Every Sudoku Puzzle",
                   http://norvig.com/sudoku.html

.. [sudoku:royle]  Gordon Royle, "Minimum Sudoku",
                   http://people.csse.uwa.edu.au/gordon/sudokumin.php

.. [sudoku:top95]  "95 Hard Puzzles", http://magictour.free.fr/top95,
                   or http://norvig.com/top95.txt

.. [sudoku:wikipedia]  "Near worst case",
                       :wikipedia:`Algorithmics_of_sudoku`

.. [SV2000] \J. Stern and S. Vaudenay,
            *CS-Cipher*; in
            First Open NESSIE Workshop, (2000).

.. [SW2002] William Stein and Mark Watkins, *A database of elliptic
            curves---first report*. In *Algorithmic number theory
            (ANTS V), Sydney, 2002*, Lecture Notes in Computer Science
            2369, Springer, 2002,
            p267--275. http://modular.math.washington.edu/papers/stein-watkins/

.. [Swe1969] Moss Sweedler. Hopf algebras. W.A. Benjamin, Math Lec
             Note Ser., 1969.

.. [SWJ2008] Fatima Shaheen, Michael Wooldridge, and Nicholas
             Jennings. *A linear approximation method for the Shapley
             value.* Artificial Intelligence 172.14 (2008): 1673-1699.

.. [SYYTIYTT2002] \T. Shimoyama, H. Yanami, K. Yokoyama, M. Takenaka, K. Itoh,
                  \J. Yajima, N. Torii, and H. Tanaka, *The block cipher SC2000*; in
                  FSE, (2001), pp. 312-327.

.. _ref-T:

**T**

.. [Tar1976] Robert E. Tarjan, *Edge-disjoint spanning trees and
             depth-first search*, Acta Informatica 6 (2), 1976,
             171-185, :doi:`10.1007/BF00268499`.

.. [Tate1975] John Tate, *Algorithm for determining the type of a
              singular fiber in an elliptic pencil.
              Modular functions of one variable*, IV, pp. 33--52.
              Lecture Notes in Math., Vol. 476, Springer, Berlin, 1975.

.. [Tate1966] John Tate, *On the conjectures of Birch and Swinnerton-Dyer and
              a geometric analog*. Seminaire Bourbaki, Vol. 9,
              Exp. No. 306, 1966.

.. [TB1997] Lloyd N. Trefethen and David Bau III, *Numerical Linear
            Algebra*, SIAM, Philadelphia, 1997.

.. [Tee1997] Tee, Garry J. "Continuous branches of inverses of the 12
             Jacobi elliptic functions for real
             argument". 1997. https://researchspace.auckland.ac.nz/bitstream/handle/2292/5042/390.pdf.

.. [TIDES] \A. Abad, R. Barrio, F. Blesa, M. Rodriguez. TIDES tutorial:
           Integrating ODEs by using the Taylor Series Method
           (http://www.unizar.es/acz/05Publicaciones/Monografias/MonografiasPublicadas/Monografia36/IndMonogr36.htm)

.. [TOPCOM] \J. Rambau, TOPCOM
            <http://www.rambau.wm.uni-bayreuth.de/TOPCOM/>.

.. [TW1980] \A.D. Thomas and G.V. Wood, Group Tables (Exeter: Shiva
            Publishing, 1980)

.. _ref-U:

**U**

.. [UDCIKMP2011] \M. Ullrich, C. De Canniere, S. Indesteege, Ö. Kücük, N. Mouha, and
                 \B. Preenel, *Finding Optimal Bitsliced Implementations of 4 x 4-bit
                 S-boxes*; in SKEW, (2011).

.. [UNITTEST] unittest -- Unit testing framework --
              http://docs.python.org/library/unittest.html

.. [U.S1998] \U.S. Department Of Commerce/National Institute of Standards and Technology,
             *Skipjack and KEA algorithms specifications, v2.0*, (1998).

.. [U.S1999] \U.S. Department Of Commerce/National Institute of Standards and Technology,
             *Data Encryption Standard*, (1999).

.. _ref-V:

**V**

.. [Vai1994] \I. Vaisman, *Lectures on the Geometry of Poisson
             Manifolds*, Springer Basel AG (Basel) (1994);
             :doi:`10.1007/978-3-0348-8495-2`

.. [Vat2008] \D. Vatne, *The mutation class of `D_n` quivers*, :arxiv:`0810.4789v1`.

.. [VB1996] \E. Viterbo, E. Biglieri. *Computing the Voronoi Cell of a
            Lattice: The Diamond-Cutting Algorithm*. IEEE Transactions
            on Information Theory, 1996.

.. [Vee1978] William Veech, "Interval exchange
             transformations", J. Analyse Math. 33 (1978), 222-272

.. [Ver] Helena Verrill, "Fundamental domain drawer", Java program,
         http://www.math.lsu.edu/~verrill/

.. [Vie1983] Xavier G. Viennot.  *Maximal chains of subwords and
             up-down sequences of permutations*.  Journal of
             Combinatorial Theory, Series A Volume 34, (1983),
             pp. 1-14.

.. [VJ2004] \S. Vaudenay and P. Junod,
            *Device and method for encrypting and decryptiong a block of data
            Fox, a New Family of Block Ciphers*, (2004).

.. [Voe2003] \V. Voevodsky, Reduced power operations in motivic
             cohomology, Publ. Math. Inst. Hautes Études Sci. No. 98
             (2003), 1-57.

.. [Voi2012] \J. Voight. Identifying the matrix ring: algorithms for
             quaternion algebras and quadratic forms, to appear.

.. [VW1994] Leonard Van Wyk. *Graph groups are biautomatic*. J. Pure
            Appl. Alg. **94** (1994). no. 3, 341-352.

.. _ref-W:

**W**

.. [Wac2003] Wachs, "Topology of Matching, Chessboard and General
             Bounded Degree Graph Complexes" (Algebra Universalis
             Special Issue in Memory of Gian-Carlo Rota, Algebra
             Universalis, 49 (2003) 345-385)

.. [Wal1960] \C. T. C. Wall, "Generators and relations for the
             Steenrod algebra," Ann. of Math. (2) **72** (1960),
             429-444.

.. [Wal1970] David W. Walkup, "The lower bound conjecture for 3- and
             4-manifolds", Acta Math. 125 (1970), 75-107.

.. [Wan1998] Daqing Wan, "Dimension variation of classical and p-adic
             modular forms", Invent. Math. 133, (1998) 449-463.

.. [Wan2010] Zhenghan Wang. Topological quantum
             computation. Providence, RI: American Mathematical
             Society (AMS), 2010. ISBN 978-0-8218-4930-9

.. [Was1997] \L. C. Washington, *Cyclotomic Fields*, Springer-Verlag,
             GTM volume 83, 1997.

.. [Watkins] Mark Watkins,
   *Hypergeometric motives over Q and their L-functions*,
   http://magma.maths.usyd.edu.au/~watkins/papers/known.pdf

.. [Wat2003] Joel Watson. *Strategy: an introduction to game
             theory*. WW Norton, 2002.

.. [Wat2010] Watkins, David S. Fundamentals of Matrix Computations,
             Third Edition.  Wiley, Hoboken, New Jersey, 2010.

.. [Web2007] James Webb. *Game theory: decisions, interaction and
             Evolution*. Springer Science & Business Media, 2007.

.. [Weh1998] \J. Wehler. Hypersurfaces of the Flag Variety: Deformation
             Theory and the Theorems of Kodaira-Spencer, Torelli,
             Lefschetz, M. Noether, and Serre. Math. Z. 198 (1988), 21-38.

.. [WELLS]   Elliot Wells. Computing the Canonical Height of a Point in Projective Space.
             :arxiv:`1602.04920v1` (2016).

.. [Wei1994] Charles A. Weibel, *An introduction to homological
             algebra*. Cambridge Studies in Advanced Math., vol. 38,
             Cambridge Univ. Press, 1994.

.. [WFYTP2008] \D. Watanable, S. Furuya, H. Yoshida, K. Takaragi, and B. Preneel,
               *A new keystream generator MUGI*; in
               FSE, (2002), pp. 179-194.

.. [Wil2013] Harold Williams. *Q-systems, factorization dynamics, and the
             twist automorphism*. Int. Math. Res. Not. (2015) no. 22,
             12042--12069. :doi:`10.1093/imrn/rnv057`.

.. [Woo1998] \R. M. W. Wood, "Problems in the Steenrod algebra,"
             Bull. London Math. Soc. 30 (1998), no. 5, 449-517.

.. [WP-Bessel] :wikipedia:`Bessel_function`

.. [WP-Error] :wikipedia:`Error_function`

.. [WP-Struve] :wikipedia:`Struve_function`

.. [WSK1997] \D. Wagner, B. Schneier, and J. Kelsey,
             *Cryptoanalysis of the cellular encryption algorithm*; in
             CRYPTO, (1997), pp. 526-537.

.. [Wu2009] Hongjun Wu, *The Hash Function JH*;
            submitted to NIST, (2008), available at
            http://www3.ntu.edu.sg/home/wuhj/research/jh/jh_round3.pdf

.. [WW2005] Ralf-Philipp Weinmann and Kai Wirt,
            *Analysis of the DVB Common Scrambling Algorithm*; in
            IFIP TC-6 TC-11, (2005).

.. [WZY2015] WenLing Wu, Lei Zhang, and XiaoLi Yu, *The DBlock family of block ciphers*;
             in Science China Information Sciences, (2015), pp. 1-14.

.. _ref-X:

**X**

.. [XP1994] Deng Xiaotie, and Christos Papadimitriou. *On the
            complexity of cooperative solution concepts.* Mathematics
            of Operations Research 19.2 (1994): 257-266.

.. _ref-Y:

**Y**

.. [Yoc2005] Jean-Christophe Yoccoz "Echange d'Intervalles", Cours au
             college de France

.. [Yun1976] Yun, David YY. On square-free decomposition
             algorithms. In Proceedings of the third ACM symposium on
             Symbolic and algebraic computation, pp. 26-35. ACM, 1976.

.. [Yuz1993] Sergey Yuzvinsky, "The first two obstructions to the
             freeness of arrangements", Transactions of the American
             Mathematical Society, Vol. 335, **1** (1993)
             pp. 231--244.

.. [YWHWXSW2014] \D. Ye, P. Wang, L. Hu, L. Wang, Y. Xie, S. Sun, and P. Wang,
                 *Panda v1*; in CAESAR Competition, (2014).

.. _ref-Z:

**Z**

.. [ZBLRYV2015] \W. Zhang, Z. Bao, D. Lin, V. Rijmen, B. Yang, and I. Verbauwhede,
                *RECTANGLE: A bit-slice lightweight block cipher suitable for
                multiple platforms*; in
                SCience China Information Sciences, (2015), pp. 1-15.

.. [ZBN1997] \C. Zhu, R. H. Byrd and J. Nocedal. L-BFGS-B: Algorithm
             778: L-BFGS-B, FORTRAN routines for large scale bound
             constrained optimization. ACM Transactions on
             Mathematical Software, Vol 23, Num. 4, pp.550--560, 1997.

.. [Zie1998] \G. M. Ziegler. *Shelling polyhedral 3-balls and
             4-polytopes*. Discrete Comput. Geom. 19 (1998), 159-174.

.. [Zie2007] \G. M. Ziegler. *Lectures on polytopes*, Volume
             152 of Graduate Texts in Mathematics, 7th printing of 1st edition, Springer, 2007.

.. [Zor2008] \A. Zorich "Explicit Jenkins-Strebel representatives of
             all strata of Abelian and quadratic differentials",
             Journal of Modern Dynamics, vol. 2, no 1, 139-185 (2008)
             (http://www.math.psu.edu/jmd)

.. [Zor] Anton Zorich, "Generalized Permutation software"
         (http://perso.univ-rennes1.fr/anton.zorich)

.. [ZZ2005] Hechun Zhang and R. B. Zhang.
            *Dual canonical bases for the quantum special linear group
            and invariant subalgebras*.
            Lett. Math. Phys. **73** (2005), pp. 165-181.
            :arxiv:`math/0509651`.

.. include:: ../footer.txt<|MERGE_RESOLUTION|>--- conflicted
+++ resolved
@@ -2069,14 +2069,9 @@
             Reduction*. Advances in Cryptology - EUROCRYPT '95. LNCS
             Volume 921, 1995, pp 1-12.
 
-<<<<<<< HEAD
-.. [Shi1971]  Shimura, Goro. *Introduction to the arithmetic theory of
-            automorphic functions*. Princeton University Press, 1971.
-=======
 .. [Shi1971] Goro Shimura, *Introduction to the arithmetic theory of
              automorphic functions*. Publications of the Mathematical
              Society of Japan and Princeton University Press, 1971.
->>>>>>> 0a674fd4
 
 .. [Shr2004] \S. Shreve, *Stochastic Calculus for Finance II:
              Continuous-Time Models*.  New York: Springer, 2004
