# This file is updated on every release by the sage-update-version script
<<<<<<< HEAD
sagemath-objects ~= 10.1
=======
sagemath-objects ~= 10.2b1
>>>>>>> 6ea1fe93
<|MERGE_RESOLUTION|>--- conflicted
+++ resolved
@@ -1,6 +1,2 @@
 # This file is updated on every release by the sage-update-version script
-<<<<<<< HEAD
-sagemath-objects ~= 10.1
-=======
-sagemath-objects ~= 10.2b1
->>>>>>> 6ea1fe93
+sagemath-objects ~= 10.2b1