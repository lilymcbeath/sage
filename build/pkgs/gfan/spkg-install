<<<<<<< HEAD
if [[ -z "$SAGE_LOCAL" ]]; then
    echo >&2 "Error: SAGE_LOCAL undefined - exiting..."
    echo >&2 "Maybe run 'sage -sh'?"
    exit 1
fi

CXXFLAGS="$CXXFLAGS -DNOCDDPREFIX"
=======
# C++11 workaround https://trac.sagemath.org/ticket/20926
CXXFLAGS="$CXXFLAGS -std=c++11 -DNOCDDPREFIX"
>>>>>>> 0cb49428

export CC CXX CFLAGS CXXFLAGS LDFLAGS

cd src

echo "Now building gfan..."
# We don't use the makefile to install gfan so we don't need to set PREFIX
sdh_make CPPFLAGS="-I$SAGE_LOCAL/include"

[ -f gfan ] || \
    sdh_die "Error: Build completed normally but gfan executable not found."

sdh_install gfan "$SAGE_LOCAL/bin"

cd "${SAGE_DESTDIR_LOCAL}/bin"
echo "Now running gfan to install links in '$SAGE_LOCAL/bin/'..."
./gfan installlinks || sdh_die "gfan links not created correctly"<|MERGE_RESOLUTION|>--- conflicted
+++ resolved
@@ -1,15 +1,4 @@
-<<<<<<< HEAD
-if [[ -z "$SAGE_LOCAL" ]]; then
-    echo >&2 "Error: SAGE_LOCAL undefined - exiting..."
-    echo >&2 "Maybe run 'sage -sh'?"
-    exit 1
-fi
-
 CXXFLAGS="$CXXFLAGS -DNOCDDPREFIX"
-=======
-# C++11 workaround https://trac.sagemath.org/ticket/20926
-CXXFLAGS="$CXXFLAGS -std=c++11 -DNOCDDPREFIX"
->>>>>>> 0cb49428
 
 export CC CXX CFLAGS CXXFLAGS LDFLAGS
 
