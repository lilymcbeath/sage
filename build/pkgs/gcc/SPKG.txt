--- conflicted
+++ resolved
@@ -26,36 +26,4 @@
 == Special Update/Build Instructions ==
 
 * Lots of stuff can be removed, run ./spkg-src to do this automatically
-<<<<<<< HEAD
-  (after downloading the sources).
-
-== Changelog ==
-
-=== gcc-4.7.3.p1 (R. Andrew Ohana, 26 November 2013) ===
- * Trac #15433: work around for incompatiblity between g++ and
-   an OS X 10.9 header
-
-=== gcc-4.7.3.p0 (Jeroen Demeyer, 11 April 2013) ===
- * Trac #14441: upgrade to version 4.7.3.
-
-=== gcc-4.7.2.p1 (Jeroen Demeyer, 4 April 2013) ===
- * Trac #14378: Use $SAGE_SPKG_INST variable.
- * Disable bootstrap-debug on all systems.
- * Remove libitm which is broken on OS X 10.4 PPC.
-
-=== gcc-4.7.2.p0 (Jeroen Demeyer, 8 January 2013) ===
- * Trac #13913: add spkg-src script to remove lots of unneeded things
-   from the sources and run it.
- * Rename $CONFIGURE_FLAGS to $GCC_CONFIGURE to be consistent with
-   other packages.
- * Disable Native Language Support and remove the corresponding source
-   files.
-
-=== gcc-4.7.2 (Jeroen Demeyer, 30 September 2012) ===
- * #13150: Upgrade to version 4.7.2 of GCC (as optional package).
-
-=== gcc-4.6.3 (Jeroen Demeyer, 7 March 2012) ===
- * #12369: Initial release.
-=======
-  (after downloading the sources).
->>>>>>> 8029bc64
+  (after downloading the sources).