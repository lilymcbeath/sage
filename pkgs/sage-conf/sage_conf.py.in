# @configure_input@

VERSION = "@PACKAGE_VERSION@"

# The following must not be used during build to determine source or installation
# location of sagelib.  See comments in SAGE_ROOT/src/Makefile.in
# These variables come first so that other substituted variable values can refer
# to it.
SAGE_LOCAL = "@prefix@"
SAGE_ROOT = "@SAGE_ROOT@"

MAXIMA = "@prefix@/bin/maxima"

# Delete this line if your ECL can load maxima without further prodding.
MAXIMA_FAS = "@SAGE_MAXIMA_FAS@".replace('${prefix}', SAGE_LOCAL)

# Delete this line if your ECL can load Kenzo without further prodding.
KENZO_FAS = "@SAGE_KENZO_FAS@".replace('${prefix}', SAGE_LOCAL)

ARB_LIBRARY = "@SAGE_ARB_LIBRARY@"

NTL_INCDIR = "@NTL_INCDIR@"
NTL_LIBDIR = "@NTL_LIBDIR@"

# Path to the ecl-config script
ECL_CONFIG = "@SAGE_ECL_CONFIG@".replace('${prefix}', SAGE_LOCAL)

SAGE_NAUTY_BINS_PREFIX = "@SAGE_NAUTY_BINS_PREFIX@"

# Names or paths of the 4ti2 executables
FOURTITWO_HILBERT = "@FOURTITWO_HILBERT@"
FOURTITWO_MARKOV = "@FOURTITWO_MARKOV@"
FOURTITWO_GRAVER = "@FOURTITWO_GRAVER@"
FOURTITWO_ZSOLVE = "@FOURTITWO_ZSOLVE@"
FOURTITWO_QSOLVE = "@FOURTITWO_QSOLVE@"
FOURTITWO_RAYS = "@FOURTITWO_RAYS@"
FOURTITWO_PPI = "@FOURTITWO_PPI@"
FOURTITWO_CIRCUITS = "@FOURTITWO_CIRCUITS@"
FOURTITWO_GROEBNER = "@FOURTITWO_GROEBNER@"

# Colon-separated list of pkg-config modules to search for cblas functionality.
# We hard-code it here as cblas because configure (build/pkgs/openblas/spkg-configure.m4)
# always provides cblas.pc, if necessary by creating a facade pc file for a system BLAS.
CBLAS_PC_MODULES = "cblas"

# for sage_setup.setenv
SAGE_ARCHFLAGS = "@SAGE_ARCHFLAGS@"
SAGE_PKG_CONFIG_PATH = "@SAGE_PKG_CONFIG_PATH@".replace('$SAGE_LOCAL', SAGE_LOCAL)

# Used in sage.repl.ipython_kernel.install
MATHJAX_DIR = SAGE_LOCAL + "/share/mathjax"
THREEJS_DIR = SAGE_LOCAL + "/share/threejs-sage"

# OpenMP flags, if available.
OPENMP_CFLAGS = "@OPENMP_CFLAGS@"
OPENMP_CXXFLAGS = "@OPENMP_CXXFLAGS@"

<<<<<<< HEAD
# Installation location of wheels. This is determined at configuration time
# and does not depend on the installation location of sage-conf.
SAGE_SPKG_WHEELS = "@SAGE_VENV@".replace('${SAGE_LOCAL}', SAGE_LOCAL) + "/var/lib/sage/wheels"
=======
# The full absolute path to the main Singular library.
LIBSINGULAR_PATH = "@LIBSINGULAR_PATH@".replace('$SAGE_LOCAL', SAGE_LOCAL)
>>>>>>> f716a0b3

# Entry point 'sage-config'.  It does not depend on any packages.

def _main():
    from argparse import ArgumentParser
    from sys import exit, stdout
    parser = ArgumentParser()
    parser.add_argument('--version', help="show version", action="version",
                       version='%(prog)s ' + VERSION)
    parser.add_argument("VARIABLE", nargs='?', help="output the value of VARIABLE")
    args = parser.parse_args()
    d = globals()
    if args.VARIABLE:
        stdout.write('{}\n'.format(d[args.VARIABLE]))
    else:
        for k, v in d.items():
            if not k.startswith('_'):
                stdout.write('{}={}\n'.format(k, v))

if __name__ == "__main__":
    _main()<|MERGE_RESOLUTION|>--- conflicted
+++ resolved
@@ -55,14 +55,13 @@
 OPENMP_CFLAGS = "@OPENMP_CFLAGS@"
 OPENMP_CXXFLAGS = "@OPENMP_CXXFLAGS@"
 
-<<<<<<< HEAD
+# The full absolute path to the main Singular library.
+LIBSINGULAR_PATH = "@LIBSINGULAR_PATH@".replace('$SAGE_LOCAL', SAGE_LOCAL)
+
 # Installation location of wheels. This is determined at configuration time
 # and does not depend on the installation location of sage-conf.
 SAGE_SPKG_WHEELS = "@SAGE_VENV@".replace('${SAGE_LOCAL}', SAGE_LOCAL) + "/var/lib/sage/wheels"
-=======
-# The full absolute path to the main Singular library.
-LIBSINGULAR_PATH = "@LIBSINGULAR_PATH@".replace('$SAGE_LOCAL', SAGE_LOCAL)
->>>>>>> f716a0b3
+
 
 # Entry point 'sage-config'.  It does not depend on any packages.
 
