name: Build documentation (PDF)

on:
  pull_request:
  push:
  workflow_dispatch:
    # Allow to run manually
    inputs:
      platform:
        description: 'Platform'
        required: true
        default: 'ubuntu-focal-standard'
      docker_tag:
        description: 'Docker tag'
        required: true
        default: 'dev'

concurrency:
  # Cancel previous runs of this workflow for the same branch
  group: ${{ github.workflow }}-${{ github.ref }}
  cancel-in-progress: true

jobs:
  get_ci_fixes:
    runs-on: ubuntu-latest
    steps:
      - name: Checkout
        id: checkout
        uses: actions/checkout@v4
      - name: Merge CI fixes from sagemath/sage
        run: |
          .ci/merge-fixes.sh
        env:
          GH_TOKEN: ${{ github.token }}
      - name: Store CI fixes in upstream artifact
        run: |
          mkdir -p upstream
          if git format-patch --stdout test_base > ci_fixes.patch; then
            cp ci_fixes.patch upstream/
          fi
      - uses: actions/upload-artifact@v3
        with:
          path: upstream
          name: upstream

  build-docs-pdf:
    runs-on: ubuntu-latest
    container: ghcr.io/sagemath/sage/sage-${{ github.event.inputs.platform || 'ubuntu-focal-standard' }}-with-targets:${{ github.event.inputs.docker_tag || 'dev'}}
    needs: [get_ci_fixes]
    steps:
      - name: Checkout
        uses: actions/checkout@v4

      - name: Update system packages
        run: |
          export PATH="build/bin:$PATH"
          eval $(sage-print-system-package-command auto update)
          eval $(sage-print-system-package-command auto --yes --no-install-recommends install zip)
          eval $(sage-print-system-package-command auto --spkg --yes --no-install-recommends install git texlive)


      - name: Add prebuilt tree as a worktree
        id: worktree
        run: |
          git config --global --add safe.directory $(pwd)
          git config --global user.email "ci-sage@example.com"
          git config --global user.name "Build & Test workflow"
          .ci/retrofit-worktree.sh worktree-image /sage
<<<<<<< HEAD
=======
          # Keep track of changes to built HTML
          new_version=$(cat src/VERSION.txt); (cd /sage/local/share/doc/sage/html && find . -name "*.html" | xargs sed -i '/class="sidebar-brand-text"/s/Sage [0-9a-z.]* /Sage '$new_version' /'; git init && (echo "*.svg binary"; echo "*.pdf binary") >> .gitattributes && (echo ".buildinfo"; echo '*.inv'; echo '.git*'; echo '*.svg'; echo '*.pdf'; echo '*.png'; echo 'searchindex.js') > .gitignore; git add -A && git commit --quiet -m "old")
>>>>>>> b4e7f601

      - name: Download upstream artifact
        uses: actions/download-artifact@v3
        with:
          path: upstream
          name: upstream

      - name: Apply CI fixes from sagemath/sage
        # After applying the fixes, make sure all changes are marked as uncommitted changes.
        run: |
          if [ -r upstream/ci_fixes.patch ]; then
            (cd worktree-image && git commit -q -m "current changes" --allow-empty -a && git am; git reset --quiet old; git add -N .) < upstream/ci_fixes.patch
          fi

      - name: Incremental build
        id: incremental
        run: |
          # Now re-bootstrap and build. The build is incremental because we were careful with the timestamps.
          ./bootstrap && make build
        working-directory: ./worktree-image
        env:
          MAKE: make -j2 --output-sync=recurse
          SAGE_NUM_THREADS: 2

      - name: Build (fallback to non-incremental)
        id: build
        if: always() && steps.worktree.outcome == 'success' && steps.incremental.outcome != 'success'
        run: |
          set -ex
          make sagelib-clean && git clean -fx src/sage && ./config.status && make build
        working-directory: ./worktree-image
        env:
          MAKE: make -j2 --output-sync=recurse
          SAGE_NUM_THREADS: 2

      - name: Build docs (PDF)
        id: docbuild
        if: always() && (steps.incremental.outcome == 'success' || steps.build.outcome == 'success')
        run: |
          make doc-clean doc-uninstall; make sagemath_doc_html-build-deps sagemath_doc_pdf-no-deps
        working-directory: ./worktree-image
        env:
          MAKE: make -j2 --output-sync=recurse
          SAGE_NUM_THREADS: 2

      - name: Copy docs
        id: copy
        if: always() && steps.docbuild.outcome == 'success'
        run: |
          # For some reason the deploy step below cannot find /sage/...
          # So copy everything from there to local folder
          mkdir -p ./docs
          cp -r -L /sage/local/share/doc/sage/pdf ./docs
          # Zip everything for increased performance
          zip -r docs-pdf.zip docs

      - name: Upload docs
        if: always() && steps.copy.outcome == 'success'
        uses: actions/upload-artifact@v3
        with:
          name: docs-pdf
          path: docs-pdf.zip<|MERGE_RESOLUTION|>--- conflicted
+++ resolved
@@ -66,11 +66,6 @@
           git config --global user.email "ci-sage@example.com"
           git config --global user.name "Build & Test workflow"
           .ci/retrofit-worktree.sh worktree-image /sage
-<<<<<<< HEAD
-=======
-          # Keep track of changes to built HTML
-          new_version=$(cat src/VERSION.txt); (cd /sage/local/share/doc/sage/html && find . -name "*.html" | xargs sed -i '/class="sidebar-brand-text"/s/Sage [0-9a-z.]* /Sage '$new_version' /'; git init && (echo "*.svg binary"; echo "*.pdf binary") >> .gitattributes && (echo ".buildinfo"; echo '*.inv'; echo '.git*'; echo '*.svg'; echo '*.pdf'; echo '*.png'; echo 'searchindex.js') > .gitignore; git add -A && git commit --quiet -m "old")
->>>>>>> b4e7f601
 
       - name: Download upstream artifact
         uses: actions/download-artifact@v3
